--- conflicted
+++ resolved
@@ -33,13 +33,8 @@
     "coverage>=7.2.0", # Code coverage tool. Sadly baked into every Case.
     "h5py>=3.0,<=3.9", # Needed because our database files are H5 format
     "htmltree>=0.7.6", # Our reports have HTML output
-<<<<<<< HEAD
-    "matplotlib>=3.5.3", # Important plotting library
+    "matplotlib>=3.5.3,<3.8.0", # Important plotting library
     "numpy", # Important math library
-=======
-    "matplotlib>=3.5.3,<3.8.0", # Important plotting library
-    "numpy>=1.21,<=1.23.5", # Important math library
->>>>>>> f06e2bf0
     "ordered-set>=3.1.1", # A useful data structure
     "pluggy>=1.2.0", # Central tool behind the ARMI Plugin system
     "pyDOE>=0.3.8", # We import a Latin-hypercube algorithm to explore a phase space
