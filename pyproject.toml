# Copyright 2023 TerraPower, LLC
#
# Licensed under the Apache License, Version 2.0 (the "License");
# you may not use this file except in compliance with the License.
# You may obtain a copy of the License at
#
#     http://www.apache.org/licenses/LICENSE-2.0
#
# Unless required by applicable law or agreed to in writing, software
# distributed under the License is distributed on an "AS IS" BASIS,
# WITHOUT WARRANTIES OR CONDITIONS OF ANY KIND, either express or implied.
# See the License for the specific language governing permissions and
# limitations under the License.

#######################################################################
#                        GENERAL PYTHON CONFIG                        #
#######################################################################
[build-system]
requires = ["setuptools>=61.2"]
build-backend = "setuptools.build_meta"

[project]
name = "armi"
version = "0.2.9"
description = "An open-source nuclear reactor analysis automation framework that helps design teams increase efficiency and quality."
license = {file = "LICENSE.md"}
requires-python = ">3.6"
readme = "README.rst"
authors = [
    { name="TerraPower, LLC", email="armi-devs@terrapower.com" },
]
dependencies = [
    "configparser",
    "coverage",
<<<<<<< HEAD
    "h5py>=3.0,<=3.9.0",
=======
    "h5py>=3.0,<=3.9",
>>>>>>> 29652f3d
    "htmltree",
    "matplotlib",
    "numpy>=1.21,<=1.23.5",
    "ordered-set",
    "pillow",
    "pluggy",
    "pyDOE",
    "pyevtk",
    "ruamel.yaml<=0.17.21",
    "ruamel.yaml.clib<=0.2.7",
    "scipy",
    "tabulate",
    "toml>0.9.5",
    "voluptuous",
    "xlrd",
    "yamlize==0.7.1",
]
classifiers = [
    "Development Status :: 4 - Beta",
    "Intended Audience :: Science/Research",
    "License :: OSI Approved :: Apache Software License",
    "Operating System :: OS Independent",
    "Programming Language :: Python",
    "Programming Language :: Python :: 3",
    "Programming Language :: Python :: 3 :: Only",
    "Programming Language :: Python :: 3.7",
    "Programming Language :: Python :: 3.8",
    "Programming Language :: Python :: 3.9",
    "Programming Language :: Python :: 3.10",
    "Programming Language :: Python :: 3.11",
    "Topic :: Scientific/Engineering :: Information Analysis",
]

[project.urls]
Homepage = "https://terrapower.github.io/armi/"
Documentation = "https://terrapower.github.io/armi"
Changelog = "https://github.com/terrapower/armi/releases"
Repository = "https://github.com/terrapower/armi"
"Bug Tracker" = "https://github.com/terrapower/armi/issues"

[project.optional-dependencies]
grids = ["wxpython==4.2.1"]
memprof = ["psutil"]
mpi = ["mpi4py"]
test = [
    "black==22.6.0",
    "docutils",
    "ipykernel",
    "jupyter-contrib-nbextensions",
    "jupyter_client",
    "nbconvert",
    "pytest",
    "pytest-cov",
    "pytest-html",
    "pytest-xdist",
    "ruff==0.0.272",
]
docs = [
#######################################################################
# These are most specified that usual, because Sphinx docs seem to be
# quite fragile limited <7 by sphinx-rtd-theme at the moment.
#
# sphinx-rtd-theme requires docutils <0.19 but sphinx dropped support
# for 0.18 in 6.0.0 so we're stuck at these versions.
#
# We are only building our docs with Python 3.9.
#######################################################################
    "Sphinx==5.3.0",
    "docutils==0.18.1",
    "sphinx-rtd-theme==1.2.2", # Read-The-Docs theme for Sphinx
    "nbsphinx==0.9.2", # Parses Jupyter notebooks
    "nbsphinx-link==1.3.0", # Adds Jupyter NBs to Sphinx source root
    "sphinx-gallery==0.13.0", # Builds an HTML version of a Python script and puts it into a gallery
    "sphinxcontrib-apidoc==0.3.0", # More easily document our API
    "sphinxext-opengraph==0.8.2", # Generates OpenGraph metadata to make good-looking cards on social media
    "sphinx-needs==1.2.2", # Requirements traceability matrices for QA
    "sphinxcontrib-plantuml==0.25", # UML support in sphinx-needs
    "pandoc", # Must be in the path (to convert file formats)
    "ipykernel==6.25.1", # iPython kernel to run Jupyter notebooks
    "pylint==2.17.5", # Generates UML diagrams
    "Jinja2==3.0.3", # Used in numpydoc and nbconvert
    "sphinxcontrib-jquery==4.1", # Handle missing jquery errors 
]

[project.scripts]
armi = "armi.__main__:main"

[tool.setuptools.packages]
find = {}


#######################################################################
#                             RUFF CONFIG                             #
#######################################################################
[tool.ruff]
# This is the exact version of Ruff we use.
required-version = "0.0.272"

# Assume Python 3.9
target-version = "py39"

# Setting line-length to 88 to match Black
line-length = 88

# Enable pycodestyle (E) and Pyflakes (F) codes by default.
# D - NumPy docstring rules
# N801 - Class name should use CapWords convention
# SIM - code simplification rules
# TID - tidy imports
# TODO: We want to support PLW0603 - don't use the global keyword
select = ["E", "F", "D", "N801", "SIM", "TID"]

# Ruff rules we ignore (for now) because they are not 100% automatable
#
# D100 - Missing docstring in public module
# D101 - Missing docstring in public class
# D102 - Missing docstring in public method
# D103 - Missing docstring in public function
# D106 - Missing docstring in public nested class
# D401 - First line of docstring should be in imperative mood
# D404 - First word of the docstring should not be "This"
# SIM102 - Use a single if statement instead of nested if statements
# SIM105 - Use contextlib.suppress({exception}) instead of try-except-pass
# SIM108 - Use ternary operator {contents} instead of if-else-block
# SIM114 - Combine if branches using logical or operator
# SIM115 - Use context handler for opening files
# SIM117 - Use a single with statement with multiple contexts instead of nested with statements

# Ruff rules we ignore because we don't want them
#
# D105 - we don't need to document well-known magic methods
# D205 - 1 blank line required between summary line and description
# E501 - line length, because we use Black for that
# E731 - we can use lambdas however we want
# RUF100 - no unused noqa statements (not consistent enough yet)
# SIM118 - this does not work where we overload the .keys() method
#
ignore = ["D100", "D101", "D102", "D103", "D105", "D106", "D205", "D401", "D404", "E501", "E731", "RUF100", "SIM102", "SIM105", "SIM108", "SIM114", "SIM115", "SIM117", "SIM118"]

# Exclude a variety of commonly ignored directories.
exclude = [
    ".bzr",
    ".direnv",
    ".eggs",
    ".git",
    ".git-rewrite",
    ".hg",
    ".mypy_cache",
    ".nox",
    ".pants.d",
    ".pytype",
    ".ruff_cache",
    ".svn",
    ".tox",
    ".venv",
    "__pycache__",
    "__pypackages__",
    "_build",
    "buck-out",
    "build",
    "dist",
    "node_modules",
    "venv",
]

[tool.ruff.per-file-ignores]
# D1XX - enforces writing docstrings
# E741 - ambiguous variable name
# N - We have our own naming conventions for unit tests.
# SLF001 - private member access
"*/tests/*" = ["D1", "E741", "N", "SLF001"]
"doc/gallery-src/*" = ["D400"]

[tool.ruff.flake8-tidy-imports]
ban-relative-imports = "all"

[tool.ruff.pydocstyle]
convention = "numpy"


#######################################################################
#                            PYTEST CONFIG                            #
#######################################################################
[tool.pytest.ini_options]
python_files = "test_*.py"
python_functions = "nothing matches this pattern"
addopts = "--durations=30 --tb=native"
filterwarnings = [
    "ignore: the matrix subclass is not the recommended way:PendingDeprecationWarning",
]


#######################################################################
#              DATA FILES TO BE INCLUDED WITH THE PROJECT             #
#######################################################################
[tool.setuptools.package-data]
armi = [
    "bookkeeping/tests/armiRun-A0032-aHist-ref.txt",
    "nuclearDataIO/cccc/tests/fixtures/labels.ascii",
    "nuclearDataIO/cccc/tests/fixtures/labels.binary",
    "nuclearDataIO/cccc/tests/fixtures/mc2v3.dlayxs",
    "nuclearDataIO/cccc/tests/fixtures/simple_cartesian.pwdint",
    "nuclearDataIO/cccc/tests/fixtures/simple_cartesian.rtflux",
    "nuclearDataIO/cccc/tests/fixtures/simple_cartesian.rzflux",
    "nuclearDataIO/cccc/tests/fixtures/simple_hexz.dif3d",
    "nuclearDataIO/cccc/tests/fixtures/simple_hexz.geodst",
    "nuclearDataIO/cccc/tests/fixtures/simple_hexz.nhflux",
    "nuclearDataIO/tests/fixtures/AA.gamiso",
    "nuclearDataIO/tests/fixtures/AA.pmatrx",
    "nuclearDataIO/tests/fixtures/AB.gamiso",
    "nuclearDataIO/tests/fixtures/AB.pmatrx",
    "nuclearDataIO/tests/fixtures/combined-AA-AB.gamiso",
    "nuclearDataIO/tests/fixtures/combined-AA-AB.isotxs",
    "nuclearDataIO/tests/fixtures/combined-AA-AB.pmatrx",
    "nuclearDataIO/tests/fixtures/combined-and-lumped-AA-AB.gamiso",
    "nuclearDataIO/tests/fixtures/combined-and-lumped-AA-AB.isotxs",
    "nuclearDataIO/tests/fixtures/combined-and-lumped-AA-AB.pmatrx",
    "nuclearDataIO/tests/fixtures/ISOAA",
    "nuclearDataIO/tests/fixtures/ISOAB",
    "nuclearDataIO/tests/fixtures/mc2v3-AA.flux_ufg",
    "nuclearDataIO/tests/fixtures/mc2v3-AA.gamiso",
    "nuclearDataIO/tests/fixtures/mc2v3-AA.isotxs",
    "nuclearDataIO/tests/fixtures/mc2v3-AA.pmatrx",
    "nuclearDataIO/tests/fixtures/mc2v3-AB.gamiso",
    "nuclearDataIO/tests/fixtures/mc2v3-AB.isotxs",
    "nuclearDataIO/tests/fixtures/mc2v3-AB.pmatrx",
    "nuclearDataIO/tests/library-file-generation",
    "nuclearDataIO/tests/library-file-generation/combine-AA-AB.inp",
    "nuclearDataIO/tests/library-file-generation/combine-and-lump-AA-AB.inp",
    "nuclearDataIO/tests/library-file-generation/mc2v2-dlayxs.inp",
    "nuclearDataIO/tests/library-file-generation/mc2v3-AA.inp",
    "nuclearDataIO/tests/library-file-generation/mc2v3-AB.inp",
    "nuclearDataIO/tests/library-file-generation/mc2v3-dlayxs.inp",
    "nuclearDataIO/tests/simple_hexz.inp",
    "physics/neutronics/tests/ISOXA",
    "physics/neutronics/tests/rzmflxYA",
    "resources/*",
    "resources/**/*",
    "tests/1DslabXSByCompTest.yaml",
    "tests/armiRun-SHUFFLES.txt",
    "tests/armiRun.yaml",
    "tests/COMPXS.ascii",
    "tests/detailedAxialExpansion/armiRun.yaml",
    "tests/detailedAxialExpansion/refSmallCoreGrid.yaml",
    "tests/detailedAxialExpansion/refSmallReactor.yaml",
    "tests/detailedAxialExpansion/refSmallReactorBase.yaml",
    "tests/geom.xml",
    "tests/geom1Assem.xml",
    "tests/ISOAA",
    "tests/refOneBlockReactor.yaml",
    "tests/refSmallCartesian.yaml",
    "tests/refSmallCoreGrid.yaml",
    "tests/refSmallReactor.yaml",
    "tests/refSmallReactorBase.yaml",
    "tests/refSmallSfpGrid.yaml",
    "tests/refTestCartesian.yaml",
    "tests/sfpGeom.yaml",
    "tests/ThRZGeom.xml",
    "tests/ThRZloading.yaml",
    "tests/ThRZSettings.yaml",
    "tests/trz_geom.xml",
    "tests/tutorials",
    "tests/tutorials/anl-afci-177-blueprints.yaml",
    "tests/tutorials/anl-afci-177-coreMap.yaml",
    "tests/tutorials/anl-afci-177-fuelManagement.py",
    "tests/tutorials/anl-afci-177.yaml",
    "tests/tutorials/data_model.ipynb",
    "tests/zpprTest.yaml",
    "tests/zpprTestGeom.xml",
]<|MERGE_RESOLUTION|>--- conflicted
+++ resolved
@@ -32,11 +32,7 @@
 dependencies = [
     "configparser",
     "coverage",
-<<<<<<< HEAD
-    "h5py>=3.0,<=3.9.0",
-=======
     "h5py>=3.0,<=3.9",
->>>>>>> 29652f3d
     "htmltree",
     "matplotlib",
     "numpy>=1.21,<=1.23.5",
