--- conflicted
+++ resolved
@@ -104,11 +104,8 @@
             globals = {}
             exec(code, globals)
 
-<<<<<<< HEAD
-=======
             result = globals["usermethod"]()
 
->>>>>>> f1557a0b
             if result is None:
                 raise self.error(
                     "Return value needed! The body of your `.. exec::` is used as a "
@@ -337,17 +334,13 @@
 # List of patterns, relative to source directory, that match files and directories to ignore when
 # looking for source files.
 exclude_patterns = [
-<<<<<<< HEAD
     "**.ipynb",
-=======
     "**/Python27*",
     "**/ccl*",
-    # prevent sphinx-gallery from causing duplicate source file errors
-    "gallery/**/*.ipynb",
+    "gallery/**/*.ipynb",  # prevent sphinx-gallery from causing duplicate source file errors
     "gallery/**/*.md5",
     "gallery/**/*.zip",
     "gallery/**/*.json",
->>>>>>> f1557a0b
     "**.ipynb_checkpoints",
     "**/ccl*",
     "**/Python27*",
