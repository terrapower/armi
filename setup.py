# Copyright 2019 TerraPower, LLC
#
# Licensed under the Apache License, Version 2.0 (the "License");
# you may not use this file except in compliance with the License.
# You may obtain a copy of the License at
#
#     http://www.apache.org/licenses/LICENSE-2.0
#
# Unless required by applicable law or agreed to in writing, software
# distributed under the License is distributed on an "AS IS" BASIS,
# WITHOUT WARRANTIES OR CONDITIONS OF ANY KIND, either express or implied.
# See the License for the specific language governing permissions and
# limitations under the License.

"""Setup.py script for the Advanced Reactor Modeling Interface (ARMI)"""
from setuptools import setup, find_packages
import os
import pathlib
import re

# grab __version__ from meta.py, without calling __init__.py
this_file = pathlib.Path(__file__).parent.absolute()
exec(open(os.path.join(this_file, "armi", "meta.py"), "r").read())

with open("README.rst") as f:
    README = f.read()


def collectExtraFiles():
    extraFiles = []
    with open("MANIFEST.in", "r") as f:
        # include everything from the MANIFEST.in. MANIFEST.in is somewhat unreliable,
        # in that it only shuffles files around when making an `sdist`; it doesn't
        # install files. `package_data` does though, which we want.
        for l in f:
            extraFiles.append(re.sub(r"^include\s+armi/", "", l).strip())

    return extraFiles


EXTRA_FILES = collectExtraFiles()


setup(
    name="armi",
    version=__version__,
    description="The Advanced Reactor Modeling Interface",
    author="TerraPower, LLC",
    author_email="armi-devs@terrapower.com",
    url="https://github.com/terrapower/armi/",
    license="Apache 2.0",
    long_description=README,
    python_requires=">=3.7",
    packages=find_packages(),
    package_data={"armi": ["resources/*", "resources/**/*"] + EXTRA_FILES},
    entry_points={"console_scripts": ["armi = armi.__main__:main"]},
    install_requires=[
        "configparser",
        "coverage",
        "future",
        "h5py>=3.0",
        "matplotlib",
<<<<<<< HEAD
        "numpy<=1.23.5",
=======
        "numpy>=1.21,<=1.23.5",
>>>>>>> a03a75a4
        "ordered-set",
        "pillow",
        "pluggy",
        "pyevtk",
        "scipy",
        "tabulate",
        "voluptuous",
        "xlrd",
        "yamlize",
        "htmltree",
        "pyDOE",
    ],
    extras_require={
        "mpi": ["mpi4py"],
        "grids": ["wxpython<=4.1.1"],
        "memprof": ["psutil"],
        "dev": [
            "mako",
            "pytest",
            "pytest-xdist",
            "pytest-cov",
            "pytest-html",
            "pylint",
            "docutils",
            "sphinx",
            "sphinx-rtd-theme",
            "click==8.0.1",  # fixing click problem in black
            "black==20.8b1",
            # for running jupyter dynamically in docs
            "sphinxcontrib-apidoc",
            "jupyter_client",
            "jupyter-contrib-nbextensions",
            "ipykernel",
            "nbsphinx",
            "nbsphinx-link",
            "sphinxext-opengraph",
            "sphinx-gallery",
        ],
    },
    tests_require=["nbconvert", "jupyter_client", "ipykernel"],
    classifiers=[
        "Development Status :: 4 - Beta",
        "Intended Audience :: Science/Research",
        "Topic :: Scientific/Engineering :: Information Analysis",
        "License :: OSI Approved :: Apache Software License",
    ],
)<|MERGE_RESOLUTION|>--- conflicted
+++ resolved
@@ -60,11 +60,7 @@
         "future",
         "h5py>=3.0",
         "matplotlib",
-<<<<<<< HEAD
-        "numpy<=1.23.5",
-=======
         "numpy>=1.21,<=1.23.5",
->>>>>>> a03a75a4
         "ordered-set",
         "pillow",
         "pluggy",
