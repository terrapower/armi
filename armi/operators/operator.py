--- conflicted
+++ resolved
@@ -715,11 +715,7 @@
         Raises
         ------
         RuntimeError
-<<<<<<< HEAD
             If an interface of the same name or purpose is already attached to the Operator.
-=======
-            If an interface of the same name or function is already attached to the Operator.
->>>>>>> f8b909d1
         """
         if self.getInterface(interface.name):
             raise RuntimeError(f"An interface with name {interface.name} is already attached.")
@@ -837,15 +833,9 @@
         ----------
         name : str, optional
             Interface name
-<<<<<<< HEAD
         purpose : str
-            Interface purpose (general, like 'globalFlux','th',etc.). This is useful when you need
-            the ___ solver (e.g. globalFlux) but don't care which particular one is active (e.g. SERPENT vs. DIF3D)
-=======
-        function : str
-            Interface function (general, like 'globalFlux','th',etc.). This is useful when you need the ___ solver (e.g.
+            Interface purpose (general, like 'globalFlux','th',etc.). This is useful when you need the ___ solver (e.g.
             globalFlux) but don't care which particular one is active (e.g. SERPENT vs. DIF3D)
->>>>>>> f8b909d1
 
         Raises
         ------
