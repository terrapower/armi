--- conflicted
+++ resolved
@@ -391,16 +391,13 @@
                 self.r.core.p.coupledIteration = coupledIteration + 1
                 self._tightCouplingOldValues()
                 self.interactAllCoupled(coupledIteration)
-<<<<<<< HEAD
                 converged = self._computeTightCouplingConvergence()
                 if converged:
                     break
             self._printTightCouplingReport()
-=======
             # database has not yet been written, so we need to write it.
             dbi = self.getInterface("database")
             dbi.writeDBEveryNode(cycle, timeNode)
->>>>>>> 07cc4163
 
     def _interactAll(self, interactionName, activeInterfaces, *args):
         """
