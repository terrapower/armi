--- conflicted
+++ resolved
@@ -478,30 +478,11 @@
         )
 
         self.addQuery(
-<<<<<<< HEAD
             lambda: (not self.cs["tightCoupling"] and self.cs["tightCouplingMaxNumIters"] != 15),
             "You've requested a non default number of tight coupling iterations but left tightCoupling: False."
-            "Assuming you meant to set tightCoupling: True.",
+            "Do you want to set tightCoupling to True?",
             "",
             lambda: self._assignCS("tightCoupling", True),
-=======
-            lambda: not self.cs["looseCoupling"]
-            and self.cs["numCoupledIterations"] > 0,
-            "You have {0} coupled iterations selected, but have not activated loose coupling.".format(
-                self.cs["numCoupledIterations"]
-            ),
-            "Set looseCoupling to True?",
-            lambda: self._assignCS("looseCoupling", True),
-        )
-
-        self.addQuery(
-            lambda: self.cs["numCoupledIterations"] > 0,
-            "You have {0} coupling iterations selected.".format(
-                self.cs["numCoupledIterations"]
-            ),
-            "1 coupling iteration doubles run time (2 triples, etc). Do you want to use 0 instead? ",
-            lambda: self._assignCS("numCoupledIterations", 0),
->>>>>>> 07cc4163
         )
 
         self.addQuery(
