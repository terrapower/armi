--- conflicted
+++ resolved
@@ -222,11 +222,7 @@
             oldNames=[
                 ("burnTime", None),
             ],
-<<<<<<< HEAD
-            schema=vol.Range(min=0),
-=======
-            schema=(vol.Any(float, int, None)),
->>>>>>> 245ec3a6
+            schema=(vol.Any(vol.All(vol.Any(float, int), vol.Range(min=0)), None)),
         ),
         setting.Setting(
             CONF_CYCLE_LENGTHS,
@@ -248,11 +244,7 @@
             oldNames=[
                 ("capacityFactor", None),
             ],
-<<<<<<< HEAD
-            schema=vol.Range(min=0),
-=======
-            schema=(vol.Any(float, int, None)),
->>>>>>> 245ec3a6
+            schema=(vol.Any(vol.All(vol.Any(float, int), vol.Range(min=0)), None)),
         ),
         setting.Setting(
             CONF_AVAILABILITY_FACTORS,
@@ -281,13 +273,8 @@
             label="Burnup Steps per Cycle",
             description="Number of depletion substeps, n, in one cycle. Note: There "
             "will be n+1 time nodes and the burnup step time will be computed as cycle "
-<<<<<<< HEAD
-            "length/n.",
-            schema=vol.Range(min=0),
-=======
             "length/n when the simple cycles input format is used.",
-            schema=(vol.Any(int, None)),
->>>>>>> 245ec3a6
+            schema=(vol.Any(vol.All(int, vol.Range(min=0)), None)),
         ),
         setting.Setting(
             CONF_BETA,
@@ -295,9 +282,9 @@
             label="Delayed Neutron Fraction",
             description="Individual precursor group delayed neutron fractions",
             schema=vol.Any(
-                [vol.Range(min=0, max=1)],
+                [vol.Range(min=0, min_included=True, max=1)],
                 None,
-                vol.Range(min=0, max=1),
+                vol.Range(min=0, min_included=True, max=1),
                 msg="Expected NoneType, float, or list of floats.",
             ),
             oldNames=[
@@ -310,9 +297,9 @@
             label="Decay Constants",
             description="Individual precursor group delayed neutron decay constants",
             schema=vol.Any(
-                [vol.Range(min=0, min_included=False)],
+                [vol.Range(min=0, min_included=True)],
                 None,
-                vol.Range(min=0, min_included=False),
+                vol.Range(min=0, min_included=True),
                 msg="Expected NoneType, float, or list of floats.",
             ),
         ),
@@ -578,16 +565,10 @@
         setting.Setting(
             CONF_POWER,
             default=0.0,
-<<<<<<< HEAD
-            label="Reactor Thermal Power",
-            description="Nameplate thermal power of the reactor in Watts. Can be varied by "
-            "setting the powerFractions setting.",
-            schema=vol.Range(min=0),
-=======
             label="Reactor Thermal Power (W)",
             description="Nameplate thermal power of the reactor. Can be varied by "
             "setting the powerFractions setting.",
->>>>>>> 245ec3a6
+            schema=vol.Range(min=0),
         ),
         setting.Setting(
             CONF_REMOVE_PER_CYCLE, default=3, label="Move per Cycle", description="None"
