# Copyright 2020 TerraPower, LLC
#
# Licensed under the Apache License, Version 2.0 (the "License");
# you may not use this file except in compliance with the License.
# You may obtain a copy of the License at
#
#     http://www.apache.org/licenses/LICENSE-2.0
#
# Unless required by applicable law or agreed to in writing, software
# distributed under the License is distributed on an "AS IS" BASIS,
# WITHOUT WARRANTIES OR CONDITIONS OF ANY KIND, either express or implied.
# See the License for the specific language governing permissions and
# limitations under the License0.
""" Testing the settingsIO """
# pylint: disable=missing-function-docstring,missing-class-docstring,abstract-method,protected-access

import datetime
import io
import os
import unittest

from armi import context
from armi import settings
from armi.cli import entryPoint
from armi.settings import setting
from armi.settings import settingsIO
from armi.utils import directoryChangers
from armi.utils.customExceptions import (
    InvalidSettingsFileError,
    NonexistentSetting,
    SettingException,
)


class SettingsFailureTests(unittest.TestCase):
    def test_settingsObjSetting(self):
        sets = settings.Settings()
        with self.assertRaises(NonexistentSetting):
            sets[
                "idontexist"
            ] = "this test should fail because no setting named idontexist should exist."

    def test_loadFromYamlFailsOnBadNames(self):
        ss = settings.Settings()
        with self.assertRaises(TypeError):
            ss.loadFromInputFile(None)
        with self.assertRaises(IOError):
            ss.loadFromInputFile("this-settings-file-does-not-exist.yaml")

    def test_invalidFile(self):
        with self.assertRaises(InvalidSettingsFileError):
            cs = settings.caseSettings.Settings()
            reader = settingsIO.SettingsReader(cs)
            reader.readFromStream(
                io.StringIO("useless:\n    should_fail"),
                fmt=settingsIO.SettingsReader.SettingsInputFormat.YAML,
            )


class SettingsRenameTests(unittest.TestCase):
    testSettings = [
        setting.Setting(
            "testSetting1",
            default=None,
            oldNames=[("oSetting1", None), ("osetting1", datetime.date.today())],
        ),
        setting.Setting("testSetting2", default=None, oldNames=[("oSetting2", None)]),
        setting.Setting("testSetting3", default=None),
    ]

    def test_rename(self):
        renamer = settingsIO.SettingRenamer(
            {setting.name: setting for setting in self.testSettings}
        )

        self.assertEqual(renamer.renameSetting("testSetting1"), ("testSetting1", False))
        self.assertEqual(renamer.renameSetting("oSetting1"), ("testSetting1", True))
        # this one is expired
        self.assertEqual(renamer.renameSetting("osetting1"), ("osetting1", False))
        self.assertEqual(renamer.renameSetting("oSetting2"), ("testSetting2", True))
        self.assertEqual(renamer.renameSetting("testSetting2"), ("testSetting2", False))
        self.assertEqual(renamer.renameSetting("testSetting3"), ("testSetting3", False))

        # No rename; let it through
        self.assertEqual(renamer.renameSetting("boo!"), ("boo!", False))

    def test_collidingRenames(self):
        settings = {
            setting.name: setting
            for setting in self.testSettings
            + [
                setting.Setting(
                    "someOtherSetting", default=None, oldNames=[("oSetting1", None)]
                )
            ]
        }
        with self.assertRaises(SettingException):
            _ = settingsIO.SettingRenamer(settings)


class SettingsWriterTests(unittest.TestCase):
    def setUp(self):
        self.td = directoryChangers.TemporaryDirectoryChanger()
        self.td.__enter__()
<<<<<<< HEAD
        self.init_mode = armi.CURRENT_MODE
=======
        self.init_mode = context.CURRENT_MODE
>>>>>>> f9c6cfaf
        self.filepathYaml = os.path.join(
            os.getcwd(), self._testMethodName + "test_setting_io.yaml"
        )
        self.cs = settings.Settings()
        self.cs = self.cs.modified(newSettings={"nCycles": 55})

    def tearDown(self):
        context.Mode.setMode(self.init_mode)
        self.td.__exit__(None, None, None)

    def test_writeShorthand(self):
        """Setting output as a sparse file"""
        self.cs.writeToYamlFile(self.filepathYaml, style="short")
        self.cs.loadFromInputFile(self.filepathYaml)
        self.assertEqual(self.cs["nCycles"], 55)

    def test_writeYaml(self):
        self.cs.writeToYamlFile(self.filepathYaml)
        self.cs.loadFromInputFile(self.filepathYaml)
        self.assertEqual(self.cs["nCycles"], 55)


class MockEntryPoint(entryPoint.EntryPoint):
    name = "dummy"


class SettingArgsTests(unittest.TestCase):
    def setUp(self):
        self.cs = None

    def test_commandLineSetting(self):
        ep = MockEntryPoint()
        self.cs = cs = ep.cs

        self.assertEqual(cs["nCycles"], 1)
        ep.createOptionFromSetting("nCycles")
        ep.parse_args(["--nCycles", "5"])
        self.assertEqual(cs["nCycles"], 5)

    def test_cannotLoadSettingsAfterParsingCommandLineSetting(self):
        self.test_commandLineSetting()

        with self.assertRaises(RuntimeError):
            self.cs.loadFromInputFile("somefile.yaml")<|MERGE_RESOLUTION|>--- conflicted
+++ resolved
@@ -102,11 +102,7 @@
     def setUp(self):
         self.td = directoryChangers.TemporaryDirectoryChanger()
         self.td.__enter__()
-<<<<<<< HEAD
-        self.init_mode = armi.CURRENT_MODE
-=======
         self.init_mode = context.CURRENT_MODE
->>>>>>> f9c6cfaf
         self.filepathYaml = os.path.join(
             os.getcwd(), self._testMethodName + "test_setting_io.yaml"
         )
