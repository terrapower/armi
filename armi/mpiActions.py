# Copyright 2019 TerraPower, LLC
#
# Licensed under the Apache License, Version 2.0 (the "License");
# you may not use this file except in compliance with the License.
# You may obtain a copy of the License at
#
#     http://www.apache.org/licenses/LICENSE-2.0
#
# Unless required by applicable law or agreed to in writing, software
# distributed under the License is distributed on an "AS IS" BASIS,
# WITHOUT WARRANTIES OR CONDITIONS OF ANY KIND, either express or implied.
# See the License for the specific language governing permissions and
# limitations under the License.

"""
This module provides an abstract class to be used to implement "MPI actions.".

MPI actions are tasks, activities, or work that can be executed on the worker nodes. The standard
workflow is essentially that the primary node creates an :py:class:`~armi.mpiActions.MpiAction`,
sends it to the workers, and then both the primary and the workers
:py:meth:`invoke() <armi.mpiActions.MpiAction.invoke>` together. For example:

.. list-table:: Sample MPI Action Workflow
   :widths: 5 60 35
   :header-rows: 1

   * - Step
     - Code
     - Notes
   * - 1
     - **primary**: :py:class:`distributeState = DistributeStateAction() <armi.mpiActions.MpiAction>`

       **worker**: :code:`action = context.MPI_COMM.bcast(None, root=0)`
     - **primary**: Initializing a distribute state action.

       **worker**: Waiting for something to do, as determined by the primary, this happens within the
       worker's :py:meth:`~armi.operators.MpiOperator.workerOperate`.
   * - 2
     - **primary**: :code:`context.MPI_COMM.bcast(distributeState, root=0)`

       **worker**: :code:`action = context.MPI_COMM.bcast(None, root=0)`
     - **primary**: Broadcasts a distribute state action to all the worker nodes

       **worker**: Receives the action from the primary, which is a
       :py:class:`~armi.mpiActions.DistributeStateAction`.
   * - 3
     - **primary**: :code:`distributeState.invoke(self.o, self.r, self.cs)`

       **worker**: :code:`action.invoke(self.o, self.r, self.cs)`
     - Both invoke the action, and are in sync. Any broadcast or receive within the action should
       also be synced up.

In order to create a new, custom MPI Action, inherit from :py:class:`~armi.mpiActions.MpiAction`,
and override the :py:meth:`~armi.mpiActions.MpiAction.invokeHook` method.
"""
import collections
import gc
import math
import pickle
import timeit

<<<<<<< HEAD
from armi import context
from armi import interfaces
from armi import runLog
from armi import settings
from armi import utils
=======
from armi import context, interfaces, runLog, settings, utils
>>>>>>> 66551d5f
from armi.reactor import reactors
from armi.reactor.parameters import parameterDefinitions
from armi.utils import iterables, tabulate


class MpiAction:
    """Base of all MPI actions.

    MPI Actions are tasks that can be executed without needing lots of other
    information. When a worker node sits in its main loop, and receives an MPI Action, it will
    simply call :py:meth:`~armi.mpiActions.MpiAction.invoke`.
    """

    def __init__(self):
        self.o = None
        self.r = None
        self.cs = None
        self.serial = False
        # items can be set to exclusive if they will take considerably longer
        # they will be queued first, and the CPUs for this action will not
        # be used for any other purpose (except when number of exclusive actions > num CPU groups)
        self.runActionExclusive = False
        # lower number is higher; halfway between 1-10.. probably dont need more
        # than 10 priorities but negative nums work too...
        self.priority = 5

    @property
    def parallel(self):
        return not self.serial

    @classmethod
    def invokeAsMaster(cls, o, r, cs):
        """Simplified method to call from the primary process.

        This can be used in place of:

            someInstance = MpiAction()
            someInstance = COMM_WORLD.bcast(someInstance, root=0)
            someInstance.invoke(o, r, cs)

        Interestingly, the code above can be used in two ways:

        1. Both the primary and worker can call the above code at the same time, or
        2. the primary can run the above code, which will be handled by the worker's main loop.

        Option number 2 is the most common usage.

        .. warning:: This method will not work if the constructor (i.e. :code:`__init__`) requires
            additional arguments. Since the method body is so simple, it is strong discouraged to
            add a :code:`*args` or :code:`**kwargs` arguments to this method.

        Parameters
        ----------
        o : :py:class:`armi.operators.Operator`
            If an operator is not necessary, supply :code:`None`.
        r : :py:class:`armi.operators.Reactor`
            If a reactor is not necessary, supply :code:`None`.
        """
        instance = cls()
        instance.broadcast()
        return instance.invoke(o, r, cs)

    def _mpiOperationHelper(self, obj, mpiFunction):
        """Strips off the operator, reactor, cs from the mpiAction before."""
        if obj is None or obj is self:
            # prevent sending o, r, and cs, they should be handled appropriately by the other nodes
            # reattach with finally
            obj = self
            o, r, cs = self.o, self.r, self.cs
            self.o = self.r = self.cs = None
        try:
            return mpiFunction(obj, root=0)
        except pickle.PicklingError as error:
            runLog.error("Failed to {} {}.".format(mpiFunction.__name__, obj))
            runLog.error(error)
            raise
        finally:
            if obj is self:
                self.o, self.r, self.cs = o, r, cs

    def broadcast(self, obj=None):
        """
        A wrapper around ``bcast``, on the primary node can be run with an equals sign, so that it
        can be consistent within both primary and worker nodes.

        Parameters
        ----------
        obj :
            This is any object that can be broadcast, if it is None, then it will broadcast itself,
            which triggers it to run on the workers (assuming the workers are in the worker main loop.

        See Also
        --------
        armi.operators.operator.OperatorMPI.workerOperate : receives this on the workers and calls ``invoke``

        Notes
        -----
        The standard ``bcast`` method creates a new instance even for the root process. Consequently,
        when passing an object, references can be broken to the original object. Therefore, this
        method, returns the original object when called by the primary node, or the broadcasted
        object when called on the worker nodes.
        """
        if self.serial:
            return obj if obj is not None else self
        if context.MPI_SIZE > 1:
            result = self._mpiOperationHelper(obj, context.MPI_COMM.bcast)
        # the following if-branch prevents the creation of duplicate objects on the primary node
        # if the object is large with lots of links, it is prudent to call gc.collect()
        if obj is None and context.MPI_RANK == 0:
            return self
        elif context.MPI_RANK == 0:
            return obj
        else:
            return result

    def gather(self, obj=None):
        """A wrapper around ``MPI_COMM.gather``.

        Parameters
        ----------
        obj :
            This is any object that can be gathered, if it is None, then it will gather itself.

        Notes
        -----
        The returned list will contain a reference to the original gathered object, without making a copy of it.
        """
        if self.serial:
            return [obj if obj is not None else self]
        if context.MPI_SIZE > 1:
            result = self._mpiOperationHelper(obj, context.MPI_COMM.gather)
            if context.MPI_RANK == 0:
                # this cannot be result[0] = obj or self, because 0.0, 0, [] all eval to False
                if obj is None:
                    result[0] = self
                else:
                    result[0] = obj
            else:
                result = []
        else:
            result = [obj if obj is not None else self]
        return result

    def invoke(self, o, r, cs):
        """
        This method is called by worker nodes, and passed the worker node's operator, reactor and
        settings file.

        Parameters
        ----------
        o : :py:class:`armi.operators.operator.Operator`
            the operator for this process
        r : :py:class:`armi.reactor.reactors.Reactor`
            the reactor represented in this process
        cs : :py:class:`armi.settings.caseSettings.Settings`
            the case settings

        Returns
        -------
        result : object
            result from invokeHook
        """
        self.o = o
        self.r = r
        self.cs = cs
        return self.invokeHook()

    @staticmethod
    def mpiFlatten(allCPUResults):
        """
        Flatten results to the same order they were in before making a list of mpiIter results.

        See Also
        --------
        mpiIter : used for distributing objects/tasks
        """
        return iterables.flatten(allCPUResults)

    @staticmethod
    def mpiIter(objectsForAllCoresToIter):
        """
        Generate the subset of objects one node is responsible for in MPI.

        Notes
        -----
        Each CPU will get similar number of objects. E.G. if there are 12 objects and 5
        CPUs, the first 2 CPUs will get 3 objects and the last 3 CPUS will get 2.

        Parameters
        ----------
        objectsForAllCoresToIter: list
            List of all objects that need to have an MPI calculation performed on.
            Note, that since len() is needed this method cannot accept a generator.

        See Also
        --------
        mpiFlatten : used for collecting results
        """
        ntasks = len(objectsForAllCoresToIter)
        numLocalObjects, deficit = divmod(ntasks, context.MPI_SIZE)
        if deficit > context.MPI_RANK:
            numLocalObjects += 1
            first = context.MPI_RANK * numLocalObjects
        else:
            first = context.MPI_RANK * numLocalObjects + deficit

        for objIndex in range(first, first + numLocalObjects):
            yield objectsForAllCoresToIter[objIndex]

    def invokeHook(self):
        """This method must be overridden in sub-clases.

        This method is called by worker nodes, and has access to the worker node's operator,
        reactor, and settings (through :code:`self.o`, :code:`self.r`, and :code:`self.cs`).
        It must return a boolean value of :code:`True` or :code:`False`, otherwise the worker node
        will raise an exception and terminate execution.

        Returns
        -------
        result : object
            Dependent on implementation
        """
        raise NotImplementedError()


def runActions(o, r, cs, actions, numPerNode=None, serial=False):
    """Run a series of MpiActions in parallel, or in series if :code:`serial=True`.

    Notes
    -----
    The number of actions DOES NOT need to match :code:`context.MPI_SIZE`.

    Calling this method may invoke MPI Split which will change the MPI_SIZE during the action. This allows someone to
    call MPI operations without being blocked by tasks which are not doing the same thing.
    """
    if not context.MPI_DISTRIBUTABLE or serial:
        return runActionsInSerial(o, r, cs, actions)

    useForComputation = [True] * context.MPI_SIZE
    if numPerNode is not None:
        if numPerNode < 1:
            raise ValueError("numPerNode must be >= 1")
        numThisNode = {nodeName: 0 for nodeName in context.MPI_NODENAMES}
        for rank, nodeName in enumerate(context.MPI_NODENAMES):
            # if we have more processors than tasks, disable the extra
            useForComputation[rank] = numThisNode[nodeName] < numPerNode
            numThisNode[nodeName] += 1

    queue, numBatches = _makeQueue(actions, useForComputation)
    runLog.extra(
        "Running {} MPI actions in parallel over {} batches".format(
            len(actions), numBatches
        )
    )
    results = []
    batchNum = 0
    while queue:
        actionsThisRound = []
        for useRank in useForComputation:
            actionsThisRound.append(queue.pop(0) if useRank and queue else None)
        useForComputation = _disableForExclusiveTasks(
            actionsThisRound, useForComputation
        )
        realActions = [
            (context.MPI_NODENAMES[rank], rank, act)
            for rank, act in enumerate(actionsThisRound)
            if act is not None
        ]
        batchNum += 1
        runLog.extra(
            "Distributing {} MPI actions for parallel processing (batch {} of {}):\n{}".format(
                len(realActions),
                batchNum,
                numBatches,
                tabulate.tabulate(realActions, headers=["Nodename", "Rank", "Action"]),
            )
        )
        distrib = DistributionAction(actionsThisRound)
        distrib.broadcast()
        results.append(distrib.invoke(o, r, cs))
    return results


def _disableForExclusiveTasks(actionsThisRound, useForComputation):
    # disable processors that are exclusive for next
    indicesToDisable = [
        i
        for i, action in enumerate(actionsThisRound)
        if action is not None and action.runActionExclusive
    ]
    for i in indicesToDisable:
        useForComputation[i] = False
    return useForComputation


def _makeQueue(actions, useForComputation):
    """
    Sort actions by priority in a queue, if more exclusive than CPUs makes all non-exclusive.

    Notes
    -----
    All exclusive actions will occur first regardless of the priority.
    All non-exclusive actions will be after all exclusive actions regardless of the priority.
    Within these 2 bins, priority matters.
    In the event that more exclusive actions are requested than CPUs - 1, all actions will
    be changed to non-exclusive but previously evaluated order will remain.
    CPUs - 1 is to reserve at least 1 CPU for non-exclusive actions.
    """

    def sortActionPriority(action):
        # exclusive actions first and those groups of CPUs only get 1 action
        exclusivePriority = 1 if action.runActionExclusive else 2
        return (exclusivePriority, action.priority)

    queue = list(sorted(actions, key=sortActionPriority))
    minCPUsForRemainingTasks = 1
    nExclusiveCPUs = len([action for action in queue if action.runActionExclusive])
    nCPUsAvailable = len([rank for rank in useForComputation if rank])
    if nExclusiveCPUs + minCPUsForRemainingTasks > nCPUsAvailable:
        # there are more exclusive tasks than sets of CPUs, so just make them all
        # non-exclusive and evenly balance them
        for action in queue:
            action.runActionExclusive = False
        numBatches = int(math.ceil(len(actions) / float(nCPUsAvailable)))
    else:
        nLeftoverCPUs = nCPUsAvailable - nExclusiveCPUs
        nLeftoverActions = len(actions) - nExclusiveCPUs
        numBatches = int(math.ceil(nLeftoverActions / nLeftoverCPUs))
    return queue, numBatches


def runActionsInSerial(o, r, cs, actions):
    """Run a series of MpiActions in serial.

    Notes
    -----
    This will set the `MpiAction.serial` attribute to :code:`True`, and the `MpiAction.broadcast` and `MpiAction.gather`
    methods will basically just return the value being supplied.
    """
    results = []
    runLog.extra("Running {} MPI actions in serial".format(len(actions)))
    numActions = len(actions)
    for aa, action in enumerate(actions):
        canDistribute = context.MPI_DISTRIBUTABLE
        action.serial = True
        context.MPI_DISTRIBUTABLE = False
        runLog.extra("Running action {} of {}: {}".format(aa + 1, numActions, action))
        results.append(action.invoke(o, r, cs))
        action.serial = False  # return to original state
        context.MPI_DISTRIBUTABLE = canDistribute
    return results


class DistributionAction(MpiAction):
    """
    This MpiAction scatters the workload of multiple actions to available resources.

    Notes
    -----
    This currently only works from the root (of COMM_WORLD). Eventually, it would be nice to make
    it possible for sub-tasks to manage their own communicators and spawn their own work within some
    sub-communicator.

    This performs an MPI Split operation and takes over the context.MPI_COMM and associated varaibles.
    For this reason, it is possible that when someone thinks they have distributed information to all
    nodes, it may only be a subset that was necessary to perform the number of actions needed by this
    DsitributionAction.
    """

    def __init__(self, actions):
        MpiAction.__init__(self)
        self._actions = actions

    def __reduce__(self):
        """Reduce prevents from unnecessary actions to others, after all we only want to scatter.

        Consequently, the worker nodes _actions will be None.
        """
        return DistributionAction, (None,)

    def invokeHook(self):
        """
        Overrides invokeHook to distribute work amongst available resources as requested.

        Notes
        -----
        Two things about this method make it non-recursive
        """
        canDistribute = context.MPI_DISTRIBUTABLE
        mpiComm = context.MPI_COMM
        mpiRank = context.MPI_RANK
        mpiSize = context.MPI_SIZE
        mpiNodeNames = context.MPI_NODENAMES

        if self.cs["verbosity"] == "debug" and mpiRank == 0:
            runLog.debug("Printing diagnostics for MPI actions!")
            objectCountDict = collections.defaultdict(int)
            for debugAction in self._actions:
                utils.classesInHierarchy(debugAction, objectCountDict)
                for objekt, count in objectCountDict.items():
                    runLog.debug(
                        "There are {} {} in MPI action {}".format(
                            count, objekt, debugAction
                        )
                    )

        actionResult = None
        try:
            action = mpiComm.scatter(self._actions, root=0)
            # create a new communicator that only has these specific dudes running
            hasAction = action is not None
            context.MPI_COMM = mpiComm.Split(int(hasAction))
            context.MPI_RANK = context.MPI_COMM.Get_rank()
            context.MPI_SIZE = context.MPI_COMM.Get_size()
            context.MPI_DISTRIBUTABLE = context.MPI_SIZE > 1
            context.MPI_NODENAMES = context.MPI_COMM.allgather(context.MPI_NODENAME)
            if hasAction:
                actionResult = action.invoke(self.o, self.r, self.cs)
        finally:
            # restore the global variables
            context.MPI_DISTRIBUTABLE = canDistribute
            context.MPI_COMM = mpiComm
            context.MPI_RANK = mpiRank
            context.MPI_SIZE = mpiSize
            context.MPI_NODENAMES = mpiNodeNames

        return actionResult


class MpiActionError(Exception):
    """Exception class raised when error conditions occur during an MpiAction."""


class DistributeStateAction(MpiAction):
    def __init__(self, skipInterfaces=False):
        MpiAction.__init__(self)
        self._skipInterfaces = skipInterfaces

    def invokeHook(self):
        """Sync up all nodes with the reactor, the cs, and the interfaces.

        Notes
        -----
        This is run by all workers and the primary any time the code needs to sync all processors.
        """
        if context.MPI_SIZE <= 1:
            runLog.extra("Not distributing state because there is only one processor")
            return

        # Detach phase:
        # The Reactor and the interfaces have links to the Operator, which contains Un-MPI-able objects
        # like the MPI Comm and the SQL database connections.
        runLog.info("Distributing State")
        start = timeit.default_timer()
        try:
            cs = self._distributeSettings()

            self._distributeReactor(cs)
            DistributeStateAction._distributeParamAssignments()

            if self._skipInterfaces:
                self.o.reattach(self.r, cs)  # may be redundant?
            else:
                self._distributeInterfaces()

            # lastly, make sure the reactor knows it is up to date
            # the operator/interface attachment may invalidate some of the cache, but since
            # all the underlying data is the same, ultimately all state should be (initially) the
            # same.
            # TODO: this is an indication we need to revamp either how the operator attachment works
            # or how the interfaces are distributed.
            self.r._markSynchronized()

        except (pickle.PicklingError, TypeError) as error:
            runLog.error("Failed to transmit on distribute state root MPI bcast")
            runLog.error(error)
            # workers are still waiting for a reactor object
            if context.MPI_RANK == 0:
                _diagnosePickleError(self.o)
                context.MPI_COMM.bcast("quit")  # try to get the workers to quit.

            raise

        if context.MPI_RANK != 0:
            self.r.core.regenAssemblyLists()

        # check to make sure that everything has been properly reattached
        if self.r.core.getFirstBlock().core.r is not self.r:
            raise RuntimeError("Block.core.r is not self.r. Reattach the blocks!")

        beforeCollection = timeit.default_timer()

        # force collection; we've just created a bunch of objects that don't need to be used again.
        runLog.debug("Forcing garbage collection.")
        gc.collect()

        stop = timeit.default_timer()
        runLog.extra(
            "Distributed state in {}s, garbage collection took {}s".format(
                beforeCollection - start, stop - beforeCollection
            )
        )

    def _distributeSettings(self):
        if context.MPI_RANK == 0:
            runLog.debug("Sending the settings object")
        self.cs = cs = self.broadcast(self.o.cs)
        if isinstance(cs, settings.Settings):
            runLog.setVerbosity(
                cs["verbosity"] if context.MPI_RANK == 0 else cs["branchVerbosity"]
            )
            runLog.debug("Received settings object")
        else:
            raise RuntimeError("Failed to transmit settings, received: {}".format(cs))

        if context.MPI_RANK != 0:
            self.o.cs = cs
        return cs

    def _distributeReactor(self, cs):
        runLog.debug("Sending the Reactor object")
        r = self.broadcast(self.r)

        if isinstance(r, reactors.Reactor):
            runLog.debug("Received reactor")
        else:
            raise RuntimeError("Failed to transmit reactor, received: {}".format(r))

        if context.MPI_RANK == 0:
            # on the primary node this unfortunately created a __deepcopy__ of the reactor, delete it
            del r
        else:
            # maintain original reactor object on primary
            self.r = r
            self.o.r = r

        self.r.o = self.o

        runLog.debug(f"The reactor has {len(self.r.core.getAssemblies())} assemblies")
        # attach here so any interface actions use a properly-setup reactor.
        self.o.reattach(self.r, cs)  # sets r and cs

    @staticmethod
    def _distributeParamAssignments():
        data = dict()
        if context.MPI_RANK == 0:
            data = {
                (pName, pdType.__name__): pDef.assigned
                for (
                    pName,
                    pdType,
                ), pDef in parameterDefinitions.ALL_DEFINITIONS.items()
            }

        data = context.MPI_COMM.bcast(data, root=0)

        if context.MPI_RANK != 0:
            for (pName, pdType), pDef in parameterDefinitions.ALL_DEFINITIONS.items():
                pDef.assigned = data[pName, pdType.__name__]

    def _distributeInterfaces(self):
        """
        Distribute the interfaces to all MPI nodes.

        Interface copy description
        Since interfaces store information that can influence a calculation, it is important
        in branch searches to make sure that no information is carried forward from these
        runs on either the primary node or the workers.  However, there are interfaces that
        cannot be distributed, making this a challenge.  To solve this problem, any interface
        that cannot be distributed is simply re-initialized.  If any information needs to be
        given to the worker nodes on a non-distributable interface, additional function definitions
        (and likely soul searching as to why needed distributable information is on a
        non-distributable interface) are required to pass the information around.

        See Also
        --------
        armi.interfaces.Interface.preDistributeState : runs on primary before DS
        armi.interfaces.Interface.postDistributeState : runs on primary after DS
        armi.interfaces.Interface.interactDistributeState : runs on workers after DS
        """
        if context.MPI_RANK == 0:
            # These run on the primary node. (Worker nodes run sychronized code below)
            toRestore = {}
            for i in self.o.getInterfaces():
                if i.distributable() == interfaces.Interface.Distribute.DUPLICATE:
                    runLog.debug("detaching interface {0}".format(i.name))
                    i.detachReactor()
                    toRestore[i] = i.preDistributeState()

            # Verify that the interface stacks are identical.
            runLog.debug("Sending the interface names and flags")
            _dumIList = self.broadcast(
                [(i.name, i.distributable()) for i in self.o.getInterfaces()]
            )

            # transmit interfaces
            for i in self.o.getInterfaces():
                # avoid sending things that don't pickle, like the database.
                if i.distributable() == interfaces.Interface.Distribute.DUPLICATE:
                    runLog.debug("Sending the interface {0}".format(i))
                    _idum = self.broadcast(i)  # don't send the reactor or operator
                    i.postDistributeState(toRestore[i])
                    i.attachReactor(self.o, self.r)
        else:
            # These run on the worker nodes.
            # verify identical interface stack
            # This list is (interfaceName, distributable) tuples)
            interfaceList = self.broadcast(None)
            for iName, distributable in interfaceList:
                iOld = self.o.getInterface(iName)
                if distributable == interfaces.Interface.Distribute.DUPLICATE:
                    # expect a transmission of the interface as a whole.
                    runLog.debug("Receiving new {0}".format(iName))
                    iNew = self.broadcast(None)
                    runLog.debug("Received {0}".format(iNew))
                    if iNew == "quit":
                        return
                    self.o.removeInterface(iOld)
                    self.o.addInterface(iNew)
                    iNew.interactDistributeState()
                elif distributable == interfaces.Interface.Distribute.NEW:
                    runLog.debug("Initializing new interface {0}".format(iName))
                    # make a fresh instance of the non-transmittable interface.
                    self.o.removeInterface(iOld)
                    iNew = iOld.__class__(self.r, self.cs)
                    if not iNew:
                        for i in self.o.getInterfaces():
                            runLog.warning(i)
                        raise RuntimeError(
                            "Non-distributable interface {0} exists on the primary MPI process "
                            "but not on the workers. "
                            "Cannot distribute state.".format(iName)
                        )
                    self.o.addInterface(iNew)
                    iNew.interactInit()
                    iNew.interactBOL()
                else:
                    runLog.debug("Skipping broadcast of interface {0}".format(iName))
                    if iOld:
                        iOld.interactDistributeState()


def _diagnosePickleError(o):
    r"""
    Scans through various parts of the reactor to identify which part cannot be pickled.

    Notes
    -----
    So, you're having a pickle error and you don't know why. This method will help you
    find the problem. It doesn't always catch everything, but it does help.

    We also find that modifying the Python library as documented here tells us which
    object can't be pickled by printing it out.
    """
    checker = utils.tryPickleOnAllContents3
    runLog.info("-------- Pickle Error Detection -------")
    runLog.info(
        "For reference, the operator is {0} and the reactor is {1}\n"
        "Watch for other reactors or operators, and think about where they came from.".format(
            o, o.r
        )
    )
    runLog.info("Scanning the Reactor for pickle errors")
    checker(o.r)

    runLog.info("Scanning all assemblies for pickle errors")
    for a in o.r.core.getAssemblies(includeAll=True):
        checker(a)

    runLog.info("Scanning all blocks for pickle errors")
    for b in o.r.core.getBlocks(includeAll=True):
        checker(b)

    runLog.info("Scanning blocks by name for pickle errors")
    for _bName, b in o.r.core.blocksByName.items():
        checker(b)

    runLog.info("Scanning the ISOTXS library for pickle errors")
    checker(o.r.core.lib)

    for interface in o.getInterfaces():
        runLog.info("Scanning {} for pickle errors".format(interface))
        checker(interface)<|MERGE_RESOLUTION|>--- conflicted
+++ resolved
@@ -59,15 +59,7 @@
 import pickle
 import timeit
 
-<<<<<<< HEAD
-from armi import context
-from armi import interfaces
-from armi import runLog
-from armi import settings
-from armi import utils
-=======
 from armi import context, interfaces, runLog, settings, utils
->>>>>>> 66551d5f
 from armi.reactor import reactors
 from armi.reactor.parameters import parameterDefinitions
 from armi.utils import iterables, tabulate
