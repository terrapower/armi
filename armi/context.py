--- conflicted
+++ resolved
@@ -295,20 +295,11 @@
     Notes
     -----
     This is a hack to help ARMI exit gracefully when the garbage collector and h5py have issues
-<<<<<<< HEAD
     destroying objects. The root cause for why this was having issues was never identified. It
     appears that when several HDF5 files are open in the same run (e.g. when calling ``armi.init()``
     multiple times from a post-processing script), when these h5py File objects were closed, the
     garbage collector would raise an exception related to the repr'ing the object. We get around
     this by using the garbage collector to manually disconnect all open HdfDBs.
-=======
-    destroying objects. After lots of investigation, the root cause for why this was having issues
-    was never identified. It appears that when several HDF5 files are open in the same run (e.g.
-    when calling armi.init() multiple times from a post-processing script), when these h5py File
-    objects were closed, the garbage collector would raise an exception related to the repr'ing the
-    object. We get around this by using the garbage collector to manually disconnect all open HdfDB
-    objects.
->>>>>>> d0092e8b
     """
     from armi.bookkeeping.db import Database3
 
