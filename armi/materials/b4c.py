# Copyright 2019 TerraPower, LLC
#
# Licensed under the Apache License, Version 2.0 (the "License");
# you may not use this file except in compliance with the License.
# You may obtain a copy of the License at
#
#     http://www.apache.org/licenses/LICENSE-2.0
#
# Unless required by applicable law or agreed to in writing, software
# distributed under the License is distributed on an "AS IS" BASIS,
# WITHOUT WARRANTIES OR CONDITIONS OF ANY KIND, either express or implied.
# See the License for the specific language governing permissions and
# limitations under the License.

<<<<<<< HEAD
"""
Boron carbide; a very typical reactor control material.

Note that this material defaults to a theoretical density fraction of 0.9, reflecting
the difficulty of producing B4C at 100% theoretical density in real life. To get
different fraction, use the `TD_frac` material modification in your assembly definition.
"""
=======
"""Boron carbide; a very typical reactor control material."""
from armi import runLog
>>>>>>> 4699c867
from armi.materials import material
from armi.nucDirectory import nuclideBases
from armi.utils.units import getTc

DEFAULT_THEORETICAL_DENSITY_FRAC = 0.90
DEFAULT_MASS_DENSITY = 2.52


class B4C(material.Material):
    name = "B4C"
    enrichedNuclide = "B10"
    propertyValidTemperature = {"linear expansion percent": ((25, 500), "C")}

    def applyInputParams(
        self, B10_wt_frac=None, theoretical_density=None, TD_frac=None, *args, **kwargs
    ):
        if B10_wt_frac is not None:
            # we can't just use the generic enrichment adjustment here because the
            # carbon has to change with enrich.
            self.adjustMassEnrichment(B10_wt_frac)
        if theoretical_density is not None:
            runLog.warning(
                "The 'threoretical_density' material modification for B4C will be "
                "deprecated. Update your inputs to use 'TD_frac' instead.",
                single=True,
            )
            if TD_frac is not None:
                runLog.warning(
                    "Both 'theoretical_density' and 'TD_frac' are specified "
                    f"for {self}. 'TD_frac' will be used."
                )
            else:
                self.updateTD(theoretical_density)
        if TD_frac is not None:
            self.updateTD(TD_frac)

    def updateTD(self, td: float) -> None:
        self.theoreticalDensityFrac = td
        self.clearCache()

    def setNewMassFracsFromMassEnrich(self, massEnrichment):
        r"""
        Calculate the mass fractions for a given  mass enrichment and set it on any parent.

        Parameters
        ----------
        massEnrichment : float
            The mass enrichment as a fraction.

        Returns
        -------
        boron10MassGrams, boron11MassGrams, carbonMassGrams : float
            The resulting mass of each nuclide/element

        Notes
        -----
        B-10: 10.012 g/mol
        B-11: 11.009 g/mol
        Carbon:  12.0107 g/mol

        4 moles of boron/1 mole of carbon

        grams of boron-10 = 10.012 g/mol* 4 mol * 0.199   =  7.969552 g
        grams of boron-11 = 11.009 g/mol* 4 mol * 0.801   = 35.272836 g
        grams of carbon= 12.0107 g/mol * 1 mol = 12.0107 g

        from number enrichment mi:
        mB10 = nB10*AB10 /(nB10*AB10 + nB11*AB11)
        """
        if massEnrichment < 0 or massEnrichment > 1:
            raise ValueError(
                "massEnrichment {} is unphysical for B4C".format(massEnrichment)
            )

        b10AtomicMass = nuclideBases.byName["B10"].weight
        b11AtomicMass = nuclideBases.byName["B11"].weight
        b10NumEnrich = (massEnrichment / b10AtomicMass) / (
            massEnrichment / b10AtomicMass + (1 - massEnrichment) / b11AtomicMass
        )
        b11NumEnrich = 1.0 - b10NumEnrich

        cAtomicMass = nuclideBases.byName["C"].weight

        boron10MassGrams = b10AtomicMass * b10NumEnrich * 4.0
        boron11MassGrams = b11AtomicMass * b11NumEnrich * 4.0
        carbonMassGrams = cAtomicMass

        gTotal = boron10MassGrams + boron11MassGrams + carbonMassGrams

        boron10MassGrams /= gTotal
        boron11MassGrams /= gTotal
        carbonMassGrams /= gTotal
        if self.parent:
            self.parent.setMassFracs(
                {"B10": boron10MassGrams, "B11": boron11MassGrams, "C": carbonMassGrams}
            )

        return boron10MassGrams, boron11MassGrams, carbonMassGrams

    def setDefaultMassFracs(self) -> None:
        r"""B4C mass fractions. Using Natural B4C. 19.9% B-10/ 80.1% B-11
        Boron: 10.811 g/mol
        Carbon:  12.0107 g/mol

        4 moles of boron/1 mole of carbon

        grams of boron-10 = 10.01 g/mol* 4 mol * 0.199   =  7.96796 g
        grams of boron-11 = 11.01 g/mol* 4 mol * 0.801   = 35.27604 g
        grams of carbon= 12.0107 g/mol * 1 mol = 12.0107 g

        total=55.2547 g.
        Mass fractions are computed from this.
        """
        massEnrich = self.getMassEnrichmentFromNumEnrich(naturalB10NumberFraction=0.199)

        gBoron10, gBoron11, gCarbon = self.setNewMassFracsFromMassEnrich(
            massEnrichment=massEnrich
        )
        self.setMassFrac("B10", gBoron10)
        self.setMassFrac("B11", gBoron11)
        self.setMassFrac("C", gCarbon)
        self.refDens = DEFAULT_MASS_DENSITY
        # TD reference : Dunner, Heuvel, "Absorber Materials for control rod systems of fast breeder reactors"
        # Journal of nuclear materials, 124, 185-194, (1984)."
        self.theoreticalDensityFrac = (
            DEFAULT_THEORETICAL_DENSITY_FRAC  # normally is around 0.88-93.
        )

    @staticmethod
    def getMassEnrichmentFromNumEnrich(naturalB10NumberFraction: float) -> float:
        b10AtomicMass = nuclideBases.byName["B10"].weight
        b11AtomicMass = nuclideBases.byName["B11"].weight
        return (
            naturalB10NumberFraction
            * b10AtomicMass
            / (
                naturalB10NumberFraction * b10AtomicMass
                + (1.0 - naturalB10NumberFraction) * b11AtomicMass
            )
        )

    def density(self, Tk: float = None, Tc: float = None) -> float:
        """
        Return density that preserves mass when thermally expanded in 2D.

        Notes
        -----
        - applies theoretical density of B4C to parent method
        """
        return material.Material.density(self, Tk, Tc) * self.theoreticalDensityFrac

    def density3(self, Tk: float = None, Tc: float = None) -> float:
        """
        Return density that preserves mass when thermally expanded in 3D.

        Notes
        -----
        - applies theoretical density of B4C to parent method
        """
        return material.Material.density3(self, Tk, Tc) * self.theoreticalDensityFrac

    def linearExpansionPercent(self, Tk: float = None, Tc: float = None) -> float:
        """Boron carbide expansion. Very preliminary"""
        Tc = getTc(Tc, Tk)
        self.checkPropertyTempRange("linear expansion percent", Tc)
        deltaT = Tc - 25
        dLL = deltaT * 4.5e-6
        return dLL * 100<|MERGE_RESOLUTION|>--- conflicted
+++ resolved
@@ -12,7 +12,6 @@
 # See the License for the specific language governing permissions and
 # limitations under the License.
 
-<<<<<<< HEAD
 """
 Boron carbide; a very typical reactor control material.
 
@@ -20,10 +19,6 @@
 the difficulty of producing B4C at 100% theoretical density in real life. To get
 different fraction, use the `TD_frac` material modification in your assembly definition.
 """
-=======
-"""Boron carbide; a very typical reactor control material."""
-from armi import runLog
->>>>>>> 4699c867
 from armi.materials import material
 from armi.nucDirectory import nuclideBases
 from armi.utils.units import getTc
