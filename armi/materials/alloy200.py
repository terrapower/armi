# Copyright 2019 TerraPower, LLC
#
# Licensed under the Apache License, Version 2.0 (the "License");
# you may not use this file except in compliance with the License.
# You may obtain a copy of the License at
#
#     http://www.apache.org/licenses/LICENSE-2.0
#
# Unless required by applicable law or agreed to in writing, software
# distributed under the License is distributed on an "AS IS" BASIS,
# WITHOUT WARRANTIES OR CONDITIONS OF ANY KIND, either express or implied.
# See the License for the specific language governing permissions and
# limitations under the License.

"""
Alloy-200 are wrought commercially pure nickel.
"""
from numpy import interp

from armi.materials.material import Material
from armi.utils.units import getTk


class Alloy200(Material):

    name = "Alloy200"
    references = {
        "linearExpansion": [
            "Alloy 200/201 Data Sheet http://www.jacquet.biz/JACQUET/USA/files/JCQusa-alloy-200-201.pdf"
        ],
        "refDens": [
            "Alloy 200/201 Data Sheet http://www.jacquet.biz/JACQUET/USA/files/JCQusa-alloy-200-201.pdf"
        ],
        "referenceMaxPercentImpurites": [
            "Alloy 200/201 Data Sheet http://www.jacquet.biz/JACQUET/USA/files/JCQusa-alloy-200-201.pdf"
        ],
    }

    modelConst = {
        "a0": 1.21620e-5,
        "a1": 8.30010e-9,
        "a2": -3.94985e-12,
        "TRefa": 20,  # Constants for thermal expansion
    }

    propertyValidTemperature = {"linear expansion": ((73.15, 1273.15), "K")}

    referenceMaxPercentImpurites = [
        ("C", 0.15),
        ("MN", 0.35),
        ("S", 0.01),
        ("SI", 0.35),
        ("CU", 0.25),
        ("FE", 0.40),
    ]

    linearExpansionTableK = [
        73.15,
        173.15,
        373.15,
        473.15,
        573.15,
        673.15,
        773.15,
        873.15,
        973.15,
        1073.15,
        1173.15,
        1273.15,
    ]

    linearExpansionTable = [
        10.1e-6,
        11.3e-6,
        13.3e-6,
        13.9e-6,
        14.3e-6,
        14.8e-6,
        15.2e-6,
        15.6e-6,
        15.8e-6,
        16.2e-6,
        16.5e-6,
        16.7e-6,
    ]

    def linearExpansion(self, Tk=None, Tc=None):
        r"""
        Returns instantaneous coefficient of thermal expansion of Alloy 200

        Parameters
        ----------
        Tk : float, optional
            temperature in degrees Kelvin
        Tc : float, optional
            temperature in degrees Celsius

        Returns
        -------
        linearExpansion : float
            instantaneous coefficient of thermal expansion of Alloy 200 (1/C)
        """
        Tk = getTk(Tc, Tk)
<<<<<<< HEAD
        (Tmin, Tmax) = self.propertyValidTemperature["linear expansion"][0]
        self.checkTempRange(Tmin, Tmax, Tk, "linear expansion")
=======
        self.checkTempRange(73.15, 1273.15, Tk, "linear expansion")
>>>>>>> cec12c99
        return interp(Tk, self.linearExpansionTableK, self.linearExpansionTable)

    def setDefaultMassFracs(self):
        """
        Notes
        -----
        It is assumed half the max composition for the impurities and the rest is Ni.
        """
        nickleMassFrac = 1.0

        for elementSymbol, massFrac in self.referenceMaxPercentImpurites:
            assumedMassFrac = massFrac * 0.01 / 2.0
            self.setMassFrac(elementSymbol, assumedMassFrac)
            nickleMassFrac -= assumedMassFrac

        self.setMassFrac("NI", nickleMassFrac)
        self.p.refDens = 8.9<|MERGE_RESOLUTION|>--- conflicted
+++ resolved
@@ -101,12 +101,9 @@
             instantaneous coefficient of thermal expansion of Alloy 200 (1/C)
         """
         Tk = getTk(Tc, Tk)
-<<<<<<< HEAD
         (Tmin, Tmax) = self.propertyValidTemperature["linear expansion"][0]
         self.checkTempRange(Tmin, Tmax, Tk, "linear expansion")
-=======
-        self.checkTempRange(73.15, 1273.15, Tk, "linear expansion")
->>>>>>> cec12c99
+
         return interp(Tk, self.linearExpansionTableK, self.linearExpansionTable)
 
     def setDefaultMassFracs(self):
