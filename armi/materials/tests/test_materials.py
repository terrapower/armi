# Copyright 2019 TerraPower, LLC
#
# Licensed under the Apache License, Version 2.0 (the "License");
# you may not use this file except in compliance with the License.
# You may obtain a copy of the License at
#
#     http://www.apache.org/licenses/LICENSE-2.0
#
# Unless required by applicable law or agreed to in writing, software
# distributed under the License is distributed on an "AS IS" BASIS,
# WITHOUT WARRANTIES OR CONDITIONS OF ANY KIND, either express or implied.
# See the License for the specific language governing permissions and
# limitations under the License.
"""Tests materials.py."""
from copy import deepcopy
import math
import pickle
import unittest

from numpy import testing

from armi import materials, settings
from armi.nucDirectory import nuclideBases
from armi.reactor import blueprints
from armi.tests import mockRunLogs
from armi.utils import units


class _Material_Test:
    """Base for all specific material test cases."""

    MAT_CLASS = None

    def setUp(self):
        self.mat = self.MAT_CLASS()

    def test_isPicklable(self):
        """Test that all materials are picklable so we can do MPI communication of state."""
        stream = pickle.dumps(self.mat)
        mat = pickle.loads(stream)

        # check a property that is sometimes interpolated.
        self.assertEqual(
            self.mat.thermalConductivity(500), mat.thermalConductivity(500)
        )

    def test_density(self):
        """Test that all materials produce a zero density from density."""
        self.assertNotEqual(self.mat.density(500), 0)

    def test_TD(self):
        """Test the material density."""
        self.assertEqual(self.mat.getTD(), self.mat.theoreticalDensityFrac)

        self.mat.clearCache()
        self.mat._setCache("dummy", 666)
        self.assertEqual(self.mat.cached, {"dummy": 666})
        self.mat.adjustTD(0.5)
        self.assertEqual(0.5, self.mat.theoreticalDensityFrac)
        self.assertEqual(self.mat.cached, {})

    def test_duplicate(self):
<<<<<<< HEAD
        """Test the material duplication.

        .. test:: Test the material base class.
            :id: T_ARMI_MAT_PROPERTIES3
            :tests: R_ARMI_MAT_PROPERTIES

        .. test:: Materials shall calc mass fracs at init.
            :id: T_ARMI_MAT_FRACS
            :tests: R_ARMI_MAT_FRACS
        """
=======
        """Test the material duplication."""
>>>>>>> f5681d71
        mat = self.mat.duplicate()

        self.assertEqual(len(mat.massFrac), len(self.mat.massFrac))
        for key in self.mat.massFrac:
            self.assertEqual(mat.massFrac[key], self.mat.massFrac[key])

        self.assertEqual(mat.parent, self.mat.parent)
        self.assertEqual(mat.refDens, self.mat.refDens)
        self.assertEqual(mat.theoreticalDensityFrac, self.mat.theoreticalDensityFrac)

    def test_cache(self):
        """Test the material cache."""
        self.mat.clearCache()
        self.assertEqual(len(self.mat.cached), 0)

        self.mat._setCache("Emmy", "Noether")
        self.assertEqual(len(self.mat.cached), 1)

        val = self.mat._getCached("Emmy")
        self.assertEqual(val, "Noether")

    def test_densityKgM3(self):
        """Test the density for kg/m^3."""
        dens = self.mat.density(500)
        densKgM3 = self.mat.densityKgM3(500)
        self.assertEqual(dens * 1000.0, densKgM3)

    def test_pseudoDensityKgM3(self):
        """Test the pseudo density for kg/m^3."""
        dens = self.mat.pseudoDensity(500)
        densKgM3 = self.mat.pseudoDensityKgM3(500)
        self.assertEqual(dens * 1000.0, densKgM3)


class MaterialConstructionTests(unittest.TestCase):
    def test_material_initialization(self):
        """Make sure all materials can be instantiated without error."""
        for matClass in materials.iterAllMaterialClassesInNamespace(materials):
            matClass()


class MaterialFindingTests(unittest.TestCase):
    """Make sure materials are discoverable as designed."""

    def test_findMaterial(self):
        """Test resolveMaterialClassByName() function.

        .. test:: You can find a material by name.
            :id: T_ARMI_MAT_NAME
            :tests: R_ARMI_MAT_NAME
        """
        self.assertIs(
            materials.resolveMaterialClassByName(
                "Void", namespaceOrder=["armi.materials"]
            ),
            materials.Void,
        )
        self.assertIs(
            materials.resolveMaterialClassByName(
                "Void", namespaceOrder=["armi.materials.void"]
            ),
            materials.Void,
        )
        self.assertIs(
            materials.resolveMaterialClassByName(
                "Void", namespaceOrder=["armi.materials.mox", "armi.materials.void"]
            ),
            materials.Void,
        )
        with self.assertRaises(ModuleNotFoundError):
            materials.resolveMaterialClassByName(
                "Void", namespaceOrder=["invalid.namespace", "armi.materials.void"]
            )
        with self.assertRaises(KeyError):
            materials.resolveMaterialClassByName(
                "Unobtanium", namespaceOrder=["armi.materials"]
            )


class Californium_TestCase(_Material_Test, unittest.TestCase):

    MAT_CLASS = materials.Californium

    def test_pseudoDensity(self):
        ref = 15.1

        cur = self.mat.pseudoDensity(923)
        self.assertEqual(cur, ref)

        cur = self.mat.pseudoDensity(1390)
        self.assertEqual(cur, ref)

    def test_propertyValidTemperature(self):
        self.assertEqual(len(self.mat.propertyValidTemperature), 0)

    def test_porosities(self):
        self.mat.parent = None
        self.assertEqual(self.mat.liquidPorosity, 0.0)
        self.assertEqual(self.mat.gasPorosity, 0.0)

    def test_getCorrosionRate(self):
        self.assertEqual(self.mat.getCorrosionRate(500), 0.0)


class Cesium_TestCase(_Material_Test, unittest.TestCase):
    MAT_CLASS = materials.Cs

    def test_pseudoDensity(self):
        cur = self.mat.pseudoDensity(250)
        ref = 1.93
        self.assertAlmostEqual(cur, ref, delta=ref * 0.05)

        cur = self.mat.pseudoDensity(450)
        ref = 1.843
        self.assertAlmostEqual(cur, ref, delta=ref * 0.05)

    def test_propertyValidTemperature(self):
        self.assertEqual(len(self.mat.propertyValidTemperature), 0)


class Magnesium_TestCase(_Material_Test, unittest.TestCase):
    MAT_CLASS = materials.Magnesium

    def test_pseudoDensity(self):
        cur = self.mat.pseudoDensity(923)
        ref = 1.5897
        delta = ref * 0.0001
        self.assertAlmostEqual(cur, ref, delta=delta)

        cur = self.mat.pseudoDensity(1390)
        ref = 1.4661
        delta = ref * 0.0001
        self.assertAlmostEqual(cur, ref, delta=delta)

    def test_propertyValidTemperature(self):
        self.assertGreater(len(self.mat.propertyValidTemperature), 0)


class MagnesiumOxide_TestCase(_Material_Test, unittest.TestCase):
    MAT_CLASS = materials.MgO

    def test_pseudoDensity(self):
        cur = self.mat.pseudoDensity(923)
        ref = 3.48887
        delta = ref * 0.05
        self.assertAlmostEqual(cur, ref, delta=delta)

        cur = self.mat.pseudoDensity(1390)
        ref = 3.418434
        delta = ref * 0.05
        self.assertAlmostEqual(cur, ref, delta=delta)

    def test_linearExpansionPercent(self):
        cur = self.mat.linearExpansionPercent(Tc=100)
        ref = 0.00110667
        self.assertAlmostEqual(cur, ref, delta=abs(ref * 0.001))

        cur = self.mat.linearExpansionPercent(Tc=400)
        ref = 0.0049909
        self.assertAlmostEqual(cur, ref, delta=abs(ref * 0.001))

    def test_propertyValidTemperature(self):
        self.assertGreater(len(self.mat.propertyValidTemperature), 0)


class Molybdenum_TestCase(_Material_Test, unittest.TestCase):
    MAT_CLASS = materials.Molybdenum

    def test_pseudoDensity(self):
        cur = self.mat.pseudoDensity(333)
        ref = 10.28
        delta = ref * 0.0001
        self.assertAlmostEqual(cur, ref, delta=delta)

        cur = self.mat.pseudoDensity(1390)
        ref = 10.28
        delta = ref * 0.0001
        self.assertAlmostEqual(cur, ref, delta=delta)

    def test_propertyValidTemperature(self):
        self.assertEqual(len(self.mat.propertyValidTemperature), 0)


class MOX_TestCase(_Material_Test, unittest.TestCase):
    MAT_CLASS = materials.MOX

    def test_density(self):
        cur = self.mat.density(333)
        ref = 10.926
        delta = ref * 0.0001
        self.assertAlmostEqual(cur, ref, delta=delta)

    def test_getMassFracPuO2(self):
        ref = 0.176067
        self.assertAlmostEqual(self.mat.getMassFracPuO2(), ref, delta=ref * 0.001)

    def test_getMolFracPuO2(self):
        ref = 0.209
        self.assertAlmostEqual(self.mat.getMolFracPuO2(), ref, delta=ref * 0.001)

    def test_getMeltingPoint(self):
        ref = 2996.788765
        self.assertAlmostEqual(self.mat.meltingPoint(), ref, delta=ref * 0.001)

    def test_applyInputParams(self):
        massFracNameList = [
            "AM241",
            "O16",
            "PU238",
            "PU239",
            "PU240",
            "PU241",
            "PU242",
            "U235",
            "U238",
        ]
        massFracRefValList = [
            0.000998,
            0.118643,
            0.000156,
            0.119839,
            0.029999,
            0.00415,
            0.000858,
            0.166759,
            0.558597,
        ]

        self.mat.applyInputParams()

        for name, frac in zip(massFracNameList, massFracRefValList):
            cur = self.mat.massFrac[name]
            self.assertEqual(cur, frac)

        # bonus code coverage for clearMassFrac()
        self.mat.clearMassFrac()
        self.assertEqual(len(self.mat.massFrac), 0)

        # bonus coverage for removeNucMassFrac
        self.mat.removeNucMassFrac("PassWithoutWarning")
        self.assertEqual(len(self.mat.massFrac), 0)


class NaCl_TestCase(_Material_Test, unittest.TestCase):
    MAT_CLASS = materials.NaCl

    def test_density(self):
        cur = self.mat.density(Tc=100)
        ref = 2.113204
        self.assertAlmostEqual(cur, ref, delta=abs(ref * 0.001))

        cur = self.mat.density(Tc=300)
        ref = 2.050604
        self.assertAlmostEqual(cur, ref, delta=abs(ref * 0.001))

    def test_propertyValidTemperature(self):
        self.assertEqual(len(self.mat.propertyValidTemperature), 0)


class NiobiumZirconium_TestCase(_Material_Test, unittest.TestCase):
    MAT_CLASS = materials.NZ

    def test_pseudoDensity(self):
        cur = self.mat.pseudoDensity(Tk=100)
        ref = 8.66
        self.assertAlmostEqual(cur, ref, delta=abs(ref * 0.001))

        cur = self.mat.pseudoDensity(Tk=1390)
        ref = 8.66
        self.assertAlmostEqual(cur, ref, delta=abs(ref * 0.001))

    def test_propertyValidTemperature(self):
        self.assertEqual(len(self.mat.propertyValidTemperature), 0)


class Potassium_TestCase(_Material_Test, unittest.TestCase):
    MAT_CLASS = materials.Potassium

    def test_pseudoDensity(self):
        cur = self.mat.pseudoDensity(Tc=100)
        ref = 0.8195
        delta = ref * 0.001
        self.assertAlmostEqual(cur, ref, delta=delta)

        cur = self.mat.pseudoDensity(Tc=333)
        ref = 0.7664
        delta = ref * 0.001
        self.assertAlmostEqual(cur, ref, delta=delta)

        cur = self.mat.pseudoDensity(Tc=500)
        ref = 0.7267
        delta = ref * 0.001
        self.assertAlmostEqual(cur, ref, delta=delta)

        cur = self.mat.pseudoDensity(Tc=750)
        ref = 0.6654
        delta = ref * 0.001
        self.assertAlmostEqual(cur, ref, delta=delta)

        cur = self.mat.pseudoDensity(Tc=1200)
        ref = 0.5502
        delta = ref * 0.001
        self.assertAlmostEqual(cur, ref, delta=delta)

    def test_propertyValidTemperature(self):
        self.assertGreater(len(self.mat.propertyValidTemperature), 0)


class ScandiumOxide_TestCase(_Material_Test, unittest.TestCase):
    MAT_CLASS = materials.Sc2O3

    def test_pseudoDensity(self):
        cur = self.mat.pseudoDensity(Tc=25)
        ref = 3.86
        self.assertAlmostEqual(cur, ref, delta=abs(ref * 0.001))

    def test_linearExpansionPercent(self):
        cur = self.mat.linearExpansionPercent(Tc=100)
        ref = 0.0623499
        self.assertAlmostEqual(cur, ref, delta=abs(ref * 0.001))

        cur = self.mat.linearExpansionPercent(Tc=400)
        ref = 0.28322
        self.assertAlmostEqual(cur, ref, delta=abs(ref * 0.001))

    def test_propertyValidTemperature(self):
        self.assertGreater(len(self.mat.propertyValidTemperature), 0)


class Sodium_TestCase(_Material_Test, unittest.TestCase):
    MAT_CLASS = materials.Sodium

    def test_pseudoDensity(self):
        cur = self.mat.pseudoDensity(300)
        ref = 0.941
        delta = ref * 0.001
        self.assertAlmostEqual(cur, ref, delta=delta)

        cur = self.mat.pseudoDensity(1700)
        ref = 0.597
        delta = ref * 0.001
        self.assertAlmostEqual(cur, ref, delta=delta)

    def test_specificVolumeLiquid(self):
        cur = self.mat.specificVolumeLiquid(300)
        ref = 0.001062
        delta = ref * 0.001
        self.assertAlmostEqual(cur, ref, delta=delta)

        cur = self.mat.specificVolumeLiquid(1700)
        ref = 0.001674
        delta = ref * 0.001
        self.assertAlmostEqual(cur, ref, delta=delta)

    def test_enthalpy(self):
        cur = self.mat.enthalpy(300)
        ref = 107518.523
        delta = ref * 0.001
        self.assertAlmostEqual(cur, ref, delta=delta)

        cur = self.mat.enthalpy(1700)
        ref = 1959147.963
        delta = ref * 0.001
        self.assertAlmostEqual(cur, ref, delta=delta)

    def test_thermalConductivity(self):
        cur = self.mat.thermalConductivity(300)
        ref = 95.1776
        delta = ref * 0.001
        self.assertAlmostEqual(cur, ref, delta=delta)

        cur = self.mat.thermalConductivity(1700)
        ref = 32.616
        delta = ref * 0.001
        self.assertAlmostEqual(cur, ref, delta=delta)

    def test_propertyValidTemperature(self):
        self.assertGreater(len(self.mat.propertyValidTemperature), 0)


class Tantalum_TestCase(_Material_Test, unittest.TestCase):
    MAT_CLASS = materials.Tantalum

    def test_pseudoDensity(self):
        cur = self.mat.pseudoDensity(Tc=100)
        ref = 16.6
        self.assertAlmostEqual(cur, ref, delta=abs(ref * 0.001))

        cur = self.mat.pseudoDensity(Tc=300)
        ref = 16.6
        self.assertAlmostEqual(cur, ref, delta=abs(ref * 0.001))

    def test_propertyValidTemperature(self):
        self.assertEqual(len(self.mat.propertyValidTemperature), 0)


class ThoriumUraniumMetal_TestCase(_Material_Test, unittest.TestCase):
    MAT_CLASS = materials.ThU

    def test_pseudoDensity(self):
        cur = self.mat.pseudoDensity(Tc=100)
        ref = 11.68
        self.assertAlmostEqual(cur, ref, delta=abs(ref * 0.001))

        cur = self.mat.pseudoDensity(Tc=300)
        ref = 11.68
        self.assertAlmostEqual(cur, ref, delta=abs(ref * 0.001))

    def test_meltingPoint(self):
        cur = self.mat.meltingPoint()
        ref = 2025.0
        self.assertAlmostEqual(cur, ref, delta=abs(ref * 0.001))

    def test_thermalConductivity(self):
        cur = self.mat.thermalConductivity(Tc=100)
        ref = 43.1
        self.assertAlmostEqual(cur, ref, delta=abs(ref * 0.001))

        cur = self.mat.thermalConductivity(Tc=300)
        ref = 43.1
        self.assertAlmostEqual(cur, ref, delta=abs(ref * 0.001))

    def test_linearExpansion(self):
        cur = self.mat.linearExpansion(Tc=100)
        ref = 11.9e-6
        self.assertAlmostEqual(cur, ref, delta=abs(ref * 0.001))

        cur = self.mat.linearExpansion(Tc=300)
        ref = 11.9e-6
        self.assertAlmostEqual(cur, ref, delta=abs(ref * 0.001))

    def test_propertyValidTemperature(self):
        self.assertEqual(len(self.mat.propertyValidTemperature), 1)


class Uranium_TestCase(_Material_Test, unittest.TestCase):
    MAT_CLASS = materials.Uranium

    def test_applyInputParams(self):
        # check the defaults when applyInputParams is applied without arguments
        U235_wt_frac_default = 0.0071136523
        self.mat.applyInputParams()
        self.assertAlmostEqual(self.mat.massFrac["U235"], U235_wt_frac_default)
        densityTemp = self.mat.density(Tk=materials.Uranium._densityTableK[0])
        expectedDensity = materials.Uranium._densityTable[0]
        self.assertEqual(densityTemp, expectedDensity)

        originalPseudoDensity = self.mat.pseudoDensity(Tk=densityTemp)

        newWtFrac = 1.0
        newTDFrac = 0.5
        self.mat.applyInputParams(U235_wt_frac=newWtFrac, TD_frac=newTDFrac)
        self.assertEqual(self.mat.massFrac["U235"], newWtFrac)
        self.assertEqual(self.mat.density(Tk=densityTemp), expectedDensity * newTDFrac)
        self.assertEqual(
            self.mat.pseudoDensity(Tk=densityTemp), originalPseudoDensity * newTDFrac
        )

    def test_thermalConductivity(self):
        cur = self.mat.thermalConductivity(Tc=100)
        ref = 28.489312629207500293659904855
        self.assertAlmostEqual(cur, ref, delta=10e-10)

        cur = self.mat.thermalConductivity(Tc=300)
        ref = 32.789271449207497255429188954
        self.assertAlmostEqual(cur, ref, delta=10e-10)

        cur = self.mat.thermalConductivity(Tc=500)
        ref = 37.561790269207499193271360127
        self.assertAlmostEqual(cur, ref, delta=10e-10)

        cur = self.mat.thermalConductivity(Tc=700)
        ref = 42.806869089207502554472739575
        self.assertAlmostEqual(cur, ref, delta=10e-10)

        cur = self.mat.thermalConductivity(Tc=900)
        ref = 48.524507909207507339033327298
        self.assertAlmostEqual(cur, ref, delta=10e-10)

    def test_propertyValidTemperature(self):
        self.assertGreater(len(self.mat.propertyValidTemperature), 0)

        # ensure that material properties check the bounds and that the bounds
        # align with what is expected
        for propName, methodName in zip(
            [
                "thermal conductivity",
                "heat capacity",
                "density",
                "linear expansion",
                "linear expansion percent",
            ],
            [
                "thermalConductivity",
                "heatCapacity",
                "density",
                "linearExpansion",
                "linearExpansionPercent",
            ],
        ):
            lowerBound = self.mat.propertyValidTemperature[propName][0][0]
            upperBound = self.mat.propertyValidTemperature[propName][0][1]
            with mockRunLogs.BufferLog() as mock:
                getattr(self.mat, methodName)(lowerBound - 1)
                self.assertIn(
                    f"Temperature {float(lowerBound-1)} out of range ({lowerBound} "
                    f"to {upperBound}) for {self.mat.name} {propName}",
                    mock.getStdout(),
                )

            with mockRunLogs.BufferLog() as mock:
                getattr(self.mat, methodName)(upperBound + 1)
                self.assertIn(
                    f"Temperature {float(upperBound+1)} out of range ({lowerBound} "
                    f"to {upperBound}) for {self.mat.name} {propName}",
                    mock.getStdout(),
                )


class UraniumOxide_TestCase(_Material_Test, unittest.TestCase):
    MAT_CLASS = materials.UraniumOxide

    def test_adjustMassEnrichment(self):
        o16 = nuclideBases.byName["O"].weight
        u235 = nuclideBases.byName["U235"].weight
        u238 = nuclideBases.byName["U238"].weight
        self.mat.adjustMassEnrichment(0.02)

        gPerMol = 2 * o16 + 0.02 * u235 + 0.98 * u238
        massFracs = self.mat.massFrac

        testing.assert_allclose(massFracs["O"], 2 * o16 / gPerMol, rtol=5e-4)
        testing.assert_allclose(
            massFracs["U235"], 0.02 * (u235 * 0.02 + u238 * 0.98) / gPerMol, rtol=5e-4
        )
        testing.assert_allclose(
            massFracs["U238"], 0.98 * (u235 * 0.02 + u238 * 0.98) / gPerMol, rtol=5e-4
        )

        self.mat.adjustMassEnrichment(0.2)
        massFracs = self.mat.massFrac
        gPerMol = 2 * o16 + 0.8 * u238 + 0.2 * u235

        testing.assert_allclose(massFracs["O"], 2 * o16 / gPerMol, rtol=5e-4)
        testing.assert_allclose(
            massFracs["U235"], 0.2 * (u235 * 0.2 + u238 * 0.8) / gPerMol, rtol=5e-4
        )
        testing.assert_allclose(
            massFracs["U238"], 0.8 * (u235 * 0.2 + u238 * 0.8) / gPerMol, rtol=5e-4
        )

    def test_meltingPoint(self):
        cur = self.mat.meltingPoint()
        ref = 3123.0
        self.assertEqual(cur, ref)

    def test_density(self):
        # Reference data taken from ORNL/TM-2000/351. "Thermophysical Properties of MOX and UO2
        # Fuels Including the Effects of Irradiation.", Popov, et al.  Table 3.2 "Parameters of
        # thermal expansion of stoichiometric MOX fuel and density of UO2 as a function of
        # temperature"
        cur = self.mat.density(Tk=700)
        ref = 1.0832e4 * 0.001  # Convert to grams/cc
        delta = ref * 0.02
        self.assertAlmostEqual(cur, ref, delta=delta)

        cur = self.mat.density(Tk=2600)
        ref = 9.9698e3 * 0.001  # Convert to grams/cc
        delta = ref * 0.02
        self.assertAlmostEqual(cur, ref, delta=delta)

    def test_thermalConductivity(self):
        cur = self.mat.thermalConductivity(600)
        ref = 4.864
        accuracy = 3
        self.assertAlmostEqual(cur, ref, accuracy)

        cur = self.mat.thermalConductivity(1800)
        ref = 2.294
        accuracy = 3
        self.assertAlmostEqual(cur, ref, accuracy)

        cur = self.mat.thermalConductivity(2700)
        ref = 1.847
        accuracy = 3
        self.assertAlmostEqual(cur, ref, accuracy)

    def test_linearExpansion(self):
        cur = self.mat.linearExpansion(300)
        ref = 9.93e-6
        accuracy = 2
        self.assertAlmostEqual(cur, ref, accuracy)

        cur = self.mat.linearExpansion(1500)
        ref = 1.0639e-5
        accuracy = 2
        self.assertAlmostEqual(cur, ref, accuracy)

        cur = self.mat.linearExpansion(3000)
        ref = 1.5821e-5
        accuracy = 2
        self.assertAlmostEqual(cur, ref, accuracy)

    def test_linearExpansionPercent(self):
        cur = self.mat.linearExpansionPercent(Tk=500)
        ref = 0.222826
        self.assertAlmostEqual(cur, ref, delta=abs(ref * 0.001))

        cur = self.mat.linearExpansionPercent(Tk=950)
        ref = 0.677347
        self.assertAlmostEqual(cur, ref, delta=abs(ref * 0.001))

    def test_heatCapacity(self):
        """Check against Figure 4.2 from ORNL 2000-1723 EFG."""
        self.assertAlmostEqual(self.mat.heatCapacity(300), 230.0, delta=20)
        self.assertAlmostEqual(self.mat.heatCapacity(1000), 320.0, delta=20)
        self.assertAlmostEqual(self.mat.heatCapacity(2000), 380.0, delta=20)

    def test_getTemperatureAtDensity(self):
        expectedTemperature = 100.0
        tAtTargetDensity = self.mat.getTemperatureAtDensity(
            self.mat.density(Tc=expectedTemperature), 30.0
        )
        self.assertAlmostEqual(expectedTemperature, tAtTargetDensity)

    def test_getDensityExpansion3D(self):
        expectedTemperature = 100.0

        ref_density = 10.86792660463439e3
        test_density = self.mat.densityKgM3(Tc=expectedTemperature)
        error = math.fabs((ref_density - test_density) / ref_density)
        self.assertLess(error, 0.005)

    def test_removeNucMassFrac(self):
        self.mat.removeNucMassFrac("O")
        massFracs = [str(k) for k in self.mat.massFrac.keys()]
        self.assertListEqual(["U235", "U238"], massFracs)

    def test_densityTimesHeatCapactiy(self):
        Tc = 500.0
        expectedRhoCp = self.mat.density(Tc=Tc) * 1000.0 * self.mat.heatCapacity(Tc=Tc)
        self.assertAlmostEqual(expectedRhoCp, self.mat.densityTimesHeatCapacity(Tc=Tc))

    def test_getTempChangeForDensityChange(self):
        Tc = 500.0
        linearExpansion = self.mat.linearExpansion(Tc=Tc)
        densityFrac = 1.001
        linearChange = densityFrac ** (-1.0 / 3.0) - 1.0
        expectedDeltaT = linearChange / linearExpansion
        actualDeltaT = self.mat.getTempChangeForDensityChange(
            Tc, densityFrac, quiet=False
        )
        self.assertAlmostEqual(expectedDeltaT, actualDeltaT)

    def test_duplicate(self):
        duplicateU = self.mat.duplicate()

        for key in self.mat.massFrac:
            self.assertEqual(duplicateU.massFrac[key], self.mat.massFrac[key])

        duplicateMassFrac = deepcopy(self.mat.massFrac)
        for key in self.mat.massFrac.keys():
            self.assertEqual(duplicateMassFrac[key], self.mat.massFrac[key])

    def test_propertyValidTemperature(self):
        self.assertGreater(len(self.mat.propertyValidTemperature), 0)

    def test_applyInputParams(self):
        UO2_TD = materials.UraniumOxide()
        original = UO2_TD.density(500)
        UO2_TD.applyInputParams(TD_frac=0.1)
        new = UO2_TD.density(500)
        ratio = new / original
        self.assertAlmostEqual(ratio, 0.1)

        UO2_TD = materials.UraniumOxide()
        original = UO2_TD.pseudoDensity(500)
        UO2_TD.applyInputParams(TD_frac=0.1)
        new = UO2_TD.pseudoDensity(500)
        ratio = new / original
        self.assertAlmostEqual(ratio, 0.1)


class Thorium_TestCase(_Material_Test, unittest.TestCase):
    MAT_CLASS = materials.Thorium

    def test_setDefaultMassFracs(self):
        """
        Test default mass fractions.

        .. test:: The materials generate nuclide mass fractions.
            :id: T_ARMI_MAT_FRACS0
            :tests: R_ARMI_LOG
        """
        self.mat.setDefaultMassFracs()
        cur = self.mat.massFrac
        ref = {"TH232": 1.0}
        self.assertEqual(cur, ref)

    def test_pseudoDensity(self):
        cur = self.mat.pseudoDensity(30)
        ref = 11.68
        accuracy = 4
        self.assertAlmostEqual(cur, ref, accuracy)

    def test_linearExpansion(self):
        cur = self.mat.linearExpansion(400)
        ref = 11.9e-6
        accuracy = 4
        self.assertAlmostEqual(cur, ref, accuracy)

    def test_thermalConductivity(self):
        cur = self.mat.thermalConductivity(400)
        ref = 43.1
        accuracy = 4
        self.assertAlmostEqual(cur, ref, accuracy)

    def test_meltingPoint(self):
        cur = self.mat.meltingPoint()
        ref = 2025.0
        accuracy = 4
        self.assertAlmostEqual(cur, ref, accuracy)

    def test_propertyValidTemperature(self):
        self.assertGreater(len(self.mat.propertyValidTemperature), 0)


class ThoriumOxide_TestCase(_Material_Test, unittest.TestCase):
    MAT_CLASS = materials.ThoriumOxide

    def test_density(self):
        cur = self.mat.density(Tc=25)
        ref = 10.00
        accuracy = 4
        self.assertAlmostEqual(cur, ref, accuracy)

        # make sure that material modifications are correctly applied
        self.mat.applyInputParams(TD_frac=0.1)
        cur = self.mat.density(Tc=25)
        self.assertAlmostEqual(cur, ref * 0.1, accuracy)

    def test_linearExpansion(self):
        cur = self.mat.linearExpansion(400)
        ref = 9.67e-6
        accuracy = 4
        self.assertAlmostEqual(cur, ref, accuracy)

    def test_thermalConductivity(self):
        cur = self.mat.thermalConductivity(400)
        ref = 6.20
        accuracy = 4
        self.assertAlmostEqual(cur, ref, accuracy)

    def test_meltingPoint(self):
        cur = self.mat.meltingPoint()
        ref = 3643.0
        accuracy = 4
        self.assertAlmostEqual(cur, ref, accuracy)

    def test_propertyValidTemperature(self):
        self.assertGreater(len(self.mat.propertyValidTemperature), 0)


class Void_TestCase(_Material_Test, unittest.TestCase):
    MAT_CLASS = materials.Void

    def test_pseudoDensity(self):
        """This material has a no pseudo-density.

        .. test:: There is a void material.
            :id: T_ARMI_MAT_VOID0
            :tests: R_ARMI_MAT_VOID
        """
        self.mat.setDefaultMassFracs()
        cur = self.mat.pseudoDensity()
        self.assertEqual(cur, 0.0)

    def test_density(self):
        """This material has no density.

        .. test:: There is a void material.
            :id: T_ARMI_MAT_VOID1
            :tests: R_ARMI_MAT_VOID
        """
        self.assertEqual(self.mat.density(500), 0)

        self.mat.setDefaultMassFracs()
        cur = self.mat.density()
        self.assertEqual(cur, 0.0)

    def test_linearExpansion(self):
        """This material does not expand linearly.

        .. test:: There is a void material.
            :id: T_ARMI_MAT_VOID2
            :tests: R_ARMI_MAT_VOID
        """
        cur = self.mat.linearExpansion(400)
        ref = 0.0
        self.assertEqual(cur, ref)

    def test_propertyValidTemperature(self):
        """This material has no valid temperatures.

        .. test:: There is a void material.
            :id: T_ARMI_MAT_VOID3
            :tests: R_ARMI_MAT_VOID
        """
        self.assertEqual(len(self.mat.propertyValidTemperature), 0)


class Mixture_TestCase(_Material_Test, unittest.TestCase):
    MAT_CLASS = materials._Mixture

    def test_density(self):
        """This material has no density function."""
        self.assertEqual(self.mat.density(500), 0)

    def test_setDefaultMassFracs(self):
        """
        Test default mass fractions.

        .. test:: The materials generate nuclide mass fractions.
            :id: T_ARMI_MAT_FRACS1
            :tests: R_ARMI_LOG
        """
        self.mat.setDefaultMassFracs()
        cur = self.mat.pseudoDensity(500)
        self.assertEqual(cur, 0.0)

    def test_linearExpansion(self):
        with self.assertRaises(NotImplementedError):
            _cur = self.mat.linearExpansion(400)

    def test_propertyValidTemperature(self):
        self.assertEqual(len(self.mat.propertyValidTemperature), 0)


class Lead_TestCase(_Material_Test, unittest.TestCase):
    """Unit tests for lead materials.

    .. test:: There is a base class for fluid materials.
        :id: T_ARMI_MAT_FLUID2
        :tests: R_ARMI_MAT_FLUID
    """

    MAT_CLASS = materials.Lead

    def test_volumetricExpansion(self):
        self.assertAlmostEqual(
            self.mat.volumetricExpansion(800),
            1.1472e-4,
            4,
            msg="\n\nIncorrect Lead volumetricExpansion(Tk=None,Tc=None)\nReceived:{}\nExpected:{}\n".format(
                self.mat.volumetricExpansion(800), 1.1472e-4
            ),
        )
        self.assertAlmostEqual(
            self.mat.volumetricExpansion(1200),
            1.20237e-4,
            4,
            msg="\n\nIncorrect Lead volumetricExpansion(Tk=None,Tc=None)\nReceived:{}\nExpected:{}\n".format(
                self.mat.volumetricExpansion(1200), 1.20237e-4
            ),
        )

    def test_linearExpansion(self):
        cur = self.mat.linearExpansion(400)
        ref = 0.0
        self.assertEqual(cur, ref)

    def test_setDefaultMassFracs(self):
        """
        Test default mass fractions.

        .. test:: The materials generate nuclide mass fractions.
            :id: T_ARMI_MAT_FRACS2
            :tests: R_ARMI_LOG
        """
        self.mat.setDefaultMassFracs()
        cur = self.mat.massFrac
        ref = {"PB": 1}
        self.assertEqual(cur, ref)

    def test_pseudoDensity(self):
        cur = self.mat.pseudoDensity(634.39)
        ref = 10.6120
        delta = ref * 0.05
        self.assertAlmostEqual(cur, ref, delta=delta)

        cur = self.mat.pseudoDensity(1673.25)
        ref = 9.4231
        delta = ref * 0.05
        self.assertAlmostEqual(cur, ref, delta=delta)

    def test_heatCapacity(self):
        cur = self.mat.heatCapacity(1200)
        ref = 138.647
        delta = ref * 0.05
        self.assertAlmostEqual(cur, ref, delta=delta)

    def test_propertyValidTemperature(self):
        self.assertGreater(len(self.mat.propertyValidTemperature), 0)


class LeadBismuth_TestCase(_Material_Test, unittest.TestCase):
    MAT_CLASS = materials.LeadBismuth

    def test_setDefaultMassFracs(self):
        """
        Test default mass fractions.

        .. test:: The materials generate nuclide mass fractions.
            :id: T_ARMI_MAT_FRACS3
            :tests: R_ARMI_LOG
        """
        self.mat.setDefaultMassFracs()
        cur = self.mat.massFrac
        ref = {"BI209": 0.555, "PB": 0.445}
        self.assertEqual(cur, ref)

    def test_pseudoDensity(self):
        cur = self.mat.pseudoDensity(404.77)
        ref = 10.5617
        delta = ref * 0.05
        self.assertAlmostEqual(cur, ref, delta=delta)

        cur = self.mat.pseudoDensity(1274.20)
        ref = 9.3627
        delta = ref * 0.05
        self.assertAlmostEqual(cur, ref, delta=delta)

    def test_volumetricExpansion(self):
        cur = self.mat.volumetricExpansion(400)
        ref = 1.2526e-4
        accuracy = 4
        self.assertAlmostEqual(cur, ref, accuracy)

        cur = self.mat.volumetricExpansion(800)
        ref = 1.3187e-4
        accuracy = 4
        self.assertAlmostEqual(cur, ref, accuracy)

    def test_heatCapacity(self):
        cur = self.mat.heatCapacity(400)
        ref = 149.2592
        delta = ref * 0.05
        self.assertAlmostEqual(cur, ref, delta=delta)

        cur = self.mat.heatCapacity(800)
        ref = 141.7968
        delta = ref * 0.05
        self.assertAlmostEqual(cur, ref, delta=delta)

    def test_getTempChangeForDensityChange(self):
        Tc = 800.0
        densityFrac = 1.001
        currentDensity = self.mat.pseudoDensity(Tc=Tc)
        perturbedDensity = currentDensity * densityFrac
        tAtPerturbedDensity = self.mat.getTemperatureAtDensity(perturbedDensity, Tc)
        expectedDeltaT = tAtPerturbedDensity - Tc
        actualDeltaT = self.mat.getTempChangeForDensityChange(
            Tc, densityFrac, quiet=False
        )
        self.assertAlmostEqual(expectedDeltaT, actualDeltaT)

    def test_dynamicVisc(self):
        ref = self.mat.dynamicVisc(Tc=100)
        cur = 0.0037273
        self.assertAlmostEqual(ref, cur, delta=ref * 0.001)

        ref = self.mat.dynamicVisc(Tc=200)
        cur = 0.0024316
        self.assertAlmostEqual(ref, cur, delta=ref * 0.001)

    def test_propertyValidTemperature(self):
        self.assertGreater(len(self.mat.propertyValidTemperature), 0)


class Copper_TestCase(_Material_Test, unittest.TestCase):
    MAT_CLASS = materials.Cu

    def test_setDefaultMassFracs(self):
        cur = self.mat.massFrac
        ref = {"CU63": 0.6915, "CU65": 0.3085}
        self.assertEqual(cur, ref)

    def test_densityNeverChanges(self):
        for tk in [200.0, 400.0, 800.0, 1111.1]:
            cur = self.mat.density(tk)
            self.assertAlmostEqual(cur, 8.913, 4)

    def test_linearExpansionPercent(self):
        temps = [100.0, 200.0, 600.0]
        expansions = [-0.2955, -0.1500, 0.5326]
        for i, temp in enumerate(temps):
            cur = self.mat.linearExpansionPercent(Tk=temp)
            self.assertAlmostEqual(cur, expansions[i], 4)

    def test_getChildren(self):
        self.assertEqual(len(self.mat.getChildren()), 0)

    def test_getChildrenWithFlags(self):
        self.assertEqual(len(self.mat.getChildrenWithFlags("anything")), 0)


class Sulfur_TestCase(_Material_Test, unittest.TestCase):
    MAT_CLASS = materials.Sulfur

    def test_setDefaultMassFracs(self):
        cur = self.mat.massFrac
        ref = {"S34": 0.0429, "S36": 0.002, "S33": 0.0076, "S32": 0.9493}
        self.assertEqual(cur, ref)

    def test_pseudoDensity(self):
        cur = self.mat.pseudoDensity(400)
        ref = 1.7956
        accuracy = 4
        self.assertAlmostEqual(cur, ref, accuracy)

    def test_volumetricExpansion(self):
        cur = self.mat.volumetricExpansion(334)
        ref = 5.28e-4
        accuracy = 4
        self.assertAlmostEqual(cur, ref, accuracy)

    def test_propertyValidTemperature(self):
        self.assertGreater(len(self.mat.propertyValidTemperature), 0)


class Zr_TestCase(_Material_Test, unittest.TestCase):
    MAT_CLASS = materials.Zr

    def test_thermalConductivity(self):
        cur = self.mat.thermalConductivity(372.7273)
        ref = 19.8718698709447
        self.assertAlmostEqual(cur, ref)

        cur = self.mat.thermalConductivity(1172.727)
        ref = 23.193177102455
        self.assertAlmostEqual(cur, ref)

    def test_linearExpansion(self):
        cur = self.mat.linearExpansion(400)
        ref = 5.9e-6
        delta = ref * 0.05
        self.assertAlmostEqual(cur, ref, delta=delta)

        cur = self.mat.linearExpansion(800)
        ref = 7.9e-6
        delta = ref * 0.05
        self.assertAlmostEqual(cur, ref, delta=delta)

    def test_linearExpansionPercent(self):
        testTemperaturesInK = [
            293,
            400,
            500,
            600,
            700,
            800,
            900,
            1000,
            1100,
            1137,
            1200,
            1400,
            1600,
            1800,
        ]
        expectedLinearExpansionValues = [
            0.0007078312624,
            0.0602048,
            0.123025,
            0.1917312,
            0.2652626,
            0.3425584,
            0.4225578,
            0.5042,
            0.5864242,
            0.481608769233,
            0.5390352,
            0.7249496,
            0.9221264,
            1.1380488,
        ]
        for i, temp in enumerate(testTemperaturesInK):
            Tk = temp
            Tc = temp - units.C_TO_K
            self.assertAlmostEqual(
                self.mat.linearExpansionPercent(Tc=Tc), expectedLinearExpansionValues[i]
            )
            self.assertAlmostEqual(
                self.mat.linearExpansionPercent(Tk=Tk), expectedLinearExpansionValues[i]
            )

    def test_pseudoDensity(self):
        testTemperaturesInK = [
            293,
            298.15,
            400,
            500,
            600,
            700,
            800,
            900,
            1000,
            1100,
            1137,
            1200,
            1400,
            1600,
            1800,
        ]
        expectedDensityValues = [
            6.56990469455,
            6.56955491852,
            6.56209393299,
            6.55386200572,
            6.54487650252,
            6.53528040809,
            6.52521578203,
            6.51482358662,
            6.50424356114,
            6.49361414192,
            6.50716858169,
            6.49973710507,
            6.47576529821,
            6.45048593916,
            6.4229727005,
        ]
        for i, temp in enumerate(testTemperaturesInK):
            Tk = temp
            Tc = temp - units.C_TO_K
            self.assertAlmostEqual(
                self.mat.pseudoDensity(Tc=Tc), expectedDensityValues[i]
            )
            self.assertAlmostEqual(
                self.mat.pseudoDensity(Tk=Tk), expectedDensityValues[i]
            )

    def test_propertyValidTemperature(self):
        self.assertGreater(len(self.mat.propertyValidTemperature), 0)


class Inconel_TestCase(_Material_Test, unittest.TestCase):
    def setUp(self):
        self.Inconel = materials.Inconel()
        self.Inconel800 = materials.Inconel800()
        self.InconelPE16 = materials.InconelPE16()
        self.mat = self.Inconel

    def tearDown(self):
        self.Inconel = None
        self.Inconel800 = None
        self.InconelPE16 = None

    def test_setDefaultMassFracs(self):
        self.Inconel.setDefaultMassFracs()
        self.Inconel800.setDefaultMassFracs()
        self.InconelPE16.setDefaultMassFracs()

        self.assertAlmostEqual(self.Inconel.getMassFrac("MO"), 0.09)
        self.assertAlmostEqual(self.Inconel800.getMassFrac("AL"), 0.00375)
        self.assertAlmostEqual(self.InconelPE16.getMassFrac("CR"), 0.165)

    def test_pseudoDensity(self):
        self.assertEqual(self.Inconel.pseudoDensity(Tc=25), 8.3600)
        self.assertEqual(self.Inconel800.pseudoDensity(Tc=21.0), 7.94)
        self.assertEqual(self.InconelPE16.pseudoDensity(Tc=25), 8.00)

    def test_Iconel800_linearExpansion(self):
        TcList = [100, 200, 300, 400, 500, 600, 700, 800]
        refList = [
            0.11469329415,
            0.27968864560,
            0.454195022850,
            0.63037690440,
            0.80645936875,
            0.98672809440,
            1.18152935985,
            1.4072700436,
        ]

        for Tc, val in zip(TcList, refList):
            cur = self.Inconel800.linearExpansionPercent(Tc=Tc)
            ref = val
            errorMsg = "\n\nIncorrect Inconel 800 linearExpansionPercent()\nReceived:{}\nExpected:{}\n".format(
                cur, ref
            )
            self.assertAlmostEqual(cur, ref, delta=10e-7, msg=errorMsg)

    def test_propertyValidTemperature(self):
        self.assertEqual(len(self.Inconel.propertyValidTemperature), 0)
        self.assertGreater(len(self.Inconel800.propertyValidTemperature), 0)
        self.assertEqual(len(self.InconelPE16.propertyValidTemperature), 0)
        self.assertEqual(len(self.mat.propertyValidTemperature), 0)


class Inconel600_TestCase(_Material_Test, unittest.TestCase):
    MAT_CLASS = materials.Inconel600

    def test_00_setDefaultMassFracs(self):
        massFracNameList = ["NI", "CR", "FE", "C", "MN55", "S", "SI", "CU"]
        massFracRefValList = [
            0.7541,
            0.1550,
            0.0800,
            0.0008,
            0.0050,
            0.0001,
            0.0025,
            0.0025,
        ]

        for name, frac in zip(massFracNameList, massFracRefValList):
            cur = self.mat.getMassFrac(name)
            ref = frac
            self.assertAlmostEqual(cur, ref)

    def test_01_linearExpansionPercent(self):
        TcList = [100, 200, 300, 400, 500, 600, 700, 800]
        refList = [
            0.105392,
            0.24685800000000002,
            0.39576799999999995,
            0.552122,
            0.7159199999999999,
            0.8871619999999999,
            1.065848,
            1.251978,
        ]

        for Tc, val in zip(TcList, refList):
            cur = self.mat.linearExpansionPercent(Tc=Tc)
            ref = val
            errorMsg = "\n\nIncorrect Inconel 600 linearExpansionPercent(Tk=None,Tc=None)\nReceived:{}\nExpected:{}\n".format(
                cur, ref
            )
            self.assertAlmostEqual(cur, ref, delta=10e-7, msg=errorMsg)

    def test_02_linearExpansion(self):
        TcList = [100, 200, 300, 400, 500, 600, 700, 800]
        refList = [
            1.3774400000000001e-05,
            1.45188e-05,
            1.52632e-05,
            1.60076e-05,
            1.6752e-05,
            1.74964e-05,
            1.82408e-05,
            1.8985200000000002e-05,
        ]

        for Tc, val in zip(TcList, refList):
            cur = self.mat.linearExpansion(Tc=Tc)
            ref = val
            errorMsg = "\n\nIncorrect Inconel 600 linearExpansion(Tk=None,Tc=None)\nReceived:{}\nExpected:{}\n".format(
                cur, ref
            )
            self.assertAlmostEqual(cur, ref, delta=10e-7, msg=errorMsg)

    def test_03_pseudoDensity(self):
        TcList = [100, 200, 300, 400, 500, 600, 700, 800]
        refList = [
            8.452174779681522,
            8.428336592376965,
            8.40335281361706,
            8.377239465159116,
            8.35001319823814,
            8.321691270531865,
            8.292291522488402,
            8.261832353071625,
        ]

        for Tc, val in zip(TcList, refList):
            cur = self.mat.pseudoDensity(Tc=Tc)
            ref = val
            errorMsg = "\n\nIncorrect Inconel 600 pseudoDensity(Tk=None,Tc=None)\nReceived:{}\nExpected:{}\n".format(
                cur, ref
            )
            self.assertAlmostEqual(cur, ref, delta=10e-7, msg=errorMsg)

    def test_polyfitThermalConductivity(self):
        ref = self.mat.polyfitThermalConductivity(power=2)
        cur = [3.49384e-06, 0.01340, 14.57241]

        self.assertEqual(len(ref), len(cur))
        for i, curVal in enumerate(cur):
            self.assertAlmostEqual(ref[i], curVal, delta=curVal * 0.001)

    def test_polyfitHeatCapacity(self):
        ref = self.mat.polyfitHeatCapacity(power=2)
        cur = [7.40206e-06, 0.20573, 441.29945]

        self.assertEqual(len(ref), len(cur))
        for i, curVal in enumerate(cur):
            self.assertAlmostEqual(ref[i], curVal, delta=curVal * 0.001)

    def test_polyfitLinearExpansionPercent(self):
        ref = self.mat.polyfitLinearExpansionPercent(power=2)
        cur = [3.72221e-07, 0.00130308, -0.0286255941973353]

        self.assertEqual(len(ref), len(cur))
        for i, curVal in enumerate(cur):
            self.assertAlmostEqual(ref[i], curVal, delta=abs(curVal * 0.001))

    def test_heatCapacity(self):
        ref = self.mat.heatCapacity(Tc=100)
        cur = 461.947021
        self.assertAlmostEqual(ref, cur, delta=cur * 0.001)

        ref = self.mat.heatCapacity(Tc=200)
        cur = 482.742084
        self.assertAlmostEqual(ref, cur, delta=cur * 0.001)

    def test_propertyValidTemperature(self):
        self.assertGreater(len(self.mat.propertyValidTemperature), 0)


class Inconel625_TestCase(_Material_Test, unittest.TestCase):
    MAT_CLASS = materials.Inconel625

    def test_00_setDefaultMassFracs(self):
        massFracNameList = [
            "NI",
            "CR",
            "FE",
            "MO",
            "TA181",
            "C",
            "MN55",
            "SI",
            "P31",
            "S",
            "AL27",
            "TI",
            "CO59",
        ]
        massFracRefValList = [
            0.6188,
            0.2150,
            0.0250,
            0.0900,
            0.0365,
            0.0005,
            0.0025,
            0.0025,
            0.0001,
            0.0001,
            0.0020,
            0.0020,
            0.0050,
        ]

        for name, frac in zip(massFracNameList, massFracRefValList):
            cur = self.mat.getMassFrac(name)
            ref = frac
            self.assertAlmostEqual(cur, ref)

    def test_01_linearExpansionPercent(self):
        TcList = [100, 200, 300, 400, 500, 600, 700, 800]
        refList = [
            0.09954299999999999,
            0.22729199999999997,
            0.36520699999999995,
            0.513288,
            0.671535,
            0.8399479999999999,
            1.018527,
            1.207272,
        ]

        for Tc, val in zip(TcList, refList):
            cur = self.mat.linearExpansionPercent(Tc=Tc)
            ref = val
            errorMsg = "\n\nIncorrect Inconel 625 linearExpansionPercent(Tk=None,Tc=None)\nReceived:{}\nExpected:{}\n".format(
                cur, ref
            )
            self.assertAlmostEqual(cur, ref, delta=10e-7, msg=errorMsg)

    def test_02_linearExpansion(self):
        TcList = [100, 200, 300, 400, 500, 600, 700, 800]
        refList = [
            1.22666e-05,
            1.32832e-05,
            1.4299800000000002e-05,
            1.53164e-05,
            1.6333e-05,
            1.73496e-05,
            1.83662e-05,
            1.93828e-05,
        ]

        for Tc, val in zip(TcList, refList):
            cur = self.mat.linearExpansion(Tc=Tc)
            ref = val
            errorMsg = "\n\nIncorrect Inconel 625 linearExpansion(Tk=None,Tc=None)\nReceived:{}\nExpected:{}\n".format(
                cur, ref
            )
            self.assertAlmostEqual(cur, ref, delta=10e-7, msg=errorMsg)

    def test_03_pseudoDensity(self):
        TcList = [100, 200, 300, 400, 500, 600, 700, 800]
        refList = [
            8.423222197446128,
            8.401763522409897,
            8.378689129846913,
            8.354019541533887,
            8.327776582263244,
            8.299983337593213,
            8.270664109510587,
            8.239844370152333,
        ]

        for Tc, val in zip(TcList, refList):
            cur = self.mat.pseudoDensity(Tc=Tc)
            ref = val
            errorMsg = "\n\nIncorrect Inconel 625 pseudoDensity(Tk=None,Tc=None)\nReceived:{}\nExpected:{}\n".format(
                cur, ref
            )
            self.assertAlmostEqual(cur, ref, delta=10e-7, msg=errorMsg)

    def test_polyfitThermalConductivity(self):
        ref = self.mat.polyfitThermalConductivity(power=2)
        cur = [2.7474128e-06, 0.01290669, 9.6253227]

        self.assertEqual(len(ref), len(cur))
        for i, curVal in enumerate(cur):
            self.assertAlmostEqual(ref[i], curVal, delta=abs(curVal * 0.001))

    def test_polyfitHeatCapacity(self):
        ref = self.mat.polyfitHeatCapacity(power=2)
        cur = [-5.377736582e-06, 0.250006, 404.26111]

        self.assertEqual(len(ref), len(cur))
        for i, curVal in enumerate(cur):
            self.assertAlmostEqual(ref[i], curVal, delta=abs(curVal * 0.001))

    def test_polyfitLinearExpansionPercent(self):
        ref = self.mat.polyfitLinearExpansionPercent(power=2)
        cur = [5.08303200671101e-07, 0.001125487, -0.0180449]

        self.assertEqual(len(ref), len(cur))
        for i, curVal in enumerate(cur):
            self.assertAlmostEqual(ref[i], curVal, delta=abs(curVal * 0.001))

    def test_heatCapacity(self):
        ref = self.mat.heatCapacity(Tc=100)
        cur = 429.206223
        self.assertAlmostEqual(ref, cur, delta=cur * 0.001)

        ref = self.mat.heatCapacity(Tc=200)
        cur = 454.044892
        self.assertAlmostEqual(ref, cur, delta=cur * 0.001)

    def test_propertyValidTemperature(self):
        self.assertGreater(len(self.mat.propertyValidTemperature), 0)


class InconelX750_TestCase(_Material_Test, unittest.TestCase):
    MAT_CLASS = materials.InconelX750

    def test_00_setDefaultMassFracs(self):
        massFracNameList = [
            "NI",
            "CR",
            "FE",
            "TI",
            "AL27",
            "NB93",
            "MN55",
            "SI",
            "S",
            "CU",
            "C",
            "CO59",
        ]
        massFracRefValList = [
            0.7180,
            0.1550,
            0.0700,
            0.0250,
            0.0070,
            0.0095,
            0.0050,
            0.0025,
            0.0001,
            0.0025,
            0.0004,
            0.0050,
        ]

        for name, frac in zip(massFracNameList, massFracRefValList):
            cur = self.mat.getMassFrac(name)
            ref = frac
            self.assertAlmostEqual(cur, ref)

    def test_01_linearExpansionPercent(self):
        TcList = [100, 200, 300, 400, 500, 600, 700, 800]
        refList = [
            0.09927680000000001,
            0.2253902,
            0.36517920000000004,
            0.5186438000000001,
            0.6857840000000001,
            0.8665998000000001,
            1.0610912000000001,
            1.2692582000000001,
        ]

        for Tc, val in zip(TcList, refList):
            cur = self.mat.linearExpansionPercent(Tc=Tc)
            ref = val
            errorMsg = "\n\nIncorrect Inconel X750 linearExpansionPercent(Tk=None,Tc=None)\nReceived:{}\nExpected:{}\n".format(
                cur, ref
            )
            self.assertAlmostEqual(cur, ref, delta=10e-7, msg=errorMsg)

    def test_02_linearExpansion(self):
        TcList = [100, 200, 300, 400, 500, 600, 700, 800]
        refList = [
            1.1927560000000001e-05,
            1.329512e-05,
            1.466268e-05,
            1.603024e-05,
            1.73978e-05,
            1.876536e-05,
            2.013292e-05,
            2.150048e-05,
        ]

        for Tc, val in zip(TcList, refList):
            cur = self.mat.linearExpansion(Tc=Tc)
            ref = val
            errorMsg = "\n\nIncorrect Inconel X750 linearExpansion(Tk=None,Tc=None)\nReceived:{}\nExpected:{}\n".format(
                cur, ref
            )
            self.assertAlmostEqual(cur, ref, delta=10e-7, msg=errorMsg)

    def test_03_pseudoDensity(self):
        TcList = [100, 200, 300, 400, 500, 600, 700, 800]
        refList = [
            8.263584211566972,
            8.242801193765645,
            8.219855974833411,
            8.194776170511199,
            8.167591802868142,
            8.138335221416156,
            8.107041018806447,
            8.073745941486463,
        ]

        for Tc, val in zip(TcList, refList):
            cur = self.mat.pseudoDensity(Tc=Tc)
            ref = val
            errorMsg = "\n\nIncorrect Inconel X750 pseudoDensity(Tk=None,Tc=None)\nReceived:{}\nExpected:{}\n".format(
                cur, ref
            )
            self.assertAlmostEqual(cur, ref, delta=10e-7, msg=errorMsg)

    def test_polyfitThermalConductivity(self):
        ref = self.mat.polyfitThermalConductivity(power=2)
        cur = [1.48352396e-06, 0.012668, 11.631576]

        self.assertEqual(len(ref), len(cur))
        for i, curVal in enumerate(cur):
            self.assertAlmostEqual(ref[i], curVal, delta=abs(curVal * 0.001))

    def test_polyfitHeatCapacity(self):
        ref = self.mat.polyfitHeatCapacity(power=2)
        cur = [0.000269809, 0.05272799, 446.51227]

        self.assertEqual(len(ref), len(cur))
        for i, curVal in enumerate(cur):
            self.assertAlmostEqual(ref[i], curVal, delta=abs(curVal * 0.001))

    def test_polyfitLinearExpansionPercent(self):
        ref = self.mat.polyfitLinearExpansionPercent(power=2)
        cur = [6.8377787e-07, 0.0010559998, -0.013161]

        self.assertEqual(len(ref), len(cur))
        for i, curVal in enumerate(cur):
            self.assertAlmostEqual(ref[i], curVal, delta=abs(curVal * 0.001))

    def test_heatCapacity(self):
        ref = self.mat.heatCapacity(Tc=100)
        cur = 459.61381
        self.assertAlmostEqual(ref, cur, delta=cur * 0.001)

        ref = self.mat.heatCapacity(Tc=200)
        cur = 484.93968
        self.assertAlmostEqual(ref, cur, delta=cur * 0.001)

    def test_propertyValidTemperature(self):
        self.assertGreater(len(self.mat.propertyValidTemperature), 0)


class Alloy200_TestCase(_Material_Test, unittest.TestCase):
    MAT_CLASS = materials.Alloy200

    def test_nickleContent(self):
        """Assert alloy 200 has more than 99% nickle per its spec."""
        self.assertGreater(self.mat.massFrac["NI"], 0.99)

    def test_linearExpansion(self):
        ref = self.mat.linearExpansion(Tc=100)
        cur = 13.3e-6
        self.assertAlmostEqual(ref, cur, delta=abs(ref * 0.001))

    def test_linearExpansionHotter(self):
        ref = self.mat.linearExpansion(Tk=873.15)
        cur = 15.6e-6
        self.assertAlmostEqual(ref, cur, delta=abs(ref * 0.001))

    def test_propertyValidTemperature(self):
        self.assertGreater(len(self.mat.propertyValidTemperature), 0)


class CaH2_TestCase(_Material_Test, unittest.TestCase):
    MAT_CLASS = materials.CaH2

    def test_pseudoDensity(self):
        cur = 1.7

        ref = self.mat.pseudoDensity(Tc=100)
        self.assertAlmostEqual(cur, ref, ref * 0.01)

        ref = self.mat.pseudoDensity(Tc=300)
        self.assertAlmostEqual(cur, ref, ref * 0.01)

    def test_propertyValidTemperature(self):
        self.assertEqual(len(self.mat.propertyValidTemperature), 0)


class Hafnium_TestCase(_Material_Test, unittest.TestCase):
    MAT_CLASS = materials.Hafnium

    def test_pseudoDensity(self):
        cur = 13.07

        ref = self.mat.pseudoDensity(Tc=100)
        self.assertAlmostEqual(cur, ref, ref * 0.01)

        ref = self.mat.pseudoDensity(Tc=300)
        self.assertAlmostEqual(cur, ref, ref * 0.01)

    def test_propertyValidTemperature(self):
        self.assertEqual(len(self.mat.propertyValidTemperature), 0)


class HastelloyN_TestCase(_Material_Test, unittest.TestCase):
    MAT_CLASS = materials.HastelloyN

    def test_thermalConductivity(self):
        TcList = [100, 200, 300, 400, 500, 600, 700, 800]
        refList = [
            12.280014,
            13.171442,
            14.448584,
            16.11144,
            18.16001,
            20.594294,
            23.414292,
            26.620004,
        ]

        for Tc, val in zip(TcList, refList):
            cur = self.mat.thermalConductivity(Tc=Tc)
            ref = val
            errorMsg = "\n\nIncorrect Hastelloy N thermalConductivity()\nReceived:{}\nExpected:{}\n".format(
                cur, ref
            )
            self.assertAlmostEqual(cur, ref, delta=10e-7, msg=errorMsg)

    def test_heatCapacity(self):
        TcList = [100, 200, 300, 400, 500, 600, 700]
        refList = [
            419.183138,
            438.728472,
            459.630622,
            464.218088,
            480.092250,
            556.547128,
            573.450902,
        ]

        for Tc, val in zip(TcList, refList):
            cur = self.mat.heatCapacity(Tc=Tc)
            ref = val
            errorMsg = "\n\nIncorrect Hastelloy N heatCapacity()\nReceived:{}\nExpected:{}\n".format(
                cur, ref
            )
            self.assertAlmostEqual(cur, ref, delta=10e-7, msg=errorMsg)

    def test_linearExpansionPercent(self):
        TcList = [100, 200, 300, 400, 500, 600, 700, 800]
        refList = [
            0.0976529128,
            0.2225103228,
            0.351926722,
            0.4874638024,
            0.630683256,
            0.7831467748,
            0.9464160508,
            1.122052776,
        ]

        for Tc, val in zip(TcList, refList):
            cur = self.mat.linearExpansionPercent(Tc=Tc)
            ref = val
            errorMsg = "\n\nIncorrect Hastelloy N linearExpansionPercent()\nReceived:{}\nExpected:{}\n".format(
                cur, ref
            )
            self.assertAlmostEqual(cur, ref, delta=10e-7, msg=errorMsg)

    def test_meanCoefficientThermalExpansion(self):
        TcList = [100, 200, 300, 400, 500, 600, 700, 800]
        refList = [
            1.22066141e-05,
            1.23616846e-05,
            1.25688115e-05,
            1.28279948e-05,
            1.31392345e-05,
            1.35025306e-05,
            1.39178831e-05,
            1.4385292e-05,
        ]

        for Tc, val in zip(TcList, refList):
            cur = self.mat.meanCoefficientThermalExpansion(Tc=Tc)
            ref = val
            errorMsg = "\n\nIncorrect Hastelloy N meanCoefficientThermalExpansion()\nReceived:{}\nExpected:{}\n".format(
                cur, ref
            )
            self.assertAlmostEqual(cur, ref, delta=10e-7, msg=errorMsg)

    def test_propertyValidTemperature(self):
        self.assertGreater(len(self.mat.propertyValidTemperature), 0)


class TZM_TestCase(_Material_Test, unittest.TestCase):
    MAT_CLASS = materials.TZM

    def test_00_applyInputParams(self):
        massFracNameList = ["C", "TI", "ZR", "MO"]
        massFracRefValList = [2.50749e-05, 0.002502504, 0.000761199, 0.996711222]

        self.mat.applyInputParams()

        for name, frac in zip(massFracNameList, massFracRefValList):
            cur = self.mat.massFrac[name]
            ref = frac
            self.assertEqual(cur, ref)

    def test_01_pseudoDensity(self):
        ref = 10.16  # g/cc
        cur = self.mat.pseudoDensity(Tc=21.11)
        self.assertEqual(cur, ref)

    def test_02_linearExpansionPercent(self):
        TcList = [
            21.11,
            456.11,
            574.44,
            702.22,
            840.56,
            846.11,
            948.89,
            1023.89,
            1146.11,
            1287.78,
            1382.22,
        ]
        refList = [
            0.0,
            1.60e-01,
            2.03e-01,
            2.53e-01,
            3.03e-01,
            3.03e-01,
            3.42e-01,
            3.66e-01,
            4.21e-01,
            4.68e-01,
            5.04e-01,
        ]

        for Tc, val in zip(TcList, refList):
            cur = self.mat.linearExpansionPercent(Tc=Tc)
            ref = val
            errorMsg = "\n\nIncorrect TZM linearExpansionPercent(Tk=None,Tc=None)\nReceived:{}\nExpected:{}\n".format(
                cur, ref
            )
            self.assertAlmostEqual(cur, ref, delta=10e-3, msg=errorMsg)

    def test_propertyValidTemperature(self):
        self.assertGreater(len(self.mat.propertyValidTemperature), 0)


class YttriumOxide_TestCase(_Material_Test, unittest.TestCase):
    MAT_CLASS = materials.Y2O3

    def test_pseudoDensity(self):
        cur = 5.03

        ref = self.mat.pseudoDensity(Tc=25)
        self.assertAlmostEqual(cur, ref, 2)

    def test_linearExpansionPercent(self):
        ref = self.mat.linearExpansionPercent(Tc=100)
        cur = 0.069662
        self.assertAlmostEqual(ref, cur, delta=abs(ref * 0.001))

        ref = self.mat.linearExpansionPercent(Tc=100)
        cur = 0.0696622
        self.assertAlmostEqual(ref, cur, delta=abs(ref * 0.001))

    def test_propertyValidTemperature(self):
        self.assertGreater(len(self.mat.propertyValidTemperature), 0)


class ZincOxide_TestCase(_Material_Test, unittest.TestCase):
    MAT_CLASS = materials.ZnO

    def test_density(self):
        cur = 5.61

        ref = self.mat.density(Tk=10.12)
        self.assertAlmostEqual(cur, ref, 2)

    def test_linearExpansionPercent(self):
        ref = self.mat.linearExpansionPercent(Tc=100)
        cur = 0.04899694350661124
        self.assertAlmostEqual(ref, cur, delta=abs(ref * 0.001))

        ref = self.mat.linearExpansionPercent(Tc=300)
        cur = 0.15825020246870625
        self.assertAlmostEqual(ref, cur, delta=abs(ref * 0.001))

    def test_propertyValidTemperature(self):
        self.assertGreater(len(self.mat.propertyValidTemperature), 0)


class FuelMaterial_TestCase(unittest.TestCase):
    baseInput = r"""
nuclide flags:
    U: {burn: false, xs: true}
    ZR: {burn: false, xs: true}
custom isotopics:
    customIsotopic1:
        input format: mass fractions
        density: 1
        U: 1
    customIsotopic2:
        input format: mass fractions
        density: 1
        ZR: 1
blocks:
    fuel: &block_fuel
        fuel1: &component_fuel_fuel1
            shape: Hexagon
            material: UZr
            Tinput: 600.0
            Thot: 600.0
            ip: 0.0
            mult: 1
            op: 10.0
        fuel2: &component_fuel_fuel2
            shape: Hexagon
            material: UZr
            Tinput: 600.0
            Thot: 600.0
            ip: 0.0
            mult: 1
            op: 10.0
assemblies:
    fuel a: &assembly_a
        specifier: IC
        blocks: [*block_fuel]
        height: [1.0]
        axial mesh points: [1]
        xs types: [A]
"""

    def loadAssembly(self, materialModifications):
        yamlString = self.baseInput + "\n" + materialModifications
        design = blueprints.Blueprints.load(yamlString)
        design._prepConstruction(settings.Settings())
        return design.assemblies["fuel a"]

    def test_class1Class2_class1_wt_frac(self):
        # should error because class1_wt_frac not in (0,1)
        with self.assertRaises(ValueError):
            _a = self.loadAssembly(
                """
        material modifications:
            class1_wt_frac: [2.0]
            class1_custom_isotopics: [customIsotopic1]
            class2_custom_isotopics: [customIsotopic2]
        """
            )

    def test_class1Class2_classX_custom_isotopics(self):
        # should error because class1_custom_isotopics doesn't exist
        with self.assertRaises(KeyError):
            _a = self.loadAssembly(
                """
        material modifications:
            class1_wt_frac: [0.5]
            class1_custom_isotopics: [fakeIsotopic]
            class2_custom_isotopics: [customIsotopic2]
        """
            )

        # should error because class2_custom_isotopics doesn't exist
        with self.assertRaises(KeyError):
            _a = self.loadAssembly(
                """
        material modifications:
            class1_wt_frac: [0.5]
            class1_custom_isotopics: [customIsotopic1]
            class2_custom_isotopics: [fakeIsotopic]
        """
            )<|MERGE_RESOLUTION|>--- conflicted
+++ resolved
@@ -60,7 +60,6 @@
         self.assertEqual(self.mat.cached, {})
 
     def test_duplicate(self):
-<<<<<<< HEAD
         """Test the material duplication.
 
         .. test:: Test the material base class.
@@ -71,9 +70,6 @@
             :id: T_ARMI_MAT_FRACS
             :tests: R_ARMI_MAT_FRACS
         """
-=======
-        """Test the material duplication."""
->>>>>>> f5681d71
         mat = self.mat.duplicate()
 
         self.assertEqual(len(mat.massFrac), len(self.mat.massFrac))
