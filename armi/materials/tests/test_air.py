--- conflicted
+++ resolved
@@ -230,13 +230,7 @@
                 self.assertLess(error, 1e-2)
 
     def test_massFrac(self):
-<<<<<<< HEAD
-        """
-        reproduce the number ratios results to PNNL-15870 Rev 1
-        """
-=======
         """Reproduce the number ratios results to PNNL-15870 Rev 1."""
->>>>>>> d2fc7860
         air = Air()
 
         refC = 0.000150
@@ -255,23 +249,12 @@
         error = math.fabs(nDens["AR"] / sum(nDens.values()) - refAR)
         self.assertLess(error, 1e-4)
 
-<<<<<<< HEAD
-    def test_checkPropertyTempRange(self):
-        air = Air()
-
-        air.pseudoDensity(Tk=2399)
-        try:
-            air.pseudoDensity(Tk=2401)
-        except AssertionError:
-            pass
-=======
     def test_validRanges(self):
         air = Air()
 
         den0 = air.density(Tk=101)
         denf = air.density(Tk=2399)
         self.assertLess(denf, den0)
->>>>>>> d2fc7860
 
         hc0 = air.heatCapacity(Tk=101)
         hcf = air.heatCapacity(Tk=1299)
