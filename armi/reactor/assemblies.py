# Copyright 2019 TerraPower, LLC
#
# Licensed under the Apache License, Version 2.0 (the "License");
# you may not use this file except in compliance with the License.
# You may obtain a copy of the License at
#
#     http://www.apache.org/licenses/LICENSE-2.0
#
# Unless required by applicable law or agreed to in writing, software
# distributed under the License is distributed on an "AS IS" BASIS,
# WITHOUT WARRANTIES OR CONDITIONS OF ANY KIND, either express or implied.
# See the License for the specific language governing permissions and
# limitations under the License.

"""
Assemblies are collections of Blocks.

Generally, blocks are stacked from bottom to top.
"""
import copy
import math
import pickle

import numpy
from scipy import interpolate

from armi import runLog
from armi.reactor import assemblyLists
from armi.reactor import assemblyParameters
from armi.reactor import blocks
from armi.reactor import composites
from armi.reactor import grids
from armi.reactor.flags import Flags
from armi.reactor.parameters import ParamLocation

# to count the blocks that we create and generate a block number
_assemNum = 0


def incrementAssemNum():
    global _assemNum  # tracked on a  module level
    val = _assemNum  # return value before incrementing.
    _assemNum += 1
    return val


def getAssemNum():
    global _assemNum
    return _assemNum


def resetAssemNumCounter():
    setAssemNumCounter(0)


def setAssemNumCounter(val):
    runLog.extra("Resetting global assembly number to {0}".format(val))
    global _assemNum
    _assemNum = val


class Assembly(composites.Composite):
    """
    A single assembly in a reactor made up of blocks built from the bottom up.
    Append blocks to add them up. Index blocks with 0 being the bottom.

    Attributes
    ----------
    pinNum : int
        The number of pins in this assembly.

    pinPeakingFactors : list of floats
        The assembly-averaged pin power peaking factors. This is the ratio of pin
        power to AVERAGE pin power in an assembly.
    """

    pDefs = assemblyParameters.getAssemblyParameterDefinitions()

    LOAD_QUEUE = "LoadQueue"
    SPENT_FUEL_POOL = "SFP"
    CHARGED_FUEL_POOL = "CFP"
    # For assemblies coming in from the database, waiting to be loaded to their old
    # position. This is a necessary distinction, since we need to make sure that a bunch
    # of fuel management stuff doesn't treat its re-placement into the core as a new
    # move
    DATABASE = "database"
    NOT_IN_CORE = [LOAD_QUEUE, SPENT_FUEL_POOL, CHARGED_FUEL_POOL]

    def __init__(self, typ, assemNum=None):
        """
        Parameters
        ----------
        typ : str
            Name of assembly design (e.g. the name from the blueprints input file).

        assemNum : int, optional
            The unique ID number of this assembly. If none is passed, the class-level
            value will be taken and then incremented.
        """
        if assemNum is None:
            assemNum = incrementAssemNum()
        name = self.makeNameFromAssemNum(assemNum)
        composites.Composite.__init__(self, name)
        self.p.assemNum = assemNum
        self.setType(typ)
        self._current = 0  # for iterating
        self.p.buLimit = self.getMaxParam("buLimit")
        self.pinPeakingFactors = []  # assembly-averaged pin power peaking factors
        self.lastLocationLabel = self.LOAD_QUEUE

    def __repr__(self):
        msg = "<{typeName} Assembly {name} at {loc}>".format(
            name=self.getName(), loc=self.getLocation(), typeName=self.getType()
        )
        return msg

    def __lt__(self, other):
        """
        Compare two assemblies by location.

        Notes
        -----
        As with other ArmiObjects, Assemblies are sorted based on location. Assemblies
        are more permissive in the grid consistency checks to accomodate situations
        where assemblies might be children of the same Core, but not in the same grid as
        each other (as can be the case in the spent fuel or charge fuel pools). In these
        situations, the operator returns ``False``.  This behavior may lead to some
        strange sorting behavior when two or more Assemblies are being compared that do
        not live in the same grid. It may be beneficial in the future to maintain the
        more strict behavior of ArmiObject's ``__lt__`` implementation once the SFP/CFP
        situation is cleared up.

        See also
        --------
        armi.reactor.composites.ArmiObject.__lt__
        """
        try:
            return composites.ArmiObject.__lt__(self, other)
        except ValueError:
            return False

    def makeUnique(self):
        """
        Function to make an assembly unique by getting a new assembly number.

        This also adjusts the assembly's blocks IDs. This is necessary when using
        ``deepcopy`` to get a unique ``assemNum`` since a deepcopy implies it would
        otherwise have been the same object.
        """
        self.p.assemNum = incrementAssemNum()
        self.name = self.makeNameFromAssemNum(self.p.assemNum)
        for bi, b in enumerate(self):
            b.makeUnique()
            b.setName(b.makeName(self.p.assemNum, bi))

    @staticmethod
    def makeNameFromAssemNum(assemNum):
        """
        Set the name of this assembly (and the containing blocks) based on an assemNum.

        AssemNums are like serial numbers for assemblies.
        """
        name = "A{0:04d}".format(int(assemNum))
        return name

    def add(self, obj):
        """
        Add an object to this assembly.

        The simple act of adding a block to an assembly fully defines the location of
        the block in 3-D.
        """
        composites.Composite.add(self, obj)
        obj.spatialLocator = self.spatialGrid[0, 0, len(self) - 1]
        # assemblies have bounds-based 1-D spatial grids. Adjust it to have the right
        # value.
        if len(self.spatialGrid._bounds[2]) < len(self):
            self.spatialGrid._bounds[2][len(self)] = (
                self.spatialGrid._bounds[2][len(self) - 1] + obj.getHeight()
            )
        else:
            # more work is needed, make a new mesh
            self.reestablishBlockOrder()
            self.calculateZCoords()

    def moveTo(self, locator):
        """Move an assembly somewhere else."""
        composites.Composite.moveTo(self, locator)
        if self.lastLocationLabel != self.DATABASE:
            self.p.numMoves += 1
            self.p.daysSinceLastMove = 0.0
        self.parent.childrenByLocator[locator] = self
        # symmetry may have changed (either moving on or off of symmetry line)
        self.clearCache()

    def insert(self, index, obj):
        """Insert an object at a given index position with the assembly."""
        composites.Composite.insert(self, index, obj)
        obj.spatialLocator = self.spatialGrid[0, 0, index]

    def getNum(self):
        """Return unique integer for this assembly"""
        return int(self.p.assemNum)

    def getLocation(self):
        """
        Get string label representing this object's location.

        Notes
        -----
        This function (and its friends) were created before the advent of both the
        grid/spatialLocator system and the ability to represent things like the SFP as
        siblings of a Core. In future, this will likely be re-implemented in terms of
        just spatialLocator objects.
        """
        # just use ring and position, not axial (which is 0)
        if not self.parent:
            return self.LOAD_QUEUE
        elif isinstance(self.parent, assemblyLists.SpentFuelPool):
            return self.SPENT_FUEL_POOL
        elif isinstance(self.parent, assemblyLists.ChargedFuelPool):
            return self.CHARGED_FUEL_POOL
        return self.parent.spatialGrid.getLabel(
            self.spatialLocator.getCompleteIndices()[:2]
        )

    def coords(self):
        """
        Return the location of the assembly in the plane using cartesian global coordinates.
        """
        x, y, _z = self.spatialLocator.getGlobalCoordinates()
        return (x, y)

    def getArea(self):
        """
        Return the area of the assembly by looking at its first block.

        The assumption is that all blocks in an assembly have the same area.
        """
        try:
            return self[0].getArea()
        except IndexError:
            runLog.warning(
                "{} has no blocks and therefore no area. Assuming 1.0".format(self)
            )
            return 1.0

    def getVolume(self):
        """Calculate the total assembly volume in cm^3."""
        return self.getArea() * self.getTotalHeight()

    def getPinPlenumVolumeInCubicMeters(self):
        """
        Return the volume of the plenum for a pin in an assembly.

        Notes
        -----
        If there is no plenum blocks in the assembly, a plenum volume of 0.0 is returned

        .. warning:: This is a bit design-specific for pinned assemblies
        """
        plenumBlocks = self.getBlocks(Flags.PLENUM)

        plenumVolume = 0.0
        for b in plenumBlocks:
            cladId = b.getComponent(Flags.CLAD).getDimension("id")
            length = b.getHeight()
            plenumVolume += (
                math.pi * (cladId / 2.0) ** 2.0 * length * 1e-6
            )  # convert cm^3 to m^3
        return plenumVolume

    def getAveragePlenumTemperature(self):
        """Return the average of the plenum block outlet temperatures."""
        plenumBlocks = self.getBlocks(Flags.PLENUM)
        plenumTemps = [b.p.THcoolantOutletT for b in plenumBlocks]

        if (
            not plenumTemps
        ):  # no plenum blocks, use the top block of the assembly for plenum temperature
            runLog.warning("No plenum blocks exist. Using outlet coolant temperature.")
            plenumTemps = [self[-1].p.THcoolantOutletT]

        return sum(plenumTemps) / len(plenumTemps)

    def rotatePins(self, *args, **kwargs):
        """Rotate an assembly, which means rotating the indexing of pins."""
        for b in self:
            b.rotatePins(*args, **kwargs)

    def doubleResolution(self):
        """
        Turns each block into two half-size blocks.

        Notes
        -----
        Used for mesh sensitivity studies.

        .. warning:: This is likely destined for a geometry converter rather than
            this instance method.
        """
        newBlockStack = []
        topIndex = -1
        for b in self:
            b0 = b
            b1 = copy.deepcopy(b)
            for bx in [b0, b1]:
                newHeight = bx.getHeight() / 2.0
                bx.p.height = newHeight
                bx.p.heightBOL = newHeight
                topIndex += 1
                bx.p.topIndex = topIndex
                newBlockStack.append(bx)
                bx.clearCache()

        self.removeAll()
        self.spatialGrid = grids.axialUnitGrid(len(newBlockStack))
        for b in newBlockStack:
            self.add(b)
        self.reestablishBlockOrder()

    def adjustResolution(self, refA):
        """
        Split the blocks in this assembly to have the same mesh structure as refA.
        """
        newBlockStack = []

        newBlocks = 0  # number of new blocks we've added so far.
        for i, b in enumerate(self):
            refB = refA[
                i + newBlocks
            ]  # pick the block that is "supposed to" line up with refB.

            # runLog.important('Dealing with {0}, ref b {1}'.format(b,refB))
            if refB.getHeight() == b.getHeight():
                # these blocks line up
                # runLog.important('They are the same.')
                newBlockStack.append(b)
                continue
            elif refB.getHeight() > b.getHeight():
                raise RuntimeError(
                    "can't split {0} ({1}cm) into larger blocks to match ref block {2} ({3}cm)"
                    "".format(b, b.getHeight(), refB, refB.getHeight())
                )
            else:
                # b is larger than refB. Split b up by splitting it into several smaller
                # blocks of refBs
                heightToChop = b.getHeight()
                heightChopped = 0.0
                while (
                    abs(heightChopped - heightToChop) > 1e-5
                ):  # stop when they are equal. floating point.
                    # update which ref block we're on (does nothing on the first pass)
                    refB = refA[i + newBlocks]
                    newB = copy.deepcopy(b)
                    newB.setHeight(refB.getHeight())  # make block match ref mesh
                    newBlockStack.append(newB)
                    heightChopped += refB.getHeight()
                    newBlocks += 1
                    runLog.important(
                        "Added a new block {0} of height {1}".format(
                            newB, newB.getHeight()
                        )
                    )
                    runLog.important(
                        "Chopped {0} of {1}".format(heightChopped, heightToChop)
                    )
                newBlocks -= (
                    1  # subtract one because we eliminated the original b completely.
                )
        self.removeAll()
        self.spatialGrid = grids.axialUnitGrid(len(newBlockStack))
        for b in newBlockStack:
            self.add(b)
        self.reestablishBlockOrder()

    def getAxialMesh(self, centers=False, zeroAtFuel=False):
        """
        Make a list of the block z-mesh tops from bottom to top in cm.

        Parameters
        ----------
        centers : bool, optional
            Return centers instead of tops. If centers and zeroesAtFuel the zero point
            will be center of first fuel.

        zeroAtFuel : bool, optional
            If true will make the (bottom or center depending on centers) of the
            first fuel block be the zero point instead of the bottom of the first block.

        See Also
        --------
        armi.reactor.assemblies.Assembly.makeAxialSnapList : makes index-based lookup of
        axial mesh

        armi.reactor.reactors.Reactor.findAllAxialMeshPoints : gets a global list of all
        of these, plus finer res.

        """
        bottom = 0.0
        meshVals = []
        fuelIndex = None
        for bi, b in enumerate(self):
            top = bottom + b.getHeight()
            if centers:
                center = bottom + (top - bottom) / 2.0
                meshVals.append(center)
            else:
                meshVals.append(top)
            bottom = top
            if fuelIndex is None and b.isFuel():
                fuelIndex = bi

        if zeroAtFuel:
            # adjust the mesh to put zero at the first fuel block.
            zeroVal = meshVals[fuelIndex]
            meshVals = [mv - zeroVal for mv in meshVals]

        return meshVals

    def calculateZCoords(self):
        """
        Set the center z-coords of each block and the params for axial expansion.

        See Also
        --------
        reestablishBlockOrder
        """
        bottom = 0.0
        mesh = [bottom]
        for bi, b in enumerate(self):
            b.p.z = bottom + (b.getHeight() / 2.0)
            b.p.zbottom = bottom
            top = bottom + b.getHeight()
            b.p.ztop = top
            mesh.append(top)
            bottom = top
            b.spatialLocator = self.spatialGrid[0, 0, bi]

        # also update the 1-D axial assembly level grid (this is intended to replace z,
        # ztop, zbottom, etc.)

        # length of this is numBlocks + 1
        bounds = list(self.spatialGrid._bounds)
        bounds[2] = numpy.array(mesh)
        self.spatialGrid._bounds = tuple(bounds)

    def getTotalHeight(self, typeSpec=None):
        """
        Determine the height of this assembly in cm

        Parameters
        ----------
        typeSpec : See :py:meth:`armi.composites.Composite.hasFlags`

        Returns
        -------
        height : float
            the height in cm

        """
        h = 0.0
        for b in self:
            if b.hasFlags(typeSpec):
                h += b.getHeight()
        return h

    def getHeight(self, typeSpec=None):
        return self.getTotalHeight(typeSpec)

    def getReactiveHeight(self, enrichThresh=0.02):
        """
        Returns the zBottom and total height in cm that has fissile enrichment over
        enrichThresh.
        """
        reactiveH = 0.0
        zBot = None
        z = 0.0
        for b in self:
            h = b.getHeight()
            if b.getFissileMass() > 0.01 and b.getFissileMassEnrich() > enrichThresh:
                if zBot is None:
                    zBot = z
                reactiveH += h
            z += h

        return zBot, reactiveH

    def getElevationBoundariesByBlockType(self, blockType=None):
        """
        Gets of list of elevations, ordered from bottom to top of all boundaries of the block of specified type

        Useful for determining location of the top of the upper grid plate or active
        fuel, etc by using [0] to get the lowest boundary and [-1] to get highest

        Notes
        -----
        The list will have duplicates when blocks of the same type share a boundary.
        this is intentional. It makes it easy to grab pairs off the list and know that
        the first item in a pair is the bottom boundary and the second is the top.

        Parameters
        ----------
        blockType : str
            Block type to find. empty accepts all

        Returns
        -------
        elevation : list of floats
            Every float in the list is an elevation of a block boundary for the block
            type specified (has duplicates)

        """
        elevation, elevationsWithBlockBoundaries = 0.0, []

        # loop from bottom to top, stopping at the first instance of blockType
        for b in self:
            if b.hasFlags(blockType):
                elevationsWithBlockBoundaries.append(elevation)  # bottom Boundary
                elevationsWithBlockBoundaries.append(
                    elevation + b.getHeight()
                )  # top Boundary
            elevation += b.getHeight()

        return elevationsWithBlockBoundaries

    def getElevationsMatchingParamValue(self, param, value):
        """
        Return the elevations (z-coordinates) where the specified param takes the
        specified value.

        Uses linear interpolation, assuming params correspond to block centers

        Parameters
        ----------
        param : str
            Name of param to try and match

        value: float

        Returns
        -------
        heights : list
            z-coordinates where the specified param takes the specified value

        """
        heights = []
        # loop from bottom to top
        for i in range(0, len(self) - 1):
            diff1 = self[i].p[param] - value
            diff2 = self[i + 1].p[param] - value
            z1 = (self[i].p.zbottom + self[i].p.ztop) / 2
            z2 = (self[i + 1].p.zbottom + self[i + 1].p.ztop) / 2

            if diff1 == diff2:  # params are flat
                if diff1 != 0:  # no match
                    continue
                else:
                    if z1 not in heights:
                        heights.append(z1)
                    if z2 not in heights:
                        heights.append(z2)

            # check if param is bounded by two adjacent blocks
            elif diff1 * diff2 <= 0:
                tie = diff1 / (diff1 - diff2)
                z = z1 + tie * (z2 - z1)
                if z not in heights:  # avoid duplicates
                    heights.append(z)

        return heights

    def getAge(self):
        """gets a height-averaged residence time of this assembly in days"""
        at = 0.0
        for b in self:
            at += b.p.residence * b.getHeight()
        return at / self.getTotalHeight()

    def makeAxialSnapList(self, refAssem=None, refMesh=None, force=False):
        """
        Creates a list of block indices that should track axially with refAssem's

        When axially expanding, the control rods, shields etc. need to maintain mesh
        lines with the rest of the core. To do this, we'll just keep track of which
        indices of a reference assembly we should stick with. This method writes the
        indices of the top of a block to settings as topIndex.

        Keep in mind that assemblies can have different number of blocks. This is why
        this function is useful. So this makes a list of reference indices that
        correspond to different axial mesh points on this assembly.

        This is the depletion mesh we're returning, useful for snapping after axial
        extension. Note that the neutronics mesh on rebusOutputs might be different.

        See Also
        --------
        setBlockMesh : applies a snap.

        """
        if not force and self[-1].p.topIndex > 0:
            return

        refMesh = refAssem.getAxialMesh() if refMesh is None else refMesh
        selfMesh = self.getAxialMesh()
        # make a list relating this assemblies axial mesh points to indices of the
        # reference assembly
        z = 0.0
        for b in self:
            top = z + b.getHeight()
            try:
                b.p.topIndex = numpy.where(numpy.isclose(refMesh, top))[0].tolist()[0]
            except IndexError:
                runLog.error(
                    "Height {0} in this assembly ({1} in {4}) is not in the reactor mesh "
                    "list from  {2}\nThis has: {3}\nIf you want to run "
                    "a case with non-uniform axial mesh, activate the `detailedAxialExpansion` "
                    "setting".format(top, self, refMesh, selfMesh, self.parent)
                )
                raise
            z = top

    def _shouldMassBeConserved(self, belowFuelColumn, b):
        """
        Determine from a rule set if the mass of a block should be conserved during axial expansion

        Parameters
        ----------
        belowFuelColumn : boolean
            Determines whether a block is below the fuel column or not in fuel
            assemblies

        b : armi block
            The block that is being examined for modification

        Returns
        -------
        conserveMass : boolean
            Should the mass be conserved in this block

        adjustList : list of nuclides
            What nuclides should have their mass conserved (if any)

        belowFuelColumn : boolean
            Update whether the block is above or below a fuel column

        See Also
        --------
        armi.assemblies.Assembly.setBlockMesh

        """

        if b.hasFlags(Flags.FUEL):
            # fuel block
            conserveMass = True
            adjustList = b.getComponent(Flags.FUEL).getNuclides()
        elif self.hasFlags(Flags.FUEL):
            # non-fuel block of a fuel assembly.
            if belowFuelColumn:
                # conserve mass of everything below the fuel so as to not invalidate
                # grid-plate dose calcs.
                conserveMass = True
                adjustList = b.getNuclides()
                # conserve mass of everything except coolant.
                coolant = b.getComponent(Flags.COOLANT)
                coolantList = coolant.getNuclides() if coolant else []
                for nuc in coolantList:
                    if nuc in adjustList:
                        adjustList.remove(nuc)
            else:
                # plenum or above block in fuel assembly. don't conserve mass.
                conserveMass = False
                adjustList = None
        else:
            # non fuel block in non-fuel assem. Don't conserve mass.
            conserveMass = False
            adjustList = None

        return conserveMass, adjustList

    def setBlockMesh(self, blockMesh, conserveMassFlag=False, adjustList=None):
        """
        Snaps the axial mesh points of this assembly to correspond with the reference mesh.

        Notes
        -----
        This function only conserves mass on certain conditions:
            1) Fuel Assembly
                a) Structural material below the assembly conserves mass to accurate
                   depict grid plate shielding Sodium is not conserved.
                b) Fuel blocks only conserve mass of the fuel, not the structure since
                   the fuel slides up through the cladding (thus fuel/cladding should be
                   reduced).
                c) Structure above the assemblies (expected to be plenum) do not
                   conserve mass since plenum regions have their height reduced to
                   conserve the total structure mass when the fuel grows in the
                   cladding.  See b)
            2) Reflectors, shields, and control rods
                a) These assemblies do not conserve mass since they should remain
                   uniform to keep radial shielding accurate. This approach should be
                   conservative.
                b) Control rods do not have their mass conserved and the control rod
                   interface is required to be run after this function is called to
                   correctly place mass of poison axially.

        Parameters
        ----------
        blockMesh : iterable
            a list of floats describing the upper mesh points of each block in cm.

        See Also
        --------
        makeAxialSnapList : Builds the lookup table used by this method
        getAxialMesh : builds a mesh compatible with this
        """
        # Just adjust the heights and everything else will fall into place
        zBottom = 0.0
        belowFuelColumn = True

        if self[-1].p.topIndex == 0:
            # this appears to not have been initialized, so initialize it
            self.makeAxialSnapList(refMesh=blockMesh)

        for b in self:
            if b.isFuel():
                belowFuelColumn = False

            topIndex = b.p.topIndex

            if not 0 <= topIndex < len(blockMesh):
                runLog.warning(
                    "index {0} does not exist in topvals (len:{1}). 0D case? Skipping snap"
                    "".format(topIndex, len(blockMesh))
                )
                return

            newTop = blockMesh[topIndex]

            if newTop is None:
                runLog.warning("Skipping axial snapping on {0}".format(self), 1)
                return

            if conserveMassFlag == "auto":
                conserveMass, adjustList = self._shouldMassBeConserved(
                    belowFuelColumn, b
                )
            else:
                conserveMass = conserveMassFlag

            b.setHeight(
                newTop - zBottom, conserveMass=conserveMass, adjustList=adjustList
            )
            zBottom = newTop

        self.calculateZCoords()

    def setBlockHeights(self, blockHeights):
        """Set the block heights of all blocks in the assembly."""
        mesh = numpy.cumsum(blockHeights)
        self.setBlockMesh(mesh)

    def dump(self, fName=None):
        """Pickle the assembly and write it to a file"""
        if not fName:
            fName = self.getName() + ".dump.pkl"

        with open(fName, "w") as pkl:
            pickle.dump(self, pkl)

    def getBlocks(self, typeSpec=None, exact=False):
        """
        Get blocks in an assembly from bottom to top.

        Parameters
        ----------
        typeSpec : Flags or list of Flags, optional
            Restrict returned blocks to those of this type.
        exact : bool, optional
            If true, will only return if there's an exact match in typeSpec

        Returns
        -------
        blocks : list
            List of blocks.

        """
        if typeSpec is None:
            return self.getChildren()
        else:
            return self.getChildrenWithFlags(typeSpec, exactMatch=exact)

    def getBlocksAndZ(self, typeSpec=None, returnBottomZ=False, returnTopZ=False):
        """
        Get blocks and their z-coordinates from bottom to top.

        This method is useful when you need to know the z-coord of a block.

        Parameters
        ----------
        typeSpec : Flags or list of Flags, optional
            Block type specification to restrict to

        returnBottomZ : bool, optional
            If true, will return bottom coordinates instead of centers.

        Returns
        -------
        blocksAndCoords, list
            (block, zCoord) tuples

        Examples
        --------
        for block, bottomZ in a.getBlocksAndZ(returnBottomZ=True):
            print({0}'s bottom mesh point is {1}'.format(block, bottomZ))
        """

        if returnBottomZ and returnTopZ:
            raise ValueError("Both returnTopZ and returnBottomZ are set to `True`")

        blocks, zCoords = [], []
        bottom = 0.0
        for b in self:
            top = bottom + b.getHeight()
            mid = (bottom + top) / 2.0
            if b.hasFlags(typeSpec):
                blocks.append(b)
                if returnBottomZ:
                    val = bottom
                elif returnTopZ:
                    val = top
                else:
                    val = mid
                zCoords.append(val)
            bottom = top

        return zip(blocks, zCoords)

    def hasContinuousCoolantChannel(self):
        for b in self.getBlocks():
            if not b.containsAtLeastOneChildWithFlags(Flags.COOLANT):
                return False
        return True

    def getFirstBlock(self, typeSpec=None, exact=False):
        bs = self.getBlocks(typeSpec, exact=exact)
        if bs:
            return bs[0]
        else:
            return None

    def getFirstBlockByType(self, typeName):
        bs = [
            b
            for b in self.getChildren(deep=False)
            if isinstance(b, blocks.Block) and b.getType() == typeName
        ]
        if bs:
            return bs[0]
        return None

    def getBlockAtElevation(self, elevation):
        """
        Returns the block at a specified axial dimension elevation (given in cm)

        If height matches the exact top of the block, the block is considered at that
        height.

        Used as a way to determine what block the control rod will be modifying with a
        mergeBlocks.

        Parameters
        ----------
        elevation : float
            The elevation of interest to grab a block (cm)

        Returns
        -------
        targetBlock : block
            The block that exists at the specified height in the reactor
        """
        bottomOfBlock = 0.0
        for b in self:
            topOfBlock = bottomOfBlock + b.getHeight()
            if (
                topOfBlock > elevation
                or abs(topOfBlock - elevation) / elevation < 1e-10
            ) and bottomOfBlock < elevation:
                return b
            bottomOfBlock = topOfBlock
        return None

    def getBIndexFromZIndex(self, zIndex):
        """
        Returns the ARMI block axial index corresponding to a DIF3D node axial index.

        Parameters
        ----------
        zIndex : float
            The axial index (beginning with 0) of a DIF3D node.

        Returns
        -------
        bIndex : int
            The axial index (beginning with 0) of the ARMI block containing the
            DIF3D node corresponding to zIndex.
        """

        zIndexTot = -1
        for bIndex, b in enumerate(self):
            zIndexTot += b.p.axMesh
            if zIndexTot >= zIndex:
                return bIndex
        return -1  # no block index found

    def getBlocksBetweenElevations(self, zLower, zUpper):
        """
        Return block(s) between two axial elevations and their corresponding heights

        Parameters
        ----------
        zLower, zUpper : float
            Elevations in cm where blocks should be found.


        Returns
        -------
        blockInfo : list
            list of (blockObj, overlapHeightInCm) tuples

        Examples
        --------
        If the block structure looks like:
         50.0 to 100.0 Block3
         25.0 to 50.0  Block2
         0.0 to 25.0   Block1

        Then,

        >>> a.getBlocksBetweenElevations(0,50)
        [(Block1, 25.0), (Block2, 25.0)]

        >>> a.getBlocksBetweenElevations(0,30)
        [(Block1, 25.0), (Block2, 5.0)]

        """
        EPS = 1e-10
        blocksHere = []
        for b in self:
            if b.p.ztop >= zLower and b.p.zbottom <= zUpper:
                # at least some of this block overlaps the window of interest
                top = min(b.p.ztop, zUpper)
                bottom = max(b.p.zbottom, zLower)
                heightHere = top - bottom

                # Filter out blocks that have an extremely small height fraction
                if heightHere / b.getHeight() > EPS:
                    blocksHere.append((b, heightHere))

        return blocksHere

    def getBlockLengthAboveAndBelowHeight(self, height):
        """
        Returns a tuple with the amount of a block above or below a given height in an assembly.

        Used to determine what fraction of the block should be merged with a control
        rod.

        Parameters
        ----------
        height : float
            The height of interest to grab a block (cm)

        Returns
        -------
        distances : tuple
            tuple containing the distance from height to top of block followed by
            distance of height to bottom of block

        """
        for b in self:
            if height > b.p.zbottom and height <= b.p.ztop:
                distanceFromTop = abs(b.p.ztop - height)
                distanceFromBottom = abs(height - b.p.zbottom)
                break
        else:
            raise ValueError(
                "There are no blocks in {} at a height of {} cm".format(self, height)
            )
        return (distanceFromTop, distanceFromBottom)

    def getParamValuesAtZ(
        self, param, elevations, interpType="linear", fillValue=numpy.NaN
    ):
        """
        Interpolates a param axially to find it at any value of elevation z.

        By default, assumes that all parameters are for the center of a block. So for
        parameters such as THoutletTemperature that are defined on the top, this may be
        off. See the paramDefinedAt parameters.

        Defaults to linear interpolations.

        Notes
        -----
        This caches interpolators for each param and must be cleared if new params are
        set or new heights are set.

        WARNING:
        Fails when requested to extrapolate.With higher order splines it is possible
        to interpolate non-physical values, for example a negative flux or dpa. Please
        use caution when going off default in interpType and be certain that
        interpolated values are physical.

        Parameters
        ----------
        param : str
            the parameter to interpolate

        elevations : array of float
            the elevations from the bottom of the assembly in cm at which you want the
            point.

        interpType: str or int
            used in interp1d. interp1d documention: Specifies the kind of interpolation
            as a string ('linear', 'nearest', 'zero', 'slinear', 'quadratic', 'cubic'
            where 'slinear', 'quadratic' and 'cubic' refer to a spline interpolation of
            first, second or third order) or as an integer specifying the order of the
            spline interpolator to use. Default is 'linear'.

        fillValue: str
            Rough pass through to scipy.interpolate.interp1d. If 'extend', then the
            lower and upper bounds are used as the extended value. If 'extrapolate',
            then extrapolation is permitted.

        Returns
        -------
        valAtZ : numpy.ndarray
            This will be of the shape (z,data-shape)
        """
        interpolator = self.getParamOfZFunction(
            param, interpType=interpType, fillValue=fillValue
        )
        return interpolator(elevations)

    def getParamOfZFunction(self, param, interpType="linear", fillValue=numpy.NaN):
        """
        Interpolates a param axially to find it at any value of elevation z

        By default, assumes that all parameters are for the center of a block. So for
        parameters such as THoutletTemperature that are defined on the top, this may be
        off. See the paramDefinedAt parameters.

        Defaults to linear interpolations.

        Notes
        -----
        This caches interpolators for each param and must be cleared if new params are
        set or new heights are set.

        WARNING: Fails when requested to extrapololate. With higher order splines it is
        possible to interpolate nonphysical values, for example a negative flux or dpa.
        Please use caution when going off default in interpType and be certain that
        interpolated values are physical.

        Parameters
        ----------
        param : str
            the parameter to interpolate

        elevations : array of float
            the elevations from the bottom of the assembly in cm at which you want the
            point.

        interpType: str or int
            used in interp1d. interp1d documention: Specifies the kind of interpolation
            as a string ('linear', 'nearest', 'zero', 'slinear', 'quadratic', 'cubic'
            where 'slinear', 'quadratic' and 'cubic' refer to a spline interpolation of
            first, second or third order) or as an integer specifying the order of the
            spline interpolator to use. Default is 'linear'.

        fillValue: float
            Rough pass through to scipy.interpolate.interp1d. If 'extend', then the
            lower and upper bounds are used as the extended value. If 'extrapolate',
            then extrapolation is permitted.

        Returns
        -------
        valAtZ : numpy.ndarray
            This will be of the shape (z,data-shape)
        """
        paramDef = self[0].p.paramDefs[param]

        if not isinstance(paramDef.location, ParamLocation):
            raise Exception(
                "Cannot interpolate on `{}`. The ParamDefinition does not define a "
                "valid location `{}`.\nValid locations are {}".format(
                    param,
                    paramDef.location,
                    ", ".join([str(pl) for pl in ParamLocation]),
                )
            )
        atCenter = bool(
            paramDef.location
            & (ParamLocation.CENTROID | ParamLocation.VOLUME_INTEGRATED)
        )
        z = self.getAxialMesh(atCenter)

        if paramDef.location & ParamLocation.BOTTOM:
            z.insert(0, 0.0)
            z.pop(-1)

        z = numpy.asarray(z)

        values = self.getChildParamValues(param).transpose()

        boundsError = None
        if fillValue == "extend":
            boundsError = False
            if values.ndim == 1:
                fillValue = values[0], values[-1]
            elif values.ndim == 2:
                fillValue = values[:, 0], values[:, 1]
            else:
                raise Exception(
                    'Unsupported shape ({}) returned from getChildParamValues("{}").'
                    "Shape must be 1 or 2 dimensions".format(values.shape, param)
                )
        interpolater = interpolate.interp1d(
            z,
            values,
            kind=interpType,
            fill_value=fillValue,
            assume_sorted=True,
            bounds_error=boundsError,
        )
        return interpolater

    def reestablishBlockOrder(self):
        """
        After children have been mixed up axially, this re-locates each block with the proper axial mesh.

        See Also
        --------
        calculateZCoords : updates the ztop/zbottom params on each block after
            reordering.
        """
        # replace grid with one that has the right number of locations
        self.spatialGrid = grids.axialUnitGrid(len(self))
        self.spatialGrid.armiObject = self
        for zi, b in enumerate(self):
            b.spatialLocator = self.spatialGrid[0, 0, zi]
            # update the name too. NOTE: You must update the history tracker.
            b.setName(b.makeName(self.p.assemNum, zi))

    def renameBlocksAccordingToAssemblyNum(self):
        """
        Updates the names of all blocks to comply with the assembly number.

        Useful after an assembly number/name has been loaded from a snapshot and you
        want to update all block names to be consistent.

        It may be better to store block numbers on each block as params. A database that
        can hold strings would be even better.

        Notes
        -----
        You must run armi.reactor.reactors.Reactor.regenAssemblyLists after calling
        this.
        """
        assemNum = self.getNum()
        for bi, b in enumerate(self):
            b.setName(b.makeName(assemNum, bi))

    def countBlocksWithFlags(self, blockTypeSpec=None):
        """
        Returns the number of blocks of a specified type

        blockTypeSpec : Flags or list
            Restrict to only these types of blocks. typeSpec is None, return all of the
            blocks

        Returns
        -------
        blockCounter : int
            number of blocks of this type
        """
        return len(self.getBlocks(blockTypeSpec))

    def axiallyExpandBlockHeights(self, heightList, nucNamesToConserveMass):
        """
        Takes a list of new fuel block heights and then scales the fuel blocks to the
        new heights, adjusting densities to preserve mass

        Adjusts the height of the lowest plenum block to keep total assembly height
        constant.

        Parameters
        ----------
        heightList : list of floats
            Entry 0 represents the height (in cm) of the bottom fuel block closest to
            the grid plate Entry n represents the height (in cm) of the top fuel block
            closest to the plenum
        nucNamesToConserveMass : list
            The nuclides to conserve mass of

        See Also
        --------
        axiallyExpand : expands blocks uniformly. could be combined.

        """
        if self.countBlocksWithFlags(Flags.FUEL) != len(heightList):
            raise RuntimeError(
                "number of blocks {} and len of height list {} not equal in "
                "assembly {}. Cannot axially expand".format(
                    self.countBlocksWithFlags(Flags.FUEL), len(heightList), self
                )
            )

        initialHeight = self.getHeight()

        cumulativeHeightAdded = 0.0
        for b, newHeight in zip(self.getBlocks(Flags.FUEL), heightList):
            originalHeight = b.getHeight()
            b.setHeight(newHeight, conserveMass=True, adjustList=nucNamesToConserveMass)
            cumulativeHeightAdded += newHeight - originalHeight

        # shrink/grow plenum accordingly to keep T/H parameters, etc. consistent.
        plenumBlocks = self.getBlocks(Flags.PLENUM)
        if not plenumBlocks:
            runLog.warning(
                "No plenum blocks found in {0}. Axial expansion is modifying the "
                "total assembly height and volume.".format(self)
            )
            # Alter assembly number density to account conserve attoms during volume
            # change.
            # This is analogous to what happens to component/block number density
            # during `armi.reactor.blocks.Block.adjustDensity`, which gets called when
            # block heights change.
            if self.p.detailedNDens is not None:
                self.p.detailedNDens *= initialHeight / (
                    initialHeight + cumulativeHeightAdded
                )
        else:
            plenumBlock = plenumBlocks[-1]  # adjust the top plenum block
            plenumHeight = plenumBlock.getHeight()
            if cumulativeHeightAdded < plenumHeight:
                plenumBlock.setHeight(plenumHeight - cumulativeHeightAdded)
            else:
                raise RuntimeError(
                    "Cannot subtract {0} cm from plenum block "
                    "that is only {1} tall.".format(cumulativeHeightAdded, plenumHeight)
                )

    def axiallyExpand(self, percent, adjustList):
        """
        Axially expands an entire assembly.

        Parameters
        ----------
        percent : float
            Number from 0 to 100 to make this assembly grow by that much.
            If you pass a negative number, the code will actually shrink the assembly by
            that percent.
        adjustList : list
            Nuclides to modify. Omit things like sodium to let it flow.

        See Also
        --------
        axiallyExpandBlockHeights : allows non-uniform expansions. Does the work.
        """
        growFrac = percent / 100.0
        fuelBlockHeights = []
        for b in self.getBlocks(Flags.FUEL):
            heightOriginal = b.getHeight()
            if growFrac > 0:
                fuelBlockHeights.append(heightOriginal * (1.0 + growFrac))
            else:
                # NOTICE THE SIGN SWITCH! SINCE WE GAVE NEGATIVE NUMBER AS AN INDICATOR!
                fuelBlockHeights.append(heightOriginal * (1.0 / (1.0 - growFrac)))

        self.axiallyExpandBlockHeights(fuelBlockHeights, adjustList)

    def getDim(self, typeSpec, dimName):
        """
        Search through blocks in this assembly and find the first component of compName.
        Then, look on that component for dimName.

        Example: getDim(Flags.WIRE, 'od') will return a wire's OD in cm.
        """

        # prefer fuel blocks.
        bList = self.getBlocks(Flags.FUEL)
        if not bList:
            # no fuel blocks. take first block.
            bList = self

        for b in bList:
            dim = b.getDim(typeSpec, dimName)
            if dim:
                return dim

        # return none if there is nothing to return
        return None

    def getSymmetryFactor(self):
        """Return the symmetry factor of this assembly."""
        return self[0].getSymmetryFactor()


class HexAssembly(Assembly):
<<<<<<< HEAD
    pass
=======
    def getPitch(self):
        """returns hex pitch in cm."""
        pList = []
        for b in self:
            pList.append(b.getPitch())

        if numpy.std(pList) > 0.01:
            runLog.warning(
                "There are multiple pitches in {0}. They are: {1}."
                " Returning average".format(self, pList)
            )
            # print out the bottom two blocks for debugging
            for b in self[:2]:
                b.printContents()
        return numpy.average(pList)

    @staticmethod
    def convert2DPinValsTo1D(vals, imax, jmax):
        """
        This converts a 2-D list of vals as a function of (i,j) = (ring-1,pos-1)
        to a 1-D list of the same vals indexed by n = sum(jmax[0:i]) + j

        No hex surface index (k = 0 to 5) is used here.

        Parameters
        ----------
        vals : 2-D list of floats
            The arbitrary quantity that is to be re-indexed from 2-D to 1-D.
>>>>>>> 86c2cd45


class CartesianAssembly(Assembly):
    pass


class RZAssembly(Assembly):
    """
    RZAssembly are assemblies in RZ geometry; they need to be different objects than
    HexAssembly because they use different locations and need to have Radial Meshes in
    their setting

    note ThRZAssemblies should be a subclass of Assemblies (similar to Hex-Z) because
    they should have a common place to put information about subdividing the global mesh
    for transport - this is similar to how blocks have 'AxialMesh' in their blocks.
    """

    def __init__(self, name, assemNum=None):
        Assembly.__init__(self, name, assemNum)
        self.p.RadMesh = 1

    def radialOuter(self):
        """
        returns the outer radial boundary of this assembly

        See Also
        --------
        armi.reactor.blocks.ThRZBlock.radialOuter
        """
        return self[0].radialOuter()

    def radialInner(self):
        """
        Returns the inner radial boundary of this assembly.

        See Also
        --------
        armi.reactor.blocks.ThRZBlock.radialInner
        """
        return self[0].radialInner()

    def thetaOuter(self):
        """
        Returns the outer azimuthal boundary of this assembly.

        See Also
        --------
        armi.reactor.blocks.ThRZBlock.thetaOuter
        """
        return self[0].thetaOuter()

    def thetaInner(self):
        """
        Returns the outer azimuthal boundary of this assembly.

        See Also
        --------
        armi.reactor.blocks.ThRZBlock.thetaInner
        """
        return self[0].thetaInner()


class ThRZAssembly(RZAssembly):
    """
    ThRZAssembly are assemblies in ThetaRZ geometry, they need to be different objects
    than HexAssembly because they use different locations and need to have Radial Meshes
    in their setting.

    Notes
    -----
    This is a subclass of RZAssemblies, which is its a subclass of the Generics Assembly
    Object"""

    def __init__(self, assemType, assemNum=None):
        RZAssembly.__init__(self, assemType, assemNum)
        self.p.AziMesh = 1<|MERGE_RESOLUTION|>--- conflicted
+++ resolved
@@ -1308,39 +1308,7 @@
 
 
 class HexAssembly(Assembly):
-<<<<<<< HEAD
     pass
-=======
-    def getPitch(self):
-        """returns hex pitch in cm."""
-        pList = []
-        for b in self:
-            pList.append(b.getPitch())
-
-        if numpy.std(pList) > 0.01:
-            runLog.warning(
-                "There are multiple pitches in {0}. They are: {1}."
-                " Returning average".format(self, pList)
-            )
-            # print out the bottom two blocks for debugging
-            for b in self[:2]:
-                b.printContents()
-        return numpy.average(pList)
-
-    @staticmethod
-    def convert2DPinValsTo1D(vals, imax, jmax):
-        """
-        This converts a 2-D list of vals as a function of (i,j) = (ring-1,pos-1)
-        to a 1-D list of the same vals indexed by n = sum(jmax[0:i]) + j
-
-        No hex surface index (k = 0 to 5) is used here.
-
-        Parameters
-        ----------
-        vals : 2-D list of floats
-            The arbitrary quantity that is to be re-indexed from 2-D to 1-D.
->>>>>>> 86c2cd45
-
 
 class CartesianAssembly(Assembly):
     pass
