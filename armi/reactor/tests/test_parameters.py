--- conflicted
+++ resolved
@@ -515,28 +515,6 @@
             pcc.whatever = 33
 
 
-<<<<<<< HEAD
-class TestMakeParametersReadOnly(unittest.TestCase):
-    def test_makeParametersReadOnly(self):
-        # load some random test reactor
-        _o, r = loadTestReactor(
-            TEST_ROOT, inputFileName="smallestTestReactor/armiRunSmallest.yaml"
-        )
-
-        # prove we can edit various params at will
-        r.core.p.keff = 1.01
-        b = r.core.getFirstBlock()
-        b.p.power = 123.4
-
-        makeParametersReadOnly(r)
-
-        # now show we can no longer edit those parameters
-        with self.assertRaises(RuntimeError):
-            r.core.p.keff = 0.99
-
-        with self.assertRaises(RuntimeError):
-            b.p.power = 432.1
-=======
 class ParamCollectionWhere(unittest.TestCase):
     """Tests for ParameterCollection.where."""
 
@@ -612,4 +590,25 @@
             self.assertTrue(check(p), msg=p)
             names.remove(p.name)
         self.assertFalse(names, msg=f"{names=} should be empty")
->>>>>>> 34619dfa
+
+
+class TestMakeParametersReadOnly(unittest.TestCase):
+    def test_makeParametersReadOnly(self):
+        # load some random test reactor
+        _o, r = loadTestReactor(
+            TEST_ROOT, inputFileName="smallestTestReactor/armiRunSmallest.yaml"
+        )
+
+        # prove we can edit various params at will
+        r.core.p.keff = 1.01
+        b = r.core.getFirstBlock()
+        b.p.power = 123.4
+
+        makeParametersReadOnly(r)
+
+        # now show we can no longer edit those parameters
+        with self.assertRaises(RuntimeError):
+            r.core.p.keff = 0.99
+
+        with self.assertRaises(RuntimeError):
+            b.p.power = 432.1