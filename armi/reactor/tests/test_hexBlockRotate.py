# Copyright 2024 TerraPower, LLC
#
# Licensed under the Apache License, Version 2.0 (the "License");
# you may not use this file except in compliance with the License.
# You may obtain a copy of the License at
#
#     http://www.apache.org/licenses/LICENSE-2.0
#
# Unless required by applicable law or agreed to in writing, software
# distributed under the License is distributed on an "AS IS" BASIS,
# WITHOUT WARRANTIES OR CONDITIONS OF ANY KIND, either express or implied.
# See the License for the specific language governing permissions and
# limitations under the License.
"""Tests for the ability to rotate a hexagonal block."""

import copy
import math
import unittest

import numpy as np

from armi.reactor.blocks import HexBlock
from armi.reactor.components import Component
from armi.reactor.grids import (
    MultiIndexLocation,
    CoordinateLocation,
    IndexLocation,
    HexGrid,
)
from armi.reactor.tests.test_blocks import loadTestBlock, NUM_PINS_IN_TEST_BLOCK
from armi.utils import iterables


class HexBlockRotateTests(unittest.TestCase):
    """Tests for various rotation aspects of a hex block."""

    BOUNDARY_PARAMS = [
        "cornerFastFlux",
        "pointsCornerDpa",
        "pointsCornerDpaRate",
        "pointsCornerFastFluxFr",
        "pointsEdgeDpa",
        "pointsEdgeDpaRate",
        "pointsEdgeFastFluxFr",
        "THedgeTemp",
        "THcornTemp",
    ]
    BOUNDARY_DATA = np.arange(6, dtype=float) * 10

    PIN_PARAMS = [
        "percentBuByPin",
        "linPowByPin",
    ]

    PIN_DATA = np.arange(NUM_PINS_IN_TEST_BLOCK, dtype=float)

    def setUp(self):
        self.baseBlock = loadTestBlock()
        self._assignParamData(self.BOUNDARY_PARAMS, self.BOUNDARY_DATA)
        self._assignParamData(self.PIN_PARAMS, self.PIN_DATA)

    def _assignParamData(self, names: list[str], referenceData: np.ndarray):
        """Assign initial rotatable pararameter data.

        Make some arrays, some lists to make sure we have good coverage of usage.
        """
        # Yes we're putting the variable type in the name but that's why this method exists
        listData = referenceData.tolist()
        for ix, name in enumerate(names):
            self.baseBlock.p[name] = referenceData if (ix % 2) else listData

    def test_orientationVector(self):
        """Test the z-value in the orientation vector matches rotation.

        .. test:: Demonstrate that a HexBlock can be rotated in 60 degree increments, and the
<<<<<<< HEAD
            orientation parameter reflects the current rotation.
=======
            resultant orientation parameter reflects the current rotation.
>>>>>>> 5b45dfae
            :id: T_ARMI_ROTATE_HEX_BLOCK
            :tests: R_ARMI_ROTATE_HEX
        """
        for nRotations in range(-10, 10):
            rotationAmount = 60 * nRotations
            fresh = copy.deepcopy(self.baseBlock)
            self.assertEqual(fresh.p.orientation[2], 0.0, msg=nRotations)
            fresh.rotate(math.radians(rotationAmount))
            # Ensure rotation is bounded [0, 360)
            postRotationOrientation = fresh.p.orientation[2]
            self.assertTrue(0 <= postRotationOrientation < 360, msg=nRotations)
            # Trim off any extra rotation if beyond 360 or negative
            # What is the effective counter clockwise rotation?
            expectedOrientation = rotationAmount % 360
            self.assertEqual(
                postRotationOrientation, expectedOrientation, msg=nRotations
            )

    def test_rotateBoundaryParameters(self):
        """Test that boundary parameters are correctly rotated.

        .. test:: Rotating a hex block updates parameters on the boundary of the hexagon.
            :id: T_ARMI_ROTATE_HEX_BOUNDARY
            :tests: R_ARMI_ROTATE_HEX
        """
        # No rotation == no changes to data
        self._rotateAndCompareBoundaryParams(0, self.BOUNDARY_DATA)
        for rotNum in range(1, 6):
            expected = iterables.pivot(self.BOUNDARY_DATA, -rotNum)
            self._rotateAndCompareBoundaryParams(rotNum * 60, expected)
        # Six rotations of 60 degrees puts us back to the original layout
        self._rotateAndCompareBoundaryParams(360, self.BOUNDARY_DATA)

    def _rotateAndCompareBoundaryParams(self, degrees: float, expected: np.ndarray):
        fresh = copy.deepcopy(self.baseBlock)
        fresh.rotate(math.radians(degrees))
        for name in self.BOUNDARY_PARAMS:
            data = fresh.p[name]
            msg = f"{name=} :: {degrees=} :: {data=}"
            np.testing.assert_array_equal(data, expected, err_msg=msg)

    def assertIndexLocationEquivalent(
        self, actual: IndexLocation, expected: IndexLocation
    ):
        """More flexible equivalency check on index locations.

        Specifically focused on locations on hex grids because this file
        is testing things on hex blocks.

        Checks that
        1. ``i``, ``j``, and ``k`` are equal
        2. Grids are both hex grid
        3. Grids have same pitch and orientation.
        """
        self.assertEqual(actual.i, expected.i)
        self.assertEqual(actual.j, expected.j)
        self.assertEqual(actual.k, expected.k)
        self.assertIsInstance(actual.grid, HexGrid)
        self.assertIsInstance(expected.grid, HexGrid)
        self.assertEqual(actual.grid.cornersUp, expected.grid.cornersUp)
        self.assertEqual(actual.grid.pitch, expected.grid.pitch)

    def test_pinRotationLocations(self):
        """Test that pin locations are updated through rotation.

        .. test:: HexBlock.getPinLocations is consistent with rotation.
            :id: T_ARMI_ROTATE_HEX_PIN_LOCS
            :tests: R_ARMI_ROTATE_HEX
        """
        preRotation = self.baseBlock.getPinLocations()
        for nRotations in range(-10, 10):
            degrees = 60 * nRotations
            fresh = copy.deepcopy(self.baseBlock)
            g = fresh.spatialGrid
            fresh.rotate(math.radians(degrees))
            postRotation = fresh.getPinLocations()
            self.assertEqual(len(preRotation), len(postRotation))
            for pre, post in zip(preRotation, postRotation):
                expected = g.rotateIndex(pre, nRotations)
                self.assertIndexLocationEquivalent(post, expected)

    def test_pinRotationCoordinates(self):
        """Test that pin coordinates are updated through rotation.

        .. test:: HexBlock.getPinCoordinates is consistent through rotation.
            :id: T_ARMI_ROTATE_HEX_PIN_COORDS
            :tests: R_ARMI_ROTATE_HEX
        """
        preRotation = self.baseBlock.getPinCoordinates()
        # Over- and under-rotate to make sure we can handle clockwise and counter
        # clockwise rotations, and cases that wrap around a full rotation
        for degrees in range(-600, 600, 60):
            fresh = copy.deepcopy(self.baseBlock)
            rads = math.radians(degrees)
            fresh.rotate(rads)
            rotationMatrix = np.array(
                [
                    [math.cos(rads), -math.sin(rads)],
                    [math.sin(rads), math.cos(rads)],
                ]
            )
            postRotation = fresh.getPinCoordinates()
            self.assertEqual(len(preRotation), len(postRotation))
            for pre, post in zip(preRotation, postRotation):
                start = pre[:2]
                finish = post[:2]
                if np.allclose(start, 0):
                    np.testing.assert_equal(start, finish)
                    continue
                expected = rotationMatrix.dot(start)
                np.testing.assert_allclose(expected, finish, atol=1e-8)

    def test_updateChildLocations(self):
        """Test that locations of all children are updated through rotation.

        .. test:: Rotating a hex block updates the spatial coordinates on contained objects.
            :id: T_ARMI_ROTATE_HEX_CHILD_LOCS
            :tests: R_ARMI_ROTATE_HEX
        """
        for nRotations in range(-10, 10):
            fresh = copy.deepcopy(self.baseBlock)
            degrees = 60 * nRotations
            rads = math.radians(degrees)
            fresh.rotate(rads)
            for originalC, newC in zip(self.baseBlock, fresh):
                self._compareComponentLocationsAfterRotation(
                    originalC, newC, nRotations, rads
                )

    def _compareComponentLocationsAfterRotation(
        self, original: Component, updated: Component, nRotations: int, radians: float
    ):
        if isinstance(original.spatialLocator, MultiIndexLocation):
            for originalLoc, newLoc in zip(
                original.spatialLocator, updated.spatialLocator
            ):

                expected = originalLoc.grid.rotateIndex(originalLoc, nRotations)
                self.assertIndexLocationEquivalent(newLoc, expected)
        elif isinstance(original.spatialLocator, CoordinateLocation):
            ox, oy, oz = original.spatialLocator.getLocalCoordinates()
            nx, ny, nz = updated.spatialLocator.getLocalCoordinates()
            self.assertEqual(nz, oz, msg=f"{original=} :: {radians=}")
            rotationMatrix = np.array(
                [
                    [math.cos(radians), -math.sin(radians)],
                    [math.sin(radians), math.cos(radians)],
                ]
            )
            expectedX, expectedY = rotationMatrix.dot((ox, oy))
            np.testing.assert_allclose(
                (nx, ny), (expectedX, expectedY), err_msg=f"{original=} :: {radians=}"
            )

    def test_pinParametersUnmodified(self):
        """Test that pin data are not modified through rotation.

        Reinforces the idea that data like ``linPowByPin[i]`` are assigned to
        pin ``i``, wherever it may be. Locations are defined instead by ``getPinCoordinates()[i]``.
        """
        fresh = copy.deepcopy(self.baseBlock)
        fresh.rotate(math.radians(60))
        for paramName in self.PIN_PARAMS:
            actual = fresh.p[paramName]
            np.testing.assert_equal(actual, self.PIN_DATA, err_msg=paramName)


class EmptyBlockRotateTest(unittest.TestCase):
    """Rotation tests on an empty hexagonal block.

    Useful for enforcing rotation works on blocks without pins.
    """

    def setUp(self):
        self.block = HexBlock("empty")

    def test_orientation(self):
        """Test the orientation parameter is updated on a rotated empty block."""
        rotDegrees = 60
        preRotateOrientation = self.block.p.orientation[2]
        self.block.rotate(math.radians(rotDegrees))
        postRotationOrientation = self.block.p.orientation[2]
        self.assertNotEqual(preRotateOrientation, postRotationOrientation)
        self.assertEqual(postRotationOrientation, rotDegrees)<|MERGE_RESOLUTION|>--- conflicted
+++ resolved
@@ -73,11 +73,7 @@
         """Test the z-value in the orientation vector matches rotation.
 
         .. test:: Demonstrate that a HexBlock can be rotated in 60 degree increments, and the
-<<<<<<< HEAD
-            orientation parameter reflects the current rotation.
-=======
             resultant orientation parameter reflects the current rotation.
->>>>>>> 5b45dfae
             :id: T_ARMI_ROTATE_HEX_BLOCK
             :tests: R_ARMI_ROTATE_HEX
         """
