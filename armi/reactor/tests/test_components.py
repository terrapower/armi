# Copyright 2019 TerraPower, LLC
#
# Licensed under the Apache License, Version 2.0 (the "License");
# you may not use this file except in compliance with the License.
# You may obtain a copy of the License at
#
#     http://www.apache.org/licenses/LICENSE-2.0
#
# Unless required by applicable law or agreed to in writing, software
# distributed under the License is distributed on an "AS IS" BASIS,
# WITHOUT WARRANTIES OR CONDITIONS OF ANY KIND, either express or implied.
# See the License for the specific language governing permissions and
# limitations under the License.

"""Tests functionalities of components within ARMI."""
import copy
import math
import unittest

import numpy as np
from numpy.testing import assert_equal

from armi.materials import air, alloy200
from armi.materials.material import Material
from armi.reactor import components, flags
from armi.reactor.blocks import Block
from armi.reactor.components import (
    Circle,
    Component,
    ComponentType,
    Cube,
    DerivedShape,
    DifferentialRadialSegment,
    Helix,
    Hexagon,
    HexHoledCircle,
    HoledHexagon,
    HoledRectangle,
    HoledSquare,
    NullComponent,
    RadialSegment,
    Rectangle,
    SolidRectangle,
    Sphere,
    Square,
    Triangle,
    UnshapedComponent,
    UnshapedVolumetricComponent,
    materials,
)
<<<<<<< HEAD
from armi import materials
from armi.reactor.tests.test_reactors import loadTestReactor
=======
from armi.testing import loadTestReactor
>>>>>>> 3049a0cc


class TestComponentFactory(unittest.TestCase):
    def getCircleVoidDict(self):
        return dict(
            shape="circle",
            name="gap",
            Tinput=25,
            Thot=600,
            od=2.1,
            id=0.0,
            mult=7,
            material="Void",
            isotopics="",
        )

    def getCircleFuelDict(self):
        return dict(
            shape="circle",
            name="fuel",
            Tinput=25,
            Thot=600,
            od=2.1,
            id=0.0,
            mult=7,
            material="UZr",
            isotopics="",
        )

    def test_factory(self):
        """Creating and verifying void and fuel components.

        .. test:: Example void and fuel components are initialized.
            :id: T_ARMI_COMP_DEF0
            :tests: R_ARMI_COMP_DEF
        """
        voidAttrs = self.getCircleVoidDict()
        voidComp = components.factory(voidAttrs.pop("shape"), [], voidAttrs)
        fuelAttrs = self.getCircleFuelDict()
        fuelComp = components.factory(fuelAttrs.pop("shape"), [], fuelAttrs)
        self.assertIsInstance(voidComp, components.Circle)
        self.assertIsInstance(voidComp.material, materials.Void)
        self.assertIsInstance(fuelComp, components.Circle)
        self.assertIsInstance(fuelComp.material, materials.UZr)

    def test_componentInitializationAndDuplication(self):
        """Initialize and duplicate a component, veifying the parameters.

        .. test:: Verify the parameters of an initialized component.
            :id: T_ARMI_COMP_DEF1
            :tests: R_ARMI_COMP_DEF
        """
        # populate the class/signature dict, and create a basis attrs
        attrs = self.getCircleVoidDict()
        del attrs["shape"]
        del attrs["od"]
        del attrs["id"]
        del attrs["mult"]

        for i, (name, klass) in enumerate(ComponentType.TYPES.items()):
            # hack together a dictionary input
            thisAttrs = {k: 1.0 for k in set(klass.INIT_SIGNATURE).difference(attrs)}
            del thisAttrs["components"]
            thisAttrs.update(attrs)
            thisAttrs["name"] = "banana{}".format(i)
            if "modArea" in thisAttrs:
                thisAttrs["modArea"] = None
            component = components.factory(name, [], thisAttrs)
            duped = copy.deepcopy(component)
            for key, val in component.p.items():
                if key not in ["area", "volume", "serialNum"]:  # they get recomputed
                    self.assertEqual(
                        val,
                        duped.p[key],
                        msg="Key: {}, val1: {}, val2: {}".format(
                            key, val, duped.p[key]
                        ),
                    )

    def test_factoryBadShapeName(self):
        badDict = self.getCircleFuelDict()
        with self.assertRaises(ValueError):
            components.factory("turtle", [], badDict)

    def test_invalidCoolantComponentAssignment(self):
        invalidComponentTypes = [Component, NullComponent]
        for CompType in invalidComponentTypes:
            with self.assertRaises(ValueError):
                _c = CompType("coolant", "Sodium", 0, 0)


class TestGeneralComponents(unittest.TestCase):
    """Base test for all individual component tests."""

    componentCls = Component
    componentMaterial = "HT9"
    componentDims = {"Tinput": 25.0, "Thot": 25.0}

    def setUp(self, component=None):
        """
        Most of the time nothing will be passed as `component` and the result will
        be stored in self, but you can also pass a component object as `component`,
        in which case the object will be returned with the `parent` attribute assigned.
        """

        class _Parent:
            def getSymmetryFactor(self):
                return 1.0

            def getHeight(self):
                return 1.0

            def clearCache(self):
                pass

            def getChildren(self):
                return []

            derivedMustUpdate = False

        if component is None:
            self.component = self.componentCls(
                "TestComponent", self.componentMaterial, **self.componentDims
            )
            self.component.parent = _Parent()
        else:
            component.parent = _Parent()
            return component


class TestComponent(TestGeneralComponents):
    """Test the base component."""

    componentCls = Component

    def test_initializeComponentMaterial(self):
        """Creating component with single material.

        .. test:: Components are made of one material.
            :id: T_ARMI_COMP_1MAT0
            :tests: R_ARMI_COMP_1MAT
        """
        expectedName = "TestComponent"
        actualName = self.component.getName()
        expectedMaterialName = "HT9"
        actualMaterialName = self.component.material.getName()
        self.assertEqual(expectedName, actualName)
        self.assertEqual(expectedMaterialName, actualMaterialName)

    def test_setNumberDensity(self):
        """Test setting a single number density.

        .. test:: Users can set Component number density.
            :id: T_ARMI_COMP_NUCLIDE_FRACS0
            :tests: R_ARMI_COMP_NUCLIDE_FRACS
        """
        component = self.component
        self.assertAlmostEqual(component.getNumberDensity("C"), 0.000780, 6)
        component.setNumberDensity("C", 0.57)
        self.assertEqual(component.getNumberDensity("C"), 0.57)

    def test_setNumberDensities(self):
        """Test setting multiple number densities.

        .. test:: Users can set Component number densities.
            :id: T_ARMI_COMP_NUCLIDE_FRACS1
            :tests: R_ARMI_COMP_NUCLIDE_FRACS
        """
        component = self.component
        self.assertAlmostEqual(component.getNumberDensity("MN"), 0.000426, 6)
        component.setNumberDensities({"C": 1, "MN": 0.58})
        self.assertEqual(component.getNumberDensity("C"), 1.0)
        self.assertEqual(component.getNumberDensity("MN"), 0.58)

    def test_solid_material(self):
        """Determine if material is solid.

        .. test:: Determine if material is solid.
            :id: T_ARMI_COMP_SOLID
            :tests: R_ARMI_COMP_SOLID

        .. test:: Components have material properties.
            :id: T_ARMI_COMP_MAT
            :tests: R_ARMI_COMP_MAT
        """
        self.assertTrue(isinstance(self.component.getProperties(), Material))
        self.assertTrue(hasattr(self.component.material, "density"))
        self.assertIn("HT9", str(self.component.getProperties()))

        self.component.material = air.Air()
        self.assertFalse(self.component.containsSolidMaterial())

        self.component.material = alloy200.Alloy200()
        self.assertTrue(self.component.containsSolidMaterial())

        self.assertTrue(isinstance(self.component.getProperties(), Material))
        self.assertTrue(hasattr(self.component.material, "density"))
        self.assertIn("Alloy200", str(self.component.getProperties()))


class TestNullComponent(TestGeneralComponents):
    componentCls = NullComponent

    def test_cmp(self):
        """Test null component."""
        cur = self.component
        ref = DerivedShape("DerivedShape", "Material", 0, 0)
        self.assertLess(cur, ref)

    def test_nonzero(self):
        cur = bool(self.component)
        ref = False
        self.assertEqual(cur, ref)

    def test_getDimension(self):
        """Test getting empty component.

        .. test:: Retrieve a null dimension.
            :id: T_ARMI_COMP_DIMS0
            :tests: R_ARMI_COMP_DIMS
        """
        for temp in range(400, 901, 25):
            self.assertEqual(self.component.getDimension("", Tc=temp), 0.0)


class TestUnshapedComponent(TestGeneralComponents):
    componentCls = UnshapedComponent
    componentMaterial = "HT9"
    componentDims = {"Tinput": 25.0, "Thot": 430.0, "area": math.pi}

    def test_getComponentArea(self):
        # a case without thermal expansion
        self.assertEqual(self.component.getComponentArea(cold=True), math.pi)

        # a case with thermal expansion
        self.assertEqual(
            self.component.getComponentArea(cold=False),
            math.pi
            * self.component.getThermalExpansionFactor(self.component.temperatureInC)
            ** 2,
        )

        # show that area expansion is consistent with the density change in the material
        hotDensity = self.component.density()
        hotArea = self.component.getArea()
        thermalExpansionFactor = self.component.getThermalExpansionFactor(
            self.component.temperatureInC
        )

        coldComponent = self.setUp(
            UnshapedComponent(
                name="coldComponent",
                material=self.componentMaterial,
                Tinput=self.component.inputTemperatureInC,
                Thot=self.component.inputTemperatureInC,
                area=math.pi,
            )
        )
        coldDensity = coldComponent.density()
        coldArea = coldComponent.getArea()

        self.assertGreater(thermalExpansionFactor, 1)
        # thermalExpansionFactor accounts for density being 3D while area is 2D
        self.assertAlmostEqual(
            (coldDensity * coldArea),
            (thermalExpansionFactor * hotDensity * hotArea),
        )

    def test_getBoundingCircleOuterDiameter(self):
        # a case without thermal expansion
        self.assertEqual(self.component.getBoundingCircleOuterDiameter(cold=True), 2.0)

        # a case with thermal expansion
        self.assertEqual(
            self.component.getBoundingCircleOuterDiameter(cold=False),
            2.0
            * self.component.getThermalExpansionFactor(self.component.temperatureInC),
        )

    def test_component_less_than(self):
        """Ensure that comparisons between components properly reference bounding circle outer diameter.

        .. test:: Order components by their outermost diameter
            :id: T_ARMI_COMP_ORDER
            :tests: R_ARMI_COMP_ORDER
        """
        componentCls = UnshapedComponent
        componentMaterial = "HT9"

        smallDims = {"Tinput": 25.0, "Thot": 430.0, "area": 0.5 * math.pi}
        sameDims = {"Tinput": 25.0, "Thot": 430.0, "area": 1.0 * math.pi}
        bigDims = {"Tinput": 25.0, "Thot": 430.0, "area": 2.0 * math.pi}

        smallComponent = componentCls("TestComponent", componentMaterial, **smallDims)
        sameComponent = componentCls("TestComponent", componentMaterial, **sameDims)
        bigComponent = componentCls("TestComponent", componentMaterial, **bigDims)

        self.assertTrue(smallComponent < self.component)
        self.assertFalse(bigComponent < self.component)
        self.assertFalse(sameComponent < self.component)

    def test_fromComponent(self):
        circle = components.Circle("testCircle", "HT9", 25, 500, 1.0)
        unshaped = components.UnshapedComponent.fromComponent(circle)
        self.assertEqual(circle.getComponentArea(), unshaped.getComponentArea())


class TestShapedComponent(TestGeneralComponents):
    """Abstract class for all shaped components."""

    def test_preserveMassDuringThermalExpansion(self):
        """Test that when we thermally expand any arbitrary shape, mass is conserved."""
        if not self.component.THERMAL_EXPANSION_DIMS:
            return
        temperatures = [25.0, 30.0, 40.0, 60.0, 80.0, 430.0]
        masses = []
        report = "Temperature, mass, volume, dLL\n"
        for ht in temperatures:
            self.component.setTemperature(ht)
            mass = self.component.getMass()
            masses.append(mass)
            report += "{:10.1f}, {:7.5e}, {:7.5e}, {:7.5e}\n".format(
                ht,
                mass,
                self.component.getVolume(),
                self.component.getThermalExpansionFactor(),
            )

        for mass in masses:
            self.assertNotAlmostEqual(mass, 0.0)
            self.assertAlmostEqual(
                masses[0],
                mass,
                msg="Masses are not preserved during thermal expansion of component {} at {} C. "
                "Original Mass: {}, Thermally Expanded Mass: {}\n{}"
                "".format(self.component, ht, masses[0], mass, report),
            )

    def test_volumeAfterClearCache(self):
        """
        Test volume after cache has been cleared.

        .. test:: Clear cache after a dimensions updated.
            :id: T_ARMI_COMP_VOL0
            :tests: R_ARMI_COMP_VOL
        """
        c = UnshapedVolumetricComponent("testComponent", "Custom", 0, 0, volume=1)
        self.assertAlmostEqual(c.getVolume(), 1, 6)
        c.clearCache()
        self.assertAlmostEqual(c.getVolume(), 1, 6)

    def test_densityConsistent(self):
        """Testing the Component matches quick hand calc."""
        c = self.component

        # no volume defined
        if isinstance(c, (DerivedShape, UnshapedVolumetricComponent)):
            return
        elif type(c) == Component:
            return

        # basic density sanity test
        self.assertAlmostEqual(c.density(), c.getMass() / c.getVolume())

        # test 2D expanding density
        if c.temperatureInC == c.inputTemperatureInC:
            self.assertAlmostEqual(
                c.density(), c.material.pseudoDensity(Tc=c.temperatureInC), delta=0.001
            )

        if not c.is3D:
            self.assertAlmostEqual(
                c.getArea() * c.parent.getHeight() * c.density(),
                self.component.getMass(),
            )

    def test_density(self):
        """Testing the Component density gets the correct 3D material density."""

        class StrangeMaterial(Material):
            """material designed to make the test easier to understand."""

            def pseduoDensity(self, Tk=None, Tc=None):
                return 1.0

            def density(self, Tk=None, Tc=None):
                return 3.0

        c = Sphere(
            name="strangeBall",
            material=StrangeMaterial(),
            Tinput=200,
            Thot=500,
            od=1,
            id=0,
            mult=1,
        )

        # we expect to see the 3D material density here
        self.assertEqual(c.density(), 3.0)


class TestDerivedShape(TestShapedComponent):
    componentCls = DerivedShape
    componentMaterial = "Sodium"
    componentDims = {"Tinput": 25.0, "Thot": 400.0, "area": 1.0}

    def test_getBoundingCircleOuterDiameter(self):
        self.assertGreater(
            self.component.getBoundingCircleOuterDiameter(cold=True), 0.0
        )

    def test_computeVolume(self):
        """Test the computeVolume method on a number of components in a block.

        .. test:: Compute the volume of a DerivedShape inside solid shapes.
            :id: T_ARMI_COMP_FLUID
            :tests: R_ARMI_COMP_FLUID
        """
        from armi.reactor.tests.test_blocks import buildSimpleFuelBlock

        # Calculate the total volume of the block
        b = buildSimpleFuelBlock()
        totalVolume = b.getVolume()

        # calculate the total volume by adding up all the components
        c = b.getComponent(flags.Flags.COOLANT)
        totalByParts = 0
        for co in b.getComponents():
            totalByParts += co.computeVolume()

        self.assertAlmostEqual(totalByParts, totalVolume)

        # test the computeVolume method on the one DerivedShape in thi block
        self.assertAlmostEqual(c.computeVolume(), 1386.5232044586771)


class TestDerivedShapeGetArea(unittest.TestCase):
    def test_getAreaColdTrue(self):
        """Prove that the DerivedShape.getArea() works at cold=True."""
        # load one-block test reactor
        _o, r = loadTestReactor(
            inputFileName="smallestTestReactor/armiRunSmallest.yaml"
        )
        b = r.core[0][0]

        # ensure there is a DerivedShape in this Block
        shapes = set([type(c) for c in b])
        self.assertIn(Circle, shapes)
        self.assertIn(DerivedShape, shapes)
        self.assertIn(Helix, shapes)
        self.assertIn(Hexagon, shapes)

        # prove that getArea works on the block level
        self.assertAlmostEqual(b.getArea(cold=True), b.getArea(cold=False), delta=1e-10)

        # prove that getArea preserves the sum of all the areas, even if there is a DerivedShape
        totalAreaCold = sum([c.getArea(cold=True) for c in b])
        totalAreaHot = sum([c.getArea(cold=False) for c in b])
        self.assertAlmostEqual(totalAreaCold, totalAreaHot, delta=1e-10)


class TestComponentSort(unittest.TestCase):
    def setUp(self):
        self.components = []
        pinComp = components.Circle(
            "pin", "UZr", Tinput=273.0, Thot=273.0, od=0.08, mult=169.0
        )
        gapComp = components.Circle(
            "gap", "Sodium", Tinput=273.0, Thot=273.0, id=0.08, od=0.08, mult=169.0
        )
        ductComp = components.Hexagon(
            "duct", "HT9", Tinput=273.0, Thot=273.0, op=2.6, ip=2.0, mult=1.0
        )
        cladComp = components.Circle(
            "clad", "HT9", Tinput=273.0, Thot=273.0, id=0.08, od=0.1, mult=169.0
        )
        wireComp = components.Helix(
            "wire",
            "HT9",
            Tinput=273.0,
            Thot=273.0,
            axialPitch=10.0,
            helixDiameter=0.11,
            od=0.01,
            mult=169.0,
        )
        self.components = [
            wireComp,
            cladComp,
            ductComp,
            pinComp,
            gapComp,
        ]

    def test_sorting(self):
        """Test that components are sorted as expected."""
        sortedComps = sorted(self.components)
        currentMaxOd = 0.0
        for c in sortedComps:
            self.assertGreaterEqual(
                c.getBoundingCircleOuterDiameter(cold=True), currentMaxOd
            )
            currentMaxOd = c.getBoundingCircleOuterDiameter(cold=True)
        self.assertEqual(sortedComps[1].name, "gap")
        self.assertEqual(sortedComps[2].name, "clad")


class TestCircle(TestShapedComponent):
    """Test circle shaped component."""

    componentCls = Circle
    _id = 5.0
    _od = 10
    _coldTemp = 25.0
    componentDims = {
        "Tinput": _coldTemp,
        "Thot": 25.0,
        "od": _od,
        "id": _id,
        "mult": 1.5,
    }

    def test_getThermalExpansionFactorConservedMassByLinearExpansionPercent(self):
        """Test that when ARMI thermally expands a circle, mass is conserved.

        .. test:: Calculate thermal expansion.
            :id: T_ARMI_COMP_EXPANSION0
            :tests: R_ARMI_COMP_EXPANSION
        """
        hotTemp = 700.0
        dLL = self.component.material.linearExpansionFactor(
            Tc=hotTemp, T0=self._coldTemp
        )
        ref = 1.0 + dLL
        cur = self.component.getThermalExpansionFactor(Tc=hotTemp)
        self.assertAlmostEqual(cur, ref)

    def test_getDimension(self):
        """Test getting component dimension at specific temperature.

        .. test:: Retrieve a dimension at a temperature.
            :id: T_ARMI_COMP_DIMS1
            :tests: R_ARMI_COMP_DIMS

        .. test:: Calculate thermal expansion.
            :id: T_ARMI_COMP_EXPANSION1
            :tests: R_ARMI_COMP_EXPANSION
        """
        for hotTemp in range(600, 901, 25):
            ref = self._od * self.component.getThermalExpansionFactor(Tc=hotTemp)
            cur = self.component.getDimension("od", Tc=hotTemp)
            self.assertAlmostEqual(cur, ref)

    def test_thermallyExpands(self):
        """Test that ARMI can thermally expands a circle."""
        self.assertTrue(self.component.THERMAL_EXPANSION_DIMS)

    def test_getBoundingCircleOuterDiameter(self):
        ref = self._od
        cur = self.component.getBoundingCircleOuterDiameter(cold=True)
        self.assertAlmostEqual(ref, cur)

    def test_getCircleInnerDiameter(self):
        cur = self.component.getCircleInnerDiameter(cold=True)
        self.assertAlmostEqual(self._id, cur)

    def test_dimensionThermallyExpands(self):
        expandedDims = ["od", "id", "mult"]
        ref = [True, True, False]
        for i, d in enumerate(expandedDims):
            cur = d in self.component.THERMAL_EXPANSION_DIMS
            self.assertEqual(cur, ref[i])

    def test_getArea(self):
        """Calculate area of circle.

        .. test:: Calculate area of circle.
            :id: T_ARMI_COMP_VOL1
            :tests: R_ARMI_COMP_VOL
        """
        # show we can calculate the area once
        od = self.component.getDimension("od")
        idd = self.component.getDimension("id")
        mult = self.component.getDimension("mult")
        ref = math.pi * ((od / 2) ** 2 - (idd / 2) ** 2) * mult
        cur = self.component.getArea()
        self.assertAlmostEqual(cur, ref)

        # show we can clear the cache, change the temp, and correctly re-calc the area
        for newTemp in range(500, 690, 19):
            self.component.clearCache()

            # re-calc area
            self.component.temperatureInC = newTemp
            od = self.component.getDimension("od", Tc=newTemp)
            idd = self.component.getDimension("id", Tc=newTemp)
            ref = math.pi * ((od / 2) ** 2 - (idd / 2) ** 2) * mult
            cur = self.component.getArea()
            self.assertAlmostEqual(cur, ref)

    def test_componentInteractionsLinkingByDimensions(self):
        """Tests linking of Components by dimensions.

        The component ``gap``, representing the fuel-clad gap filled with Void, is defined with
        dimensions that depend on the fuel outer diameter and clad inner diameter. The
        :py:meth:`~armi.reactor.components.component.Component.resolveLinkedDims` method links the
        gap dimensions appropriately when the Component is constructed, and the test shows the area
        of the gap is calculated correctly based on the thermally-expanded dimensions of the fuel
        and clad Components.

        .. test:: Show the dimensions of a liquid Component can be defined to depend on the solid
            Components that bound it.
            :id: T_ARMI_COMP_FLUID1
            :tests: R_ARMI_COMP_FLUID
        """
        nPins = 217
        fuelDims = {"Tinput": 25.0, "Thot": 430.0, "od": 0.9, "id": 0.0, "mult": nPins}
        cladDims = {"Tinput": 25.0, "Thot": 430.0, "od": 1.1, "id": 1.0, "mult": nPins}
        fuel = Circle("fuel", "UZr", **fuelDims)
        clad = Circle("clad", "HT9", **cladDims)
        gapDims = {
            "Tinput": 25.0,
            "Thot": 430.0,
            "od": "clad.id",
            "id": "fuel.od",
            "mult": nPins,
        }
        gapDims["components"] = {"clad": clad, "fuel": fuel}
        gap = Circle("gap", "Void", **gapDims)
        mult = gap.getDimension("mult")
        od = gap.getDimension("od")
        idd = gap.getDimension("id")
        ref = mult * math.pi * ((od / 2.0) ** 2 - (idd / 2.0) ** 2)
        cur = gap.getArea()
        self.assertAlmostEqual(cur, ref)

    def test_badComponentName(self):
        """This shows that resolveLinkedDims cannot support names with periods in them."""
        nPins = 12
        fuelDims = {"Tinput": 25.0, "Thot": 430.0, "od": 0.9, "id": 0.0, "mult": nPins}
        cladDims = {"Tinput": 25.0, "Thot": 430.0, "od": 1.1, "id": 1.0, "mult": nPins}
        fuel = Circle("fuel", "UZr", **fuelDims)
        clad = Circle("clad_4.2.3", "HT9", **cladDims)
        gapDims = {
            "Tinput": 25.0,
            "Thot": 430.0,
            "od": "clad_4.2.3.id",
            "id": "fuel.od",
            "mult": nPins,
        }
        gapDims["components"] = {"clad_4.2.3": clad, "fuel": fuel}
        with self.assertRaises(ValueError):
            _gap = Circle("gap", "Void", **gapDims)

    def test_componentInteractionsLinkingBySubtraction(self):
        """Tests linking of components by subtraction."""
        nPins = 217
        gapDims = {"Tinput": 25.0, "Thot": 430.0, "od": 1.0, "id": 0.9, "mult": nPins}
        gap = Circle("gap", "Void", **gapDims)
        fuelDims = {
            "Tinput": 25.0,
            "Thot": 430.0,
            "od": 0.9,
            "id": 0.0,
            "mult": nPins,
            "modArea": "gap.sub",
        }
        fuel = Circle("fuel", "UZr", components={"gap": gap}, **fuelDims)
        gapArea = (
            gap.getDimension("mult")
            * math.pi
            * (
                (gap.getDimension("od") / 2.0) ** 2
                - (gap.getDimension("id") / 2.0) ** 2
            )
        )
        fuelArea = (
            fuel.getDimension("mult")
            * math.pi
            * (
                (fuel.getDimension("od") / 2.0) ** 2
                - (fuel.getDimension("id") / 2.0) ** 2
            )
        )
        ref = fuelArea - gapArea
        cur = fuel.getArea()
        self.assertAlmostEqual(cur, ref)

    def test_getNumberDensities(self):
        """Test that demonstrates that number densities can be retrieved on from component."""
        self.component.p.numberDensities = {"NA23": 1.0}
        self.assertEqual(self.component.getNumberDensity("NA23"), 1.0)

    def test_changeNumberDensities(self):
        """Test that demonstates that the number densities on a component can be modified."""
        self.component.p.numberDensities = {"NA23": 1.0}
        self.component.p.detailedNDens = [1.0]
        self.component.p.pinNDens = [1.0]
        self.assertEqual(self.component.getNumberDensity("NA23"), 1.0)
        self.component.changeNDensByFactor(3.0)
        self.assertEqual(self.component.getNumberDensity("NA23"), 3.0)
        self.assertEqual(self.component.p.detailedNDens[0], 3.0)
        self.assertEqual(self.component.p.pinNDens[0], 3.0)

    def test_fuelMass(self):
        nominalMass = self.component.getMass()
        self.component.p.flags = flags.Flags.FUEL
        self.assertEqual(self.component.getFuelMass(), nominalMass)
        self.component.p.flags = flags.Flags.MODERATOR
        self.assertEqual(self.component.getFuelMass(), 0.0)

    def test_theoreticalDensitySetter(self):
        """Ensure only fraction theoretical densities are supported."""
        self.assertEqual(self.component.p.theoreticalDensityFrac, 1)
        with self.assertRaises(ValueError):
            self.component.p.theoreticalDensityFrac = 2.0
        self.assertEqual(self.component.p.theoreticalDensityFrac, 1)
        self.component.p.theoreticalDensityFrac = 0.2
        self.assertEqual(self.component.p.theoreticalDensityFrac, 0.2)
        with self.assertRaises(ValueError):
            self.component.p.theoreticalDensityFrac = -1.0
        self.assertEqual(self.component.p.theoreticalDensityFrac, 0.2)
        self.component.p.theoreticalDensityFrac = 1.0
        self.assertEqual(self.component.p.theoreticalDensityFrac, 1)
        self.component.p.theoreticalDensityFrac = 0.0
        self.assertEqual(self.component.p.theoreticalDensityFrac, 0)


class TestComponentExpansion(unittest.TestCase):
    tCold = 20
    tWarm = 50
    tHot = 500
    coldOuterDiameter = 1.0

    def test_HT9Expansion(self):
        self.runExpansionTests(mat="HT9", isotope="FE")

    def test_UZrExpansion(self):
        self.runExpansionTests(mat="UZr", isotope="U235")

    def test_B4CExpansion(self):
        self.runExpansionTests(mat="B4C", isotope="B10")

    def runExpansionTests(self, mat: str, isotope: str):
        self.componentMassIndependentOfInputTemp(mat)
        self.expansionConservationHotHeightDefined(mat, isotope)
        self.expansionConservationColdHeightDefined(mat)

    def componentMassIndependentOfInputTemp(self, mat: str):
        circle1 = Circle("circle", mat, self.tCold, self.tHot, self.coldOuterDiameter)
        # pick the input dimension to get the same hot component
        hotterDim = self.coldOuterDiameter * (
            1 + circle1.material.linearExpansionFactor(self.tCold + 200, self.tCold)
        )
        circle2 = Circle("circle", mat, self.tCold + 200, self.tHot, hotterDim)
        self.assertAlmostEqual(circle1.getDimension("od"), circle2.getDimension("od"))
        self.assertAlmostEqual(circle1.getArea(), circle2.getArea())
        self.assertAlmostEqual(circle1.density(), circle2.density())

    def expansionConservationHotHeightDefined(self, mat: str, isotope: str):
        """
        Demonstrate tutorial for how to expand and relationships conserved at during expansion.

        Notes
        -----
        - height taken as hot height and show how quantity is conserved with
          inputHeightsConsideredHot = True (the default)
        """
        hotHeight = 1.0

        circle1 = Circle("circle", mat, self.tCold, self.tWarm, self.coldOuterDiameter)
        circle2 = Circle("circle", mat, self.tCold, self.tHot, self.coldOuterDiameter)

        # mass density is proportional to Fe number density and derived from
        # all the number densities and atomic masses
        self.assertAlmostEqual(
            circle1.p.numberDensities[isotope] / circle2.p.numberDensities[isotope],
            circle1.density() / circle2.density(),
        )

        # the colder one has more because it is the same cold outer diameter
        # but it would be taller at the same temperature
        mass1 = circle1.density() * circle1.getArea() * hotHeight
        mass2 = circle2.density() * circle2.getArea() * hotHeight
        self.assertGreater(mass1, mass2)

        # they are off by factor of thermal exp
        self.assertAlmostEqual(
            mass1 * circle1.getThermalExpansionFactor(),
            mass2 * circle2.getThermalExpansionFactor(),
        )

        # material.pseudoDensity is the 2D density of a material
        # material.density is true density and not equal in this case
        for circle in [circle1, circle2]:
            # 2D density is not equal after application of coldMatAxialExpansionFactor
            # which happens during construction
            self.assertNotAlmostEqual(
                circle.density(),
                circle.material.pseudoDensity(Tc=circle.temperatureInC),
            )
            # 2D density is off by the material thermal exp factor
            percent = circle.material.linearExpansionPercent(Tc=circle.temperatureInC)
            thermalExpansionFactorFromColdMatTemp = 1 + percent / 100
            self.assertAlmostEqual(
                circle.density() * thermalExpansionFactorFromColdMatTemp,
                circle.material.pseudoDensity(Tc=circle.temperatureInC),
            )
            self.assertAlmostEqual(
                circle.density(),
                circle.material.density(Tc=circle.temperatureInC),
            )

        # brief 2D expansion with set temp to show mass is conserved hot height would come from
        # block value
        warmMass = circle1.density() * circle1.getArea() * hotHeight
        circle1.setTemperature(self.tHot)
        hotMass = circle1.density() * circle1.getArea() * hotHeight
        self.assertAlmostEqual(warmMass, hotMass)
        circle1.setTemperature(self.tWarm)

        # Change temp to circle 2 temp  to show equal to circle2 and then change back to show
        # recoverable to original values
        oldArea = circle1.getArea()
        initialDens = circle1.density()

        # when block.setHeight is called (which effectively changes component height)
        # component.setNumberDensity is called (for solid isotopes) to adjust the number density so
        # that now the 2D expansion will be approximated/expanded around the hot temp which is akin
        # to these adjustments
        heightFactor = circle1.getHeightFactor(self.tHot)
        circle1.adjustDensityForHeightExpansion(self.tHot)  # apply temp at new height
        circle1.setTemperature(self.tHot)

        # now its density is same as hot component
        self.assertAlmostEqual(
            circle1.density(),
            circle2.density(),
        )

        # show that mass is conserved after expansion
        circle1NewHotHeight = hotHeight * heightFactor
        self.assertAlmostEqual(
            mass1, circle1.density() * circle1.getArea() * circle1NewHotHeight
        )

        self.assertAlmostEqual(
            circle1.density(),
            circle1.material.density(Tc=circle1.temperatureInC),
        )
        # change back to old temp
        circle1.adjustDensityForHeightExpansion(self.tWarm)
        circle1.setTemperature(self.tWarm)

        # check for consistency
        self.assertAlmostEqual(initialDens, circle1.density())
        self.assertAlmostEqual(oldArea, circle1.getArea())
        self.assertAlmostEqual(mass1, circle1.density() * circle1.getArea() * hotHeight)

    def expansionConservationColdHeightDefined(self, mat: str):
        """
        Demonstrate that material is conserved at during expansion.

        Notes
        -----
        - height taken as cold height and show how quantity is conserved with
          inputHeightsConsideredHot = False
        """
        coldHeight = 1.0
        circle1 = Circle("circle", mat, self.tCold, self.tWarm, self.coldOuterDiameter)
        circle2 = Circle("circle", mat, self.tCold, self.tHot, self.coldOuterDiameter)
        # same as 1 but we will make like 2
        circle1AdjustTo2 = Circle(
            "circle", mat, self.tCold, self.tWarm, self.coldOuterDiameter
        )

        # make it hot like 2
        circle1AdjustTo2.adjustDensityForHeightExpansion(self.tHot)
        circle1AdjustTo2.setTemperature(self.tHot)
        # check that its like 2
        self.assertAlmostEqual(circle2.density(), circle1AdjustTo2.density())
        self.assertAlmostEqual(circle2.getArea(), circle1AdjustTo2.getArea())

        for circle in [circle1, circle2, circle1AdjustTo2]:

            self.assertAlmostEqual(
                circle.density(),
                circle.material.density(Tc=circle.temperatureInC),
            )
            # total mass consistent between hot and cold
            # Hot height will be taller
            hotHeight = coldHeight * circle.getThermalExpansionFactor()
            self.assertAlmostEqual(
                coldHeight
                * circle.getArea(cold=True)
                * circle.material.density(Tc=circle.inputTemperatureInC),
                hotHeight * circle.getArea() * circle.density(),
            )


class TestTriangle(TestShapedComponent):
    """Test triangle shaped component."""

    componentCls = Triangle
    componentDims = {
        "Tinput": 25.0,
        "Thot": 430.0,
        "base": 3.0,
        "height": 2.0,
        "mult": 30,
    }

    def test_getArea(self):
        """Calculate area of triangle.

        .. test:: Calculate area of triangle.
            :id: T_ARMI_COMP_VOL2
            :tests: R_ARMI_COMP_VOL

        .. test:: Triangle shaped component
            :id: T_ARMI_COMP_SHAPES1
            :tests: R_ARMI_COMP_SHAPES
        """
        b = self.component.getDimension("base")
        h = self.component.getDimension("height")
        mult = self.component.getDimension("mult")
        ref = mult * 0.5 * b * h
        cur = self.component.getArea()
        self.assertAlmostEqual(cur, ref)

    def test_thermallyExpands(self):
        """Test that ARMI can thermally expands a triangle."""
        self.assertTrue(self.component.THERMAL_EXPANSION_DIMS)

    def test_dimensionThermallyExpands(self):
        expandedDims = ["base", "height", "mult"]
        ref = [True, True, False]
        for i, d in enumerate(expandedDims):
            cur = d in self.component.THERMAL_EXPANSION_DIMS
            self.assertEqual(cur, ref[i])


class TestRectangle(TestShapedComponent):
    """Test rectangle shaped component."""

    componentCls = Rectangle
    componentDims = {
        "Tinput": 25.0,
        "Thot": 430.0,
        "lengthOuter": 6.0,
        "lengthInner": 4.0,
        "widthOuter": 5.0,
        "widthInner": 3.0,
        "mult": 2,
    }

    def test_negativeArea(self):
        dims = {
            "Tinput": 25.0,
            "Thot": 430.0,
            "lengthOuter": 1.0,
            "lengthInner": 2.0,
            "widthOuter": 5.0,
            "widthInner": 6.0,
            "mult": 2,
        }
        refArea = dims["mult"] * (
            dims["lengthOuter"] * dims["widthOuter"]
            - dims["lengthInner"] * dims["widthInner"]
        )
        negativeRectangle = Rectangle("test", "Void", **dims)
        self.assertAlmostEqual(negativeRectangle.getArea(), refArea)
        with self.assertRaises(ArithmeticError):
            negativeRectangle = Rectangle("test", "UZr", **dims)
            negativeRectangle.getArea()

    def test_getBoundingCircleOuterDiameter(self):
        """Get outer diameter bounding circle.

        .. test:: Rectangle shaped component
            :id: T_ARMI_COMP_SHAPES2
            :tests: R_ARMI_COMP_SHAPES
        """
        ref = math.sqrt(61.0)
        cur = self.component.getBoundingCircleOuterDiameter(cold=True)
        self.assertAlmostEqual(ref, cur)

        # verify the area of the rectangle is correct
        ref = self.componentDims["lengthOuter"] * self.componentDims["widthOuter"]
        ref -= self.componentDims["lengthInner"] * self.componentDims["widthInner"]
        ref *= self.componentDims["mult"]
        cur = self.component.getArea(cold=True)
        self.assertAlmostEqual(cur, ref)

    def test_getCircleInnerDiameter(self):
        cur = self.component.getCircleInnerDiameter(cold=True)
        self.assertAlmostEqual(math.sqrt(25.0), cur)

    def test_getArea(self):
        """Calculate area of rectangle.

        .. test:: Calculate area of rectangle.
            :id: T_ARMI_COMP_VOL3
            :tests: R_ARMI_COMP_VOL
        """
        outerL = self.component.getDimension("lengthOuter")
        innerL = self.component.getDimension("lengthInner")
        outerW = self.component.getDimension("widthOuter")
        innerW = self.component.getDimension("widthInner")
        mult = self.component.getDimension("mult")
        ref = mult * (outerL * outerW - innerL * innerW)
        cur = self.component.getArea()
        self.assertAlmostEqual(cur, ref)

    def test_thermallyExpands(self):
        """Test that ARMI can thermally expands a rectangle."""
        self.assertTrue(self.component.THERMAL_EXPANSION_DIMS)

    def test_dimensionThermallyExpands(self):
        expandedDims = [
            "lengthInner",
            "lengthOuter",
            "widthInner",
            "widthOuter",
            "mult",
        ]
        ref = [True, True, True, True, False]
        for i, d in enumerate(expandedDims):
            cur = d in self.component.THERMAL_EXPANSION_DIMS
            self.assertEqual(cur, ref[i])


class TestSolidRectangle(TestShapedComponent):
    componentCls = SolidRectangle
    componentDims = {
        "Tinput": 25.0,
        "Thot": 430.0,
        "lengthOuter": 5.0,
        "widthOuter": 5.0,
        "mult": 1,
    }

    def test_getBoundingCircleOuterDiameter(self):
        """Test get bounding circle of the outer diameter."""
        ref = math.sqrt(50)
        cur = self.component.getBoundingCircleOuterDiameter(cold=True)
        self.assertAlmostEqual(ref, cur)

    def test_getArea(self):
        """Calculate area of solid rectangle.

        .. test:: Calculate area of solid rectangle.
            :id: T_ARMI_COMP_VOL4
            :tests: R_ARMI_COMP_VOL
        """
        outerL = self.component.getDimension("lengthOuter")
        outerW = self.component.getDimension("widthOuter")
        mult = self.component.getDimension("mult")
        ref = mult * (outerL * outerW)
        cur = self.component.getArea()
        self.assertAlmostEqual(cur, ref)

    def test_thermallyExpands(self):
        """Test that ARMI can thermally expands a solid rectangle."""
        self.assertTrue(self.component.THERMAL_EXPANSION_DIMS)

    def test_dimensionThermallyExpands(self):
        expandedDims = ["lengthOuter", "widthOuter", "mult"]
        ref = [True, True, False]
        for i, d in enumerate(expandedDims):
            cur = d in self.component.THERMAL_EXPANSION_DIMS
            self.assertEqual(cur, ref[i])


class TestSquare(TestShapedComponent):
    """Test square shaped component."""

    componentCls = Square
    componentDims = {
        "Tinput": 25.0,
        "Thot": 430.0,
        "widthOuter": 3.0,
        "widthInner": 2.0,
        "mult": 1,
    }

    def test_negativeArea(self):
        dims = {
            "Tinput": 25.0,
            "Thot": 430.0,
            "widthOuter": 1.0,
            "widthInner": 5.0,
            "mult": 1,
        }
        refArea = dims["mult"] * (
            dims["widthOuter"] * dims["widthOuter"]
            - dims["widthInner"] * dims["widthInner"]
        )
        negativeRectangle = Square("test", "Void", **dims)
        self.assertAlmostEqual(negativeRectangle.getArea(), refArea)
        with self.assertRaises(ArithmeticError):
            negativeRectangle = Square("test", "UZr", **dims)
            negativeRectangle.getArea()

    def test_getBoundingCircleOuterDiameter(self):
        """Get bounding circle outer diameter.

        .. test:: Square shaped component
            :id: T_ARMI_COMP_SHAPES3
            :tests: R_ARMI_COMP_SHAPES
        """
        ref = math.sqrt(18.0)
        cur = self.component.getBoundingCircleOuterDiameter(cold=True)
        self.assertAlmostEqual(ref, cur)

        # verify the area of the circle is correct
        ref = (
            self.componentDims["widthOuter"] ** 2
            - self.componentDims["widthInner"] ** 2
        )
        cur = self.component.getComponentArea(cold=True)
        self.assertAlmostEqual(cur, ref)

    def test_getCircleInnerDiameter(self):
        ref = math.sqrt(8.0)
        cur = self.component.getCircleInnerDiameter(cold=True)
        self.assertAlmostEqual(ref, cur)

    def test_getArea(self):
        """Calculate area of square.

        .. test:: Calculate area of square.
            :id: T_ARMI_COMP_VOL5
            :tests: R_ARMI_COMP_VOL
        """
        outerW = self.component.getDimension("widthOuter")
        innerW = self.component.getDimension("widthInner")
        mult = self.component.getDimension("mult")
        ref = mult * (outerW * outerW - innerW * innerW)
        cur = self.component.getArea()
        self.assertAlmostEqual(cur, ref)

    def test_thermallyExpands(self):
        """Test that ARMI can thermally expands a square."""
        self.assertTrue(self.component.THERMAL_EXPANSION_DIMS)

    def test_dimensionThermallyExpands(self):
        expandedDims = ["widthOuter", "widthInner", "mult"]
        ref = [True, True, False]
        for i, d in enumerate(expandedDims):
            cur = d in self.component.THERMAL_EXPANSION_DIMS
            self.assertEqual(cur, ref[i])


class TestCube(TestShapedComponent):
    componentCls = Cube
    componentDims = {
        "Tinput": 25.0,
        "Thot": 430.0,
        "lengthOuter": 5.0,
        "lengthInner": 4.0,
        "widthOuter": 5.0,
        "widthInner": 3.0,
        "heightOuter": 20.0,
        "heightInner": 10.0,
        "mult": 2,
    }

    def test_negativeVolume(self):
        dims = {
            "Tinput": 25.0,
            "Thot": 430.0,
            "lengthOuter": 5.0,
            "lengthInner": 20.0,
            "widthOuter": 5.0,
            "widthInner": 30.0,
            "heightOuter": 20.0,
            "heightInner": 30.0,
            "mult": 2,
        }
        refVolume = dims["mult"] * (
            dims["lengthOuter"] * dims["widthOuter"] * dims["heightOuter"]
            - dims["lengthInner"] * dims["widthInner"] * dims["heightInner"]
        )
        negativeCube = Cube("test", "Void", **dims)
        self.assertAlmostEqual(negativeCube.getVolume(), refVolume)
        with self.assertRaises(ArithmeticError):
            negativeCube = Cube("test", "UZr", **dims)
            negativeCube.getVolume()

    def test_getVolume(self):
        """Calculate area of cube.

        .. test:: Calculate area of cube.
            :id: T_ARMI_COMP_VOL6
            :tests: R_ARMI_COMP_VOL
        """
        lengthO = self.component.getDimension("lengthOuter")
        widthO = self.component.getDimension("widthOuter")
        heightO = self.component.getDimension("heightOuter")
        lengthI = self.component.getDimension("lengthInner")
        widthI = self.component.getDimension("widthInner")
        heightI = self.component.getDimension("heightInner")
        mult = self.component.getDimension("mult")
        ref = mult * (lengthO * widthO * heightO - lengthI * widthI * heightI)
        cur = self.component.getVolume()
        self.assertAlmostEqual(cur, ref)

    def test_thermallyExpands(self):
        """Test that ARMI can thermally expands a cube."""
        self.assertFalse(self.component.THERMAL_EXPANSION_DIMS)


class TestHexagon(TestShapedComponent):
    """Test hexagon shaped component."""

    componentCls = Hexagon
    componentDims = {"Tinput": 25.0, "Thot": 430.0, "op": 10.0, "ip": 5.0, "mult": 1}

    def test_getPerimeter(self):
        """Get perimeter of hexagon.

        .. test:: Hexagon shaped component
            :id: T_ARMI_COMP_SHAPES4
            :tests: R_ARMI_COMP_SHAPES
        """
        ip = self.component.getDimension("ip")
        mult = self.component.getDimension("mult")
        ref = 6 * (ip / math.sqrt(3)) * mult
        cur = self.component.getPerimeter()
        self.assertAlmostEqual(cur, ref)

    def test_getBoundingCircleOuterDiameter(self):
        ref = 2.0 * 10 / math.sqrt(3)
        cur = self.component.getBoundingCircleOuterDiameter(cold=True)
        self.assertAlmostEqual(ref, cur)

    def test_getCircleInnerDiameter(self):
        ref = 2.0 * 5.0 / math.sqrt(3)
        cur = self.component.getCircleInnerDiameter(cold=True)
        self.assertAlmostEqual(ref, cur)

    def test_getArea(self):
        """Calculate area of hexagon.

        .. test:: Calculate area of hexagon.
            :id: T_ARMI_COMP_VOL7
            :tests: R_ARMI_COMP_VOL
        """
        cur = self.component.getArea()
        mult = self.component.getDimension("mult")
        op = self.component.getDimension("op")
        ip = self.component.getDimension("ip")
        ref = math.sqrt(3.0) / 2.0 * (op**2 - ip**2) * mult
        self.assertAlmostEqual(cur, ref)

    def test_thermallyExpands(self):
        """Test that ARMI can thermally expands a hexagon."""
        self.assertTrue(self.component.THERMAL_EXPANSION_DIMS)

    def test_dimensionThermallyExpands(self):
        expandedDims = ["op", "ip", "mult"]
        ref = [True, True, False]
        for i, d in enumerate(expandedDims):
            cur = d in self.component.THERMAL_EXPANSION_DIMS
            self.assertEqual(cur, ref[i])


class TestHoledHexagon(TestShapedComponent):
    """Test holed hexagon shaped component."""

    componentCls = HoledHexagon
    componentDims = {
        "Tinput": 25.0,
        "Thot": 430.0,
        "op": 16.5,
        "holeOD": 3.6,
        "nHoles": 7,
        "mult": 1.0,
    }

    def test_getBoundingCircleOuterDiameter(self):
        ref = 2.0 * 16.5 / math.sqrt(3)
        cur = self.component.getBoundingCircleOuterDiameter(cold=True)
        self.assertAlmostEqual(ref, cur)

    def test_getCircleInnerDiameter(self):
        ref = 0  # there are multiple holes, so the function should return 0
        cur = self.component.getCircleInnerDiameter(cold=True)
        self.assertEqual(ref, cur)

        # make and test another one with just 1 hole
        simpleHoledHexagon = HoledHexagon(
            "hex",
            "Void",
            self.componentDims["Tinput"],
            self.componentDims["Thot"],
            self.componentDims["op"],
            self.componentDims["holeOD"],
            nHoles=1,
        )
        self.assertEqual(
            self.componentDims["holeOD"],
            simpleHoledHexagon.getCircleInnerDiameter(cold=True),
        )

    def test_getArea(self):
        """Calculate area of holed hexagon.

        .. test:: Calculate area of holed hexagon.
            :id: T_ARMI_COMP_VOL8
            :tests: R_ARMI_COMP_VOL
        """
        op = self.component.getDimension("op")
        odHole = self.component.getDimension("holeOD")
        nHoles = self.component.getDimension("nHoles")
        mult = self.component.getDimension("mult")
        hexarea = math.sqrt(3.0) / 2.0 * (op**2)
        holeArea = nHoles * math.pi * ((odHole / 2.0) ** 2)
        ref = mult * (hexarea - holeArea)
        cur = self.component.getArea()
        self.assertAlmostEqual(cur, ref)

    def test_thermallyExpands(self):
        """Test that ARMI can thermally expands a holed hexagon."""
        self.assertTrue(self.component.THERMAL_EXPANSION_DIMS)

    def test_dimensionThermallyExpands(self):
        expandedDims = ["op", "holeOD", "mult"]
        ref = [True, True, False]
        for i, d in enumerate(expandedDims):
            cur = d in self.component.THERMAL_EXPANSION_DIMS
            self.assertEqual(cur, ref[i])


class TestHexHoledCircle(TestShapedComponent):
    componentCls = HexHoledCircle
    componentDims = {
        "Tinput": 25.0,
        "Thot": 430.0,
        "od": 16.5,
        "holeOP": 3.6,
        "mult": 1.0,
    }

    def test_getCircleInnerDiameter(self):
        simpleHexHoledCircle = HexHoledCircle(
            "Circle",
            "Void",
            self.componentDims["Tinput"],
            self.componentDims["Thot"],
            self.componentDims["od"],
            self.componentDims["holeOP"],
        )
        self.assertEqual(
            self.componentDims["holeOP"],
            simpleHexHoledCircle.getCircleInnerDiameter(cold=True),
        )

    def test_getArea(self):
        """Calculate area of hex holed circle.

        .. test:: Calculate area of hex holed circle.
            :id: T_ARMI_COMP_VOL9
            :tests: R_ARMI_COMP_VOL
        """
        od = self.component.getDimension("od")
        holeOP = self.component.getDimension("holeOP")
        mult = self.component.getDimension("mult")
        hexarea = math.sqrt(3.0) / 2.0 * (holeOP**2)
        holeArea = math.pi * ((od / 2.0) ** 2)
        ref = mult * (holeArea - hexarea)
        cur = self.component.getArea()
        self.assertAlmostEqual(cur, ref)

    def test_thermallyExpands(self):
        """Test that ARMI can thermally expands a holed hexagon."""
        self.assertTrue(self.component.THERMAL_EXPANSION_DIMS)

    def test_dimensionThermallyExpands(self):
        expandedDims = ["od", "holeOP", "mult"]
        ref = [True, True, False]
        for i, d in enumerate(expandedDims):
            cur = d in self.component.THERMAL_EXPANSION_DIMS
            self.assertEqual(cur, ref[i])


class TestHoledRectangle(TestShapedComponent):
    """Tests HoledRectangle, and provides much support for HoledSquare test."""

    componentCls = HoledRectangle
    componentDims = {
        "Tinput": 25.0,
        "Thot": 430.0,
        "lengthOuter": 16.0,
        "widthOuter": 10.0,
        "holeOD": 3.6,
        "mult": 1.0,
    }

    dimsToTestExpansion = ["lengthOuter", "widthOuter", "holeOD", "mult"]

    def setUp(self):
        TestShapedComponent.setUp(self)
        self.setClassDims()

    def setClassDims(self):
        # This enables subclassing testing for square
        self.length = self.component.getDimension("lengthOuter")
        self.width = self.component.getDimension("widthOuter")

    def test_getBoundingCircleOuterDiameter(self):
        # hypotenuse
        ref = (self.length**2 + self.width**2) ** 0.5
        cur = self.component.getBoundingCircleOuterDiameter()
        self.assertAlmostEqual(ref, cur)

    def test_getCircleInnerDiameter(self):
        ref = self.componentDims["holeOD"]
        cur = self.component.getCircleInnerDiameter(cold=True)
        self.assertEqual(ref, cur)

    def test_getArea(self):
        """Calculate area of holed rectangle.

        .. test:: Calculate area of holed rectangle.
            :id: T_ARMI_COMP_VOL10
            :tests: R_ARMI_COMP_VOL
        """
        rectArea = self.length * self.width
        odHole = self.component.getDimension("holeOD")
        mult = self.component.getDimension("mult")
        holeArea = math.pi * ((odHole / 2.0) ** 2)
        ref = mult * (rectArea - holeArea)
        cur = self.component.getArea()
        self.assertAlmostEqual(cur, ref)

    def test_thermallyExpands(self):
        self.assertTrue(self.component.THERMAL_EXPANSION_DIMS)

    def test_dimensionThermallyExpands(self):
        ref = [True] * len(self.dimsToTestExpansion)
        ref[-1] = False  # mult shouldn't expand
        for i, d in enumerate(self.dimsToTestExpansion):
            cur = d in self.component.THERMAL_EXPANSION_DIMS
            self.assertEqual(cur, ref[i])


class TestHoledSquare(TestHoledRectangle):
    """Test holed square shaped component."""

    componentCls = HoledSquare

    componentDims = {
        "Tinput": 25.0,
        "Thot": 430.0,
        "widthOuter": 16.0,
        "holeOD": 3.6,
        "mult": 1.0,
    }

    dimsToTestExpansion = ["widthOuter", "holeOD", "mult"]

    def setClassDims(self):
        # This enables subclassing testing for square
        self.width = self.length = self.component.getDimension("widthOuter")

    def test_thermallyExpands(self):
        self.assertTrue(self.component.THERMAL_EXPANSION_DIMS)

    def test_getCircleInnerDiameter(self):
        ref = self.componentDims["holeOD"]
        cur = self.component.getCircleInnerDiameter(cold=True)
        self.assertEqual(ref, cur)


class TestHelix(TestShapedComponent):
    """Test helix shaped component."""

    componentCls = Helix
    componentDims = {
        "Tinput": 25.0,
        "Thot": 430.0,
        "od": 0.25,
        "axialPitch": 1.0,
        "mult": 1.5,
        "helixDiameter": 2.0,
        "id": 0.1,
    }

    def test_getBoundingCircleOuterDiameter(self):
        ref = 2.0 + 0.25
        cur = self.component.getBoundingCircleOuterDiameter(cold=True)
        self.assertAlmostEqual(ref, cur)

    def test_getCircleInnerDiameter(self):
        ref = 2.0 - 0.25
        cur = self.component.getCircleInnerDiameter(cold=True)
        self.assertAlmostEqual(ref, cur)

    def test_getArea(self):
        """Calculate area of helix.

        .. test:: Calculate area of helix.
            :id: T_ARMI_COMP_VOL11
            :tests: R_ARMI_COMP_VOL
        """
        cur = self.component.getArea()
        axialPitch = self.component.getDimension("axialPitch")
        helixDiameter = self.component.getDimension("helixDiameter")
        innerDiameter = self.component.getDimension("id")
        outerDiameter = self.component.getDimension("od")
        mult = self.component.getDimension("mult")
        c = axialPitch / (2.0 * math.pi)
        helixFactor = math.sqrt((helixDiameter / 2.0) ** 2 + c**2) / c
        ref = (
            mult
            * math.pi
            * (outerDiameter**2 / 4.0 - innerDiameter**2 / 4.0)
            * helixFactor
        )
        self.assertAlmostEqual(cur, ref)

    def test_thermallyExpands(self):
        self.assertTrue(self.component.THERMAL_EXPANSION_DIMS)

    def test_dimensionThermallyExpands(self):
        expandedDims = ["od", "id", "axialPitch", "helixDiameter", "mult"]
        ref = [True, True, True, True, False]
        for i, d in enumerate(expandedDims):
            cur = d in self.component.THERMAL_EXPANSION_DIMS
            self.assertEqual(cur, ref[i])

    def test_validParameters(self):
        """Testing the Helix class performs as expected with various inputs."""
        # stupid/simple inputs
        h = Helix("thing", "Cu", 0, 0, 1, 1, 1)
        self.assertEqual(h.getDimension("axialPitch"), 1)

        # standard case / inputs ordered well
        h = Helix(
            "what",
            "Cu",
            Tinput=25.0,
            Thot=425.0,
            id=0.1,
            od=0.35,
            mult=1.0,
            axialPitch=1.123,
            helixDiameter=1.5,
        )
        self.assertTrue(1.123 < h.getDimension("axialPitch") < 1.15)

        # inputs ordered crazy
        h = Helix(
            material="Cu",
            id=0.1,
            mult=1.0,
            Tinput=25.0,
            Thot=425.0,
            axialPitch=1.123,
            name="stuff",
            od=0.35,
            helixDiameter=1.5,
        )
        self.assertTrue(1.123 < h.getDimension("axialPitch") < 1.15)

        # missing helixDiameter input
        with self.assertRaises(TypeError):
            h = Helix(
                name="helix",
                material="Cu",
                Tinput=25.0,
                Thot=425.0,
                id=0.1,
                od=0.35,
                mult=1.0,
                axialPitch=1.123,
            )


class TestSphere(TestShapedComponent):
    componentCls = Sphere
    componentDims = {"Tinput": 25.0, "Thot": 430.0, "od": 1.0, "id": 0.0, "mult": 3}

    def test_getVolume(self):
        """Calculate area of sphere.

        .. test:: Calculate volume of sphere.
            :id: T_ARMI_COMP_VOL12
            :tests: R_ARMI_COMP_VOL
        """
        od = self.component.getDimension("od")
        idd = self.component.getDimension("id")
        mult = self.component.getDimension("mult")
        ref = mult * 4.0 / 3.0 * math.pi * ((od / 2.0) ** 3 - (idd / 2.0) ** 3)
        cur = self.component.getVolume()
        self.assertAlmostEqual(cur, ref)

    def test_thermallyExpands(self):
        self.assertFalse(self.component.THERMAL_EXPANSION_DIMS)


class TestRadialSegment(TestShapedComponent):
    componentCls = RadialSegment
    componentDims = {
        "Tinput": 25.0,
        "Thot": 430.0,
        "inner_radius": 110,
        "outer_radius": 170,
        "height": 160,
        "mult": 1,
    }

    def test_getVolume(self):
        mult = self.component.getDimension("mult")
        outerRad = self.component.getDimension("outer_radius")
        innerRad = self.component.getDimension("inner_radius")
        outerTheta = self.component.getDimension("outer_theta")
        innerTheta = self.component.getDimension("inner_theta")
        height = self.component.getDimension("height")
        radialArea = math.pi * (outerRad**2 - innerRad**2)
        aziFraction = (outerTheta - innerTheta) / (math.pi * 2.0)
        ref = mult * radialArea * aziFraction * height
        cur = self.component.getVolume()
        self.assertAlmostEqual(cur, ref)

    def test_thermallyExpands(self):
        self.assertFalse(self.component.THERMAL_EXPANSION_DIMS)

    def test_getBoundingCircleOuterDiameter(self):
        self.assertEqual(
            self.component.getBoundingCircleOuterDiameter(cold=True), 340.0
        )


class TestDifferentialRadialSegment(TestShapedComponent):
    componentCls = DifferentialRadialSegment
    componentDims = {
        "Tinput": 25.0,
        "Thot": 430.0,
        "inner_radius": 110,
        "radius_differential": 60,
        "inner_axial": 60,
        "height": 160,
    }

    def test_getVolume(self):
        mult = self.component.getDimension("mult")
        outerRad = self.component.getDimension("outer_radius")
        innerRad = self.component.getDimension("inner_radius")
        outerTheta = self.component.getDimension("outer_theta")
        innerTheta = self.component.getDimension("inner_theta")
        height = self.component.getDimension("height")
        radialArea = math.pi * (outerRad**2 - innerRad**2)
        aziFraction = (outerTheta - innerTheta) / (math.pi * 2.0)
        ref = mult * radialArea * aziFraction * height
        cur = self.component.getVolume()
        self.assertAlmostEqual(cur, ref)

    def test_updateDims(self):
        """
        Test Update dimensions.

        .. test:: Dimensions can be updated.
            :id: T_ARMI_COMP_VOL13
            :tests: R_ARMI_COMP_VOL
        """
        self.assertEqual(self.component.getDimension("inner_radius"), 110)
        self.assertEqual(self.component.getDimension("radius_differential"), 60)
        self.component.updateDims()
        self.assertEqual(self.component.getDimension("outer_radius"), 170)
        self.assertEqual(self.component.getDimension("outer_axial"), 220)
        self.assertEqual(self.component.getDimension("outer_theta"), 2 * math.pi)

    def test_thermallyExpands(self):
        self.assertFalse(self.component.THERMAL_EXPANSION_DIMS)

    def test_getBoundingCircleOuterDiameter(self):
        self.assertEqual(self.component.getBoundingCircleOuterDiameter(cold=True), 340)


class TestMaterialAdjustments(unittest.TestCase):
    """Tests to make sure enrichment and mass fractions can be adjusted properly."""

    def setUp(self):
        dims = {"Tinput": 25.0, "Thot": 600.0, "od": 10.0, "id": 5.0, "mult": 1.0}
        self.fuel = Circle("fuel", "UZr", **dims)

        class fakeBlock:
            def getHeight(self):  # unit height
                return 1.0

            def getSymmetryFactor(self):
                return 1.0

        self.fuel.parent = fakeBlock()

    def test_setMassFrac(self):
        """Make sure we can set a mass fraction properly."""
        target35 = 0.2
        self.fuel.setMassFrac("U235", target35)
        self.assertAlmostEqual(self.fuel.getMassFrac("U235"), target35)

    def test_setMassFracOnComponentMaterial(self):
        """Checks for valid and invalid mass fraction assignments on a component's material."""
        # Negative value is not acceptable.
        with self.assertRaises(ValueError):
            self.fuel.material.setMassFrac("U235", -0.1)

        # Greater than 1.0 value is not acceptable.
        with self.assertRaises(ValueError):
            self.fuel.material.setMassFrac("U235", 1.1)

        # String is not acceptable.
        with self.assertRaises(TypeError):
            self.fuel.material.setMassFrac("U235", "")

        # `NoneType` is not acceptable.
        with self.assertRaises(TypeError):
            self.fuel.material.setMassFrac("U235", None)

        # Zero is acceptable
        self.fuel.material.setMassFrac("U235", 0.0)
        self.assertAlmostEqual(self.fuel.material.getMassFrac("U235"), 0.0)

        # One is acceptable
        self.fuel.material.setMassFrac("U235", 1.0)
        self.assertAlmostEqual(self.fuel.material.getMassFrac("U235"), 1.0)

    def test_adjustMassFrac_invalid(self):
        with self.assertRaises(ValueError):
            self.fuel.adjustMassFrac(nuclideToAdjust="ZR", val=-0.23)

        with self.assertRaises(ValueError):
            self.fuel.adjustMassFrac(nuclideToAdjust="ZR", val=1.12)

        alwaysFalse = lambda a: False
        self.fuel.parent = None
        self.assertIsNone(self.fuel.getAncestorAndDistance(alwaysFalse))

    def test_adjustMassFrac_U235(self):
        zrMass = self.fuel.getMass("ZR")
        uMass = self.fuel.getMass("U")
        zrFrac = zrMass / (uMass + zrMass)

        enrichmentFrac = 0.3
        u235Frac = enrichmentFrac * uMass / (uMass + zrMass)
        u238Frac = (1.0 - enrichmentFrac) * uMass / (uMass + zrMass)

        self.fuel.adjustMassFrac(
            nuclideToAdjust="U235", elementToHoldConstant="ZR", val=u235Frac
        )
        self.assertAlmostEqual(self.fuel.getMassFrac("U235"), u235Frac)
        self.assertAlmostEqual(self.fuel.getMassFrac("U238"), u238Frac)
        self.assertAlmostEqual(self.fuel.getMassFrac("ZR"), zrFrac)

    def test_adjustMassFrac_U(self):
        self.fuel.adjustMassFrac(elementToAdjust="U", val=0.7)
        uFrac = self.fuel.getMassFrac("U")
        u235Enrichment = 0.1
        u238Frac = (1.0 - u235Enrichment) * uFrac
        u235Frac = u235Enrichment * uFrac

        self.assertAlmostEqual(self.fuel.getMassFrac("U235"), u235Frac)
        self.assertAlmostEqual(self.fuel.getMassFrac("U238"), u238Frac)
        self.assertAlmostEqual(self.fuel.getMassFrac("ZR"), 0.30)

    def test_adjustMassFrac_clear_ZR(self):
        self.fuel.adjustMassFrac(nuclideToAdjust="ZR", val=0.0)
        self.assertAlmostEqual(self.fuel.getMassFrac("ZR"), 0.0)
        self.assertAlmostEqual(self.fuel.getNumberDensity("ZR"), 0.0)
        self.assertAlmostEqual(
            self.fuel.getMassFrac("U235") + self.fuel.getMassFrac("U238"), 1.0
        )

    def test_adjustMassFrac_set_ZR(self):
        u235Enrichment = 0.1
        zrFrac = 0.1
        uFrac = 1.0 - zrFrac
        u238Frac = (1.0 - u235Enrichment) * uFrac
        u235Frac = u235Enrichment * uFrac

        self.fuel.adjustMassFrac(nuclideToAdjust="ZR", val=zrFrac)
        self.assertAlmostEqual(self.fuel.getMassFrac("U235"), u235Frac)
        self.assertAlmostEqual(self.fuel.getMassFrac("U238"), u238Frac)
        self.assertAlmostEqual(self.fuel.getMassFrac("ZR"), zrFrac)

    def test_adjustMassFrac_leave_same(self):
        zrFrac = 0.1
        u238Enrichment = 0.9
        uFrac = 1.0 - zrFrac
        u238Frac = uFrac * u238Enrichment

        self.fuel.adjustMassFrac(nuclideToAdjust="ZR", val=zrFrac)
        self.assertAlmostEqual(self.fuel.getMassFrac("U238"), u238Frac)
        self.assertAlmostEqual(self.fuel.getMassFrac("ZR"), zrFrac)

    def test_adjustMassEnrichment(self):
        self.fuel.adjustMassEnrichment(0.2)
        self.assertAlmostEqual(self.fuel.getMassFrac("U235"), 0.18)
        self.assertAlmostEqual(self.fuel.getMassFrac("U238"), 0.72)
        self.assertAlmostEqual(self.fuel.getMassFrac("ZR"), 0.1)

    def test_getEnrichment(self):
        self.fuel.adjustMassEnrichment(0.3)
        self.assertAlmostEqual(self.fuel.getEnrichment(), 0.3)

    def test_finalizeLoadDBAdjustsTD(self):
        """Ensure component is fully loaded through finalize methods."""
        tdFrac = 0.54321
        comp = self.fuel
        comp.p.theoreticalDensityFrac = tdFrac
        comp.finalizeLoadingFromDB()
        self.assertEqual(comp.material.getTD(), tdFrac)


class TestPinQuantities(unittest.TestCase):
    """Test methods that involve retrieval of pin quantities."""

    def setUp(self):
        self.r = loadTestReactor(
            inputFileName="smallestTestReactor/armiRunSmallest.yaml"
        )[1]

    def test_getPinMgFluxes(self):
        """Test proper retrieval of pin multigroup flux for fuel component."""
        # Get a fuel block and its fuel component from the core
        fuelBlock: Block = self.r.core.getFirstBlock(flags.Flags.FUEL)
        fuelComponent: Component = fuelBlock.getComponent(flags.Flags.FUEL)
        numPins = int(fuelComponent.p.mult)
        self.assertEqual(numPins, 169)

        # Set pin fluxes at block level
        fuelBlock.initializePinLocations()
        pinMgFluxes = np.random.rand(numPins, 33)
        pinMgFluxesAdj = np.random.rand(numPins, 33)
        pinMgFluxesGamma = np.random.rand(numPins, 33)
        fuelBlock.setPinMgFluxes(pinMgFluxes)
        fuelBlock.setPinMgFluxes(pinMgFluxesAdj, adjoint=True)
        fuelBlock.setPinMgFluxes(pinMgFluxesGamma, gamma=True)

        # Retrieve from component to ensure they match
        simPinMgFluxes = fuelComponent.getPinMgFluxes()
        simPinMgFluxesAdj = fuelComponent.getPinMgFluxes(adjoint=True)
        simPinMgFluxesGamma = fuelComponent.getPinMgFluxes(gamma=True)
        assert_equal(pinMgFluxes, simPinMgFluxes)
        assert_equal(pinMgFluxesAdj, simPinMgFluxesAdj)
        assert_equal(pinMgFluxesGamma, simPinMgFluxesGamma)

        # Mock the spatial locator of the component to raise error
        with unittest.mock.patch.object(fuelComponent, "spatialLocator") as mockLocator:
            mockLocator.i = 111
            mockLocator.j = 111
            with self.assertRaisesRegex(
                ValueError,
                f"Failed to retrieve pin indices for component {fuelComponent}",
            ):
                fuelComponent.getPinMgFluxes()

        # Check assertion for adjoint gamma flux
        with self.assertRaisesRegex(
            ValueError, "Adjoint gamma flux is currently unsupported."
        ):
            fuelComponent.getPinMgFluxes(adjoint=True, gamma=True)

        # Check assertion for not-found parameter
        fuelBlock.p.pinMgFluxes = None
        with self.assertRaisesRegex(
            ValueError,
            f"Failure getting pinMgFluxes from {fuelComponent} via parent {fuelBlock}",
        ):
            fuelComponent.getPinMgFluxes()<|MERGE_RESOLUTION|>--- conflicted
+++ resolved
@@ -48,12 +48,7 @@
     UnshapedVolumetricComponent,
     materials,
 )
-<<<<<<< HEAD
-from armi import materials
-from armi.reactor.tests.test_reactors import loadTestReactor
-=======
 from armi.testing import loadTestReactor
->>>>>>> 3049a0cc
 
 
 class TestComponentFactory(unittest.TestCase):
