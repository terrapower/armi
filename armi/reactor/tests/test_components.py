--- conflicted
+++ resolved
@@ -185,11 +185,7 @@
     def test_setNumberDensity(self):
         """Test setting a single number density.
 
-<<<<<<< HEAD
-        .. test:: User can set Component number density.
-=======
         .. test:: Users can set Component number density.
->>>>>>> 6ae1598f
             :id: T_ARMI_COMP_NUCLIDE_FRASCS0
             :tests: R_ARMI_COMP_NUCLIDE_FRACS
         """
@@ -201,11 +197,7 @@
     def test_setNumberDensities(self):
         """Test setting multiple number densities.
 
-<<<<<<< HEAD
-        .. test:: User can set Component number densities.
-=======
         .. test:: Users can set Component number densities.
->>>>>>> 6ae1598f
             :id: T_ARMI_COMP_NUCLIDE_FRASCS1
             :tests: R_ARMI_COMP_NUCLIDE_FRACS
         """
