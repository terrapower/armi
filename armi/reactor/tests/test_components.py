--- conflicted
+++ resolved
@@ -49,10 +49,6 @@
     UnshapedVolumetricComponent,
     materials,
 )
-<<<<<<< HEAD
-from armi import materials
-=======
->>>>>>> c078cde0
 from armi.reactor.tests.test_reactors import loadTestReactor
 
 
