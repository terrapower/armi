# Copyright 2019 TerraPower, LLC
#
# Licensed under the Apache License, Version 2.0 (the "License");
# you may not use this file except in compliance with the License.
# You may obtain a copy of the License at
#
#     http://www.apache.org/licenses/LICENSE-2.0
#
# Unless required by applicable law or agreed to in writing, software
# distributed under the License is distributed on an "AS IS" BASIS,
# WITHOUT WARRANTIES OR CONDITIONS OF ANY KIND, either express or implied.
# See the License for the specific language governing permissions and
# limitations under the License.

"""Tests the geometry (loading input) file"""
# pylint: disable=missing-function-docstring,missing-class-docstring,abstract-method,protected-access
import os
import unittest
import io

from armi.reactor import geometry
from armi.reactor.systemLayoutInput import SystemLayoutInput
from armi.reactor.tests import test_reactors
from armi.tests import TEST_ROOT

GEOM_INPUT = """<?xml version="1.0" ?>
<reactor geom="hex" symmetry="third core periodic">
    <assembly name="A1" pos="1"  ring="1"/>
    <assembly name="A2" pos="2"  ring="2"/>
    <assembly name="A3" pos="1"  ring="2"/>
    <assembly name="A4" pos="3"  ring="3"/>
    <assembly name="A5" pos="2"  ring="3"/>
    <assembly name="A6" pos="12" ring="3"/>
    <assembly name="A7" pos="4"  ring="3"/>
    <assembly name="A8" pos="1"  ring="3"/>
</reactor>
"""

# Sorry about the top line being a little out of alignment.
# it has to be written no further left than the line below it...
GEOM_INPUT_YAML = """reactor:
  core:
    geom: hex
    symmetry: third periodic
    lattice: |
        -     SH   SH   SH
        -  SH   SH   SH   SH
         SH   RR   RR   RR   SH
           RR   RR   RR   RR   SH
         RR   RR   RR   RR   RR   SH
           RR   OC   OC   RR   RR   SH
             OC   OC   OC   RR   RR   SH
           OC   OC   OC   OC   RR   RR
             OC   MC   OC   OC   RR   SH
               MC   MC   PC   OC   RR   SH
             MC   MC   MC   OC   OC   RR
               MC   MC   MC   OC   RR   SH
                 PC   MC   MC   OC   RR   SH
               MC   MC   MC   MC   OC   RR
                 IC   MC   MC   OC   RR   SH
                   IC   US   MC   OC   RR
                 IC   IC   MC   OC   RR   SH
                   IC   MC   MC   OC   RR
                 IC   IC   MC   PC   RR   SH
"""


class TestGeomType(unittest.TestCase):
    def test_fromStr(self):
        # note the bonkers case and extra whitespace to exercise the canonicalization
        self.assertEqual(geometry.GeomType.fromStr("HeX"), geometry.GeomType.HEX)
        self.assertEqual(
            geometry.GeomType.fromStr("cARTESIAN"), geometry.GeomType.CARTESIAN
        )
        self.assertEqual(geometry.GeomType.fromStr(" thetaRZ"), geometry.GeomType.RZT)
        self.assertEqual(geometry.GeomType.fromStr("rZ  "), geometry.GeomType.RZ)

        with self.assertRaises(ValueError):
            geometry.GeomType.fromStr("what even is this?")

    def test_label(self):
        gt = geometry.GeomType.fromStr("hex")
        self.assertEqual(gt.label, "Hexagonal")
        gt = geometry.GeomType.fromStr("cartesian")
        self.assertEqual(gt.label, "Cartesian")
        gt = geometry.GeomType.fromStr("rz")
        self.assertEqual(gt.label, "R-Z")
        gt = geometry.GeomType.fromStr("thetarz")
        self.assertEqual(gt.label, "R-Z-Theta")

    def test_str(self):
        for geom in {geometry.HEX, geometry.CARTESIAN, geometry.RZ, geometry.RZT}:
            self.assertEqual(str(geometry.GeomType.fromStr(geom)), geom)


class TestSymmetryType(unittest.TestCase):
    def test_fromStr(self):
        # note the bonkers case and extra whitespace to exercise the canonicalization
        self.assertEqual(
            geometry.SymmetryType.fromStr("thiRd periodic ").domain,
            geometry.DomainType.THIRD_CORE,
        )
        st = geometry.SymmetryType.fromStr("sixteenth reflective")
        self.assertEqual(st.boundary, geometry.BoundaryType.REFLECTIVE)
        self.assertEqual(str(st), "sixteenth reflective")

        with self.assertRaises(ValueError):
            geometry.SymmetryType.fromStr("what even is this?")

    def test_fromAny(self):
        st = geometry.SymmetryType.fromAny("eighth reflective through center assembly")
        self.assertTrue(st.isThroughCenterAssembly)
        self.assertEqual(st.domain, geometry.DomainType.EIGHTH_CORE)
        self.assertEqual(st.boundary, geometry.BoundaryType.REFLECTIVE)

        st = geometry.SymmetryType(
            geometry.DomainType.EIGHTH_CORE, geometry.BoundaryType.REFLECTIVE, True
        )
        self.assertTrue(st.isThroughCenterAssembly)
        self.assertEqual(st.domain, geometry.DomainType.EIGHTH_CORE)
        self.assertEqual(st.boundary, geometry.BoundaryType.REFLECTIVE)

        newST = geometry.SymmetryType.fromAny(st)
        self.assertTrue(newST.isThroughCenterAssembly)
        self.assertEqual(newST.domain, geometry.DomainType.EIGHTH_CORE)
        self.assertEqual(newST.boundary, geometry.BoundaryType.REFLECTIVE)

    def test_baseConstructor(self):
        self.assertEqual(
            geometry.SymmetryType(
                geometry.DomainType.SIXTEENTH_CORE, geometry.BoundaryType.REFLECTIVE
            ).domain,
            geometry.DomainType.SIXTEENTH_CORE,
        )
        self.assertEqual(
            str(
                geometry.SymmetryType(
                    geometry.DomainType.FULL_CORE, geometry.BoundaryType.NO_SYMMETRY
                ).boundary
            ),
            "",
        )

    def test_label(self):
        st = geometry.SymmetryType(
            geometry.DomainType.FULL_CORE, geometry.BoundaryType.NO_SYMMETRY
        )
        self.assertEqual(st.domain.label, "Full")
        self.assertEqual(st.boundary.label, "No Symmetry")
        st = geometry.SymmetryType(
            geometry.DomainType.THIRD_CORE, geometry.BoundaryType.PERIODIC
        )
        self.assertEqual(st.domain.label, "Third")
        self.assertEqual(st.boundary.label, "Periodic")
        st = geometry.SymmetryType(
            geometry.DomainType.QUARTER_CORE, geometry.BoundaryType.REFLECTIVE
        )
        self.assertEqual(st.domain.label, "Quarter")
        self.assertEqual(st.boundary.label, "Reflective")
        st = geometry.SymmetryType(
            geometry.DomainType.EIGHTH_CORE, geometry.BoundaryType.REFLECTIVE
        )
        self.assertEqual(st.domain.label, "Eighth")
        st = geometry.SymmetryType(
            geometry.DomainType.SIXTEENTH_CORE, geometry.BoundaryType.REFLECTIVE
        )
        self.assertEqual(st.domain.label, "Sixteenth")

    def test_SymmetryFactor(self):
        st = geometry.SymmetryType(
            geometry.DomainType.FULL_CORE, geometry.BoundaryType.NO_SYMMETRY
        )
        self.assertEqual(st.symmetryFactor(), 1.0)
        st = geometry.SymmetryType(
            geometry.DomainType.THIRD_CORE, geometry.BoundaryType.PERIODIC
        )
        self.assertEqual(st.symmetryFactor(), 3.0)
        st = geometry.SymmetryType(
            geometry.DomainType.QUARTER_CORE, geometry.BoundaryType.REFLECTIVE
        )
        self.assertEqual(st.symmetryFactor(), 4.0)
        st = geometry.SymmetryType(
            geometry.DomainType.EIGHTH_CORE, geometry.BoundaryType.REFLECTIVE
        )
        self.assertEqual(st.symmetryFactor(), 8.0)
        st = geometry.SymmetryType(
            geometry.DomainType.SIXTEENTH_CORE, geometry.BoundaryType.REFLECTIVE
        )
        self.assertEqual(st.symmetryFactor(), 16.0)

    def test_checkValidGeomSymmetryCombo(self):
        geomHex = geometry.GeomType.HEX
        geomCart = geometry.GeomType.CARTESIAN
        geomRZT = geometry.GeomType.RZT
        geomRZ = geometry.GeomType.RZ
        fullCore = geometry.SymmetryType(
            geometry.DomainType.FULL_CORE, geometry.BoundaryType.NO_SYMMETRY
        )
        thirdPeriodic = geometry.SymmetryType(
            geometry.DomainType.THIRD_CORE, geometry.BoundaryType.PERIODIC
        )
        quarterCartesian = geometry.SymmetryType(
            geometry.DomainType.QUARTER_CORE, geometry.BoundaryType.REFLECTIVE
        )

        self.assertTrue(geometry.checkValidGeomSymmetryCombo(geomHex, thirdPeriodic))
        self.assertTrue(geometry.checkValidGeomSymmetryCombo(geomHex, fullCore))
        self.assertTrue(
            geometry.checkValidGeomSymmetryCombo(geomCart, quarterCartesian)
        )
        self.assertTrue(geometry.checkValidGeomSymmetryCombo(geomRZT, quarterCartesian))
        self.assertTrue(geometry.checkValidGeomSymmetryCombo(geomRZ, fullCore))

        with self.assertRaises(ValueError):
            _ = geometry.SymmetryType(
                geometry.DomainType.THIRD_CORE,
                geometry.BoundaryType.REFLECTIVE,
                False,
            )
        with self.assertRaises(ValueError):
            geometry.checkValidGeomSymmetryCombo(geomHex, quarterCartesian)

        with self.assertRaises(ValueError):
            geometry.checkValidGeomSymmetryCombo(geomCart, thirdPeriodic)


class TestSystemLayoutInput(unittest.TestCase):
    def test_readHexGeomXML(self):
        geom = SystemLayoutInput()
        geom.readGeomFromFile(os.path.join(TEST_ROOT, "geom.xml"))
        self.assertEqual(str(geom.geomType), geometry.HEX)
        self.assertEqual(geom.assemTypeByIndices[(1, 1)], "IC")
        out = os.path.join(TEST_ROOT, "geom-output.xml")
        geom.writeGeom(out)
        os.remove(out)

<<<<<<< HEAD
    def testReadReactor(self):
        reactor = test_reactors.buildOperatorOfEmptyHexBlocks(
            customSettings={"burnSteps": 4, "cycleLength": 365}
        ).r
=======
    def test_readReactor(self):
        reactor = test_reactors.buildOperatorOfEmptyHexBlocks().r
>>>>>>> ad8637d5
        reactor.core.symmetry = geometry.SymmetryType(
            geometry.DomainType.THIRD_CORE, geometry.BoundaryType.PERIODIC
        )
        geom = SystemLayoutInput.fromReactor(reactor)
        self.assertEqual(geom.assemTypeByIndices[(2, 1)], "fuel")
        self.assertEqual(str(geom.geomType), geometry.HEX)

    def test_growToFullCore(self):
        geom = SystemLayoutInput()
        geom.readGeomFromStream(io.StringIO(GEOM_INPUT))
        self.assertNotIn((2, 3), geom.assemTypeByIndices)
        self.assertEqual(8, len(geom.assemTypeByIndices))
        geom.growToFullCore()
        self.assertEqual(geometry.FULL_CORE, str(geom.symmetry.domain))
        self.assertIn((2, 3), geom.assemTypeByIndices)
        self.assertIn(
            geom.assemTypeByIndices[2, 3],  # perodic repeat
            geom.assemTypeByIndices[2, 1],
        )  # from input
        self.assertEqual(1 + 6 + 12, len(geom.assemTypeByIndices))

    def test_yamlIO(self):
        """Ensure we can read and write to YAML formatted streams."""
        geom = SystemLayoutInput()
        geom.readGeomFromStream(io.StringIO(GEOM_INPUT))
        fName = "testYamlIO.yaml"
        with open(fName, "w") as f:
            geom._writeYaml(f)  # pylint: disable=protected-access
        with open(fName) as f:
            geom2 = SystemLayoutInput()
            geom2._readYaml(f)  # pylint: disable=protected-access
        self.assertEqual(geom2.assemTypeByIndices[2, 2], "A2")
        os.remove(fName)

    def test_asciimap(self):  # pylint: disable=no-self-use
        """Ensure this can write ascii maps"""
        geom = SystemLayoutInput()
        geom.readGeomFromStream(io.StringIO(GEOM_INPUT))
        geom._writeAsciiMap()

    def test_readAsciimap(self):
        geom = SystemLayoutInput()
        geom._readYaml(io.StringIO(GEOM_INPUT_YAML))
        self.assertEqual(geom.assemTypeByIndices[(1, 1)], "IC")
        self.assertEqual(geom.assemTypeByIndices[(4, 1)], "US")
        # check top edge since it's complicated.
        self.assertEqual(geom.assemTypeByIndices[(10, 10)], "SH")
        self.assertEqual(geom.assemTypeByIndices[(11, 13)], "SH")


class TestSystemLayoutInputTRZ(unittest.TestCase):
    """
    Tests that require a full TRZ reactor.

    This loads a case that has hex-like geometry defined but the DerivedShapes have explicit areas defined
    because it can't auto-compute the area.
    """

    def test_readTRZGeomXML(self):
        geom = SystemLayoutInput()
        geom.readGeomFromFile(os.path.join(TEST_ROOT, "trz_geom.xml"))
        self.assertEqual(str(geom.geomType), geometry.RZT)
        self.assertEqual(geom.assemTypeByIndices[(0.0, 2.0, 0.0, 360.0, 1, 1)], "IC")

    def test_TRZyamlIO(self):
        geom = SystemLayoutInput()
        geom.readGeomFromFile(os.path.join(TEST_ROOT, "trz_geom.xml"))
        fName = "testTRZYamlIO.yaml"
        with open(fName, "w") as f:
            geom._writeYaml(f)  # pylint: disable=protected-access
        with open(fName) as f:
            geom2 = SystemLayoutInput()
            geom2._readYaml(f)  # pylint: disable=protected-access
        self.assertEqual(geom2.assemTypeByIndices[2.0, 3.0, 0.0, 180.0, 1, 1], "MC")
        os.remove(fName)


if __name__ == "__main__":
    #  import sys; sys.argv = ['', 'TestLoadingReactorTRZ.test_loadTRZGeom']
    unittest.main()<|MERGE_RESOLUTION|>--- conflicted
+++ resolved
@@ -234,15 +234,10 @@
         geom.writeGeom(out)
         os.remove(out)
 
-<<<<<<< HEAD
-    def testReadReactor(self):
+    def test_readReactor(self):
         reactor = test_reactors.buildOperatorOfEmptyHexBlocks(
             customSettings={"burnSteps": 4, "cycleLength": 365}
         ).r
-=======
-    def test_readReactor(self):
-        reactor = test_reactors.buildOperatorOfEmptyHexBlocks().r
->>>>>>> ad8637d5
         reactor.core.symmetry = geometry.SymmetryType(
             geometry.DomainType.THIRD_CORE, geometry.BoundaryType.PERIODIC
         )
