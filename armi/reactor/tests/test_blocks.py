# Copyright 2019 TerraPower, LLC
#
# Licensed under the Apache License, Version 2.0 (the "License");
# you may not use this file except in compliance with the License.
# You may obtain a copy of the License at
#
#     http://www.apache.org/licenses/LICENSE-2.0
#
# Unless required by applicable law or agreed to in writing, software
# distributed under the License is distributed on an "AS IS" BASIS,
# WITHOUT WARRANTIES OR CONDITIONS OF ANY KIND, either express or implied.
# See the License for the specific language governing permissions and
# limitations under the License.
"""Tests blocks.py."""
import copy
import math
import os
import unittest
from unittest.mock import MagicMock, patch
import io

import numpy
from numpy.testing import assert_allclose

from armi import materials, runLog, settings, tests
from armi.reactor import blueprints
from armi.reactor.components import basicShapes, complexShapes
from armi.nucDirectory import nucDir, nuclideBases
from armi.nuclearDataIO.cccc import isotxs
from armi.physics.neutronics import NEUTRON, GAMMA
from armi.physics.neutronics.settings import (
    CONF_LOADING_FILE,
    CONF_XS_KERNEL,
)
from armi.reactor import blocks, components, geometry, grids
from armi.reactor.flags import Flags
from armi.reactor.tests.test_assemblies import makeTestAssembly
from armi.tests import ISOAA_PATH, TEST_ROOT
from armi.utils import hexagon, units
from armi.utils.units import MOLES_PER_CC_TO_ATOMS_PER_BARN_CM
from armi.nuclearDataIO import xsCollections

NUM_PINS_IN_TEST_BLOCK = 217


def buildSimpleFuelBlock():
    """Return a simple block containing fuel, clad, duct, and coolant."""
    b = blocks.HexBlock("fuel", height=10.0)

    fuelDims = {"Tinput": 25.0, "Thot": 600, "od": 0.76, "id": 0.00, "mult": 127.0}
    cladDims = {"Tinput": 25.0, "Thot": 450, "od": 0.80, "id": 0.77, "mult": 127.0}
    ductDims = {"Tinput": 25.0, "Thot": 400, "op": 16, "ip": 15.3, "mult": 1.0}
    intercoolantDims = {
        "Tinput": 400,
        "Thot": 400,
        "op": 17.0,
        "ip": ductDims["op"],
        "mult": 1.0,
    }
    coolDims = {"Tinput": 25.0, "Thot": 400}

    fuel = components.Circle("fuel", "UZr", **fuelDims)
    clad = components.Circle("clad", "HT9", **cladDims)
    duct = components.Hexagon("duct", "HT9", **ductDims)
    coolant = components.DerivedShape("coolant", "Sodium", **coolDims)
    intercoolant = components.Hexagon("intercoolant", "Sodium", **intercoolantDims)

    b.add(fuel)
    b.add(clad)
    b.add(duct)
    b.add(coolant)
    b.add(intercoolant)

    b.getVolumeFractions()  # TODO: remove, should be no-op when removed self.cached

    return b


def loadTestBlock(cold=True):
    """Build an annular test block for evaluating unit tests."""
    caseSetting = settings.Settings()
    caseSetting[CONF_XS_KERNEL] = "MC2v2"
    runLog.setVerbosity("error")
    caseSetting["nCycles"] = 1
    r = tests.getEmptyHexReactor()

    assemNum = 3
    block = blocks.HexBlock("TestHexBlock")
    block.setType("defaultType")
    block.p.nPins = NUM_PINS_IN_TEST_BLOCK
    assembly = makeTestAssembly(assemNum, 1, r=r)

    # NOTE: temperatures are supposed to be in C
    coldTemp = 25.0
    hotTempCoolant = 430.0
    hotTempStructure = 25.0 if cold else hotTempCoolant
    hotTempFuel = 25.0 if cold else 600.0

    fuelDims = {
        "Tinput": coldTemp,
        "Thot": hotTempFuel,
        "od": 0.84,
        "id": 0.6,
        "mult": NUM_PINS_IN_TEST_BLOCK,
    }
    fuel = components.Circle("fuel", "UZr", **fuelDims)

    bondDims = {
        "Tinput": coldTemp,
        "Thot": hotTempCoolant,
        "od": "fuel.id",
        "id": 0.3,
        "mult": NUM_PINS_IN_TEST_BLOCK,
    }
    bondDims["components"] = {"fuel": fuel}
    bond = components.Circle("bond", "Sodium", **bondDims)

    annularVoidDims = {
        "Tinput": hotTempStructure,
        "Thot": hotTempStructure,
        "od": "bond.id",
        "id": 0.0,
        "mult": NUM_PINS_IN_TEST_BLOCK,
    }
    annularVoidDims["components"] = {"bond": bond}
    annularVoid = components.Circle("annular void", "Void", **annularVoidDims)

    innerLinerDims = {
        "Tinput": coldTemp,
        "Thot": hotTempStructure,
        "od": 0.90,
        "id": 0.85,
        "mult": NUM_PINS_IN_TEST_BLOCK,
    }
    innerLiner = components.Circle("inner liner", "Graphite", **innerLinerDims)

    fuelLinerGapDims = {
        "Tinput": hotTempStructure,
        "Thot": hotTempStructure,
        "od": "inner liner.id",
        "id": "fuel.od",
        "mult": NUM_PINS_IN_TEST_BLOCK,
    }
    fuelLinerGapDims["components"] = {"inner liner": innerLiner, "fuel": fuel}
    fuelLinerGap = components.Circle("gap1", "Void", **fuelLinerGapDims)

    outerLinerDims = {
        "Tinput": coldTemp,
        "Thot": hotTempStructure,
        "od": 0.95,
        "id": 0.90,
        "mult": NUM_PINS_IN_TEST_BLOCK,
    }
    outerLiner = components.Circle("outer liner", "HT9", **outerLinerDims)

    linerLinerGapDims = {
        "Tinput": hotTempStructure,
        "Thot": hotTempStructure,
        "od": "outer liner.id",
        "id": "inner liner.od",
        "mult": NUM_PINS_IN_TEST_BLOCK,
    }
    linerLinerGapDims["components"] = {
        "outer liner": outerLiner,
        "inner liner": innerLiner,
    }
    linerLinerGap = components.Circle("gap2", "Void", **linerLinerGapDims)

    claddingDims = {
        "Tinput": coldTemp,
        "Thot": hotTempStructure,
        "od": 1.05,
        "id": 0.95,
        "mult": NUM_PINS_IN_TEST_BLOCK,
    }
    cladding = components.Circle("clad", "HT9", **claddingDims)

    linerCladGapDims = {
        "Tinput": hotTempStructure,
        "Thot": hotTempStructure,
        "od": "clad.id",
        "id": "outer liner.od",
        "mult": NUM_PINS_IN_TEST_BLOCK,
    }
    linerCladGapDims["components"] = {"clad": cladding, "outer liner": outerLiner}
    linerCladGap = components.Circle("gap3", "Void", **linerCladGapDims)

    wireDims = {
        "Tinput": coldTemp,
        "Thot": hotTempStructure,
        "od": 0.1,
        "id": 0.0,
        "axialPitch": 30.0,
        "helixDiameter": 1.1,
        "mult": NUM_PINS_IN_TEST_BLOCK,
    }
    wire = components.Helix("wire", "HT9", **wireDims)

    coolantDims = {"Tinput": hotTempCoolant, "Thot": hotTempCoolant}
    coolant = components.DerivedShape("coolant", "Sodium", **coolantDims)

    ductDims = {
        "Tinput": coldTemp,
        "Thot": hotTempStructure,
        "ip": 16.6,
        "op": 17.3,
        "mult": 1.0,
    }
    duct = components.Hexagon("duct", "HT9", **ductDims)

    interDims = {
        "Tinput": hotTempCoolant,
        "Thot": hotTempCoolant,
        "op": 17.8,
        "ip": "duct.op",
        "mult": 1.0,
    }
    interDims["components"] = {"duct": duct}
    interSodium = components.Hexagon("interCoolant", "Sodium", **interDims)

    block.add(annularVoid)
    block.add(bond)
    block.add(fuel)
    block.add(fuelLinerGap)
    block.add(innerLiner)
    block.add(linerLinerGap)
    block.add(outerLiner)
    block.add(linerCladGap)
    block.add(cladding)

    block.add(wire)
    block.add(coolant)
    block.add(duct)
    block.add(interSodium)

    block.getVolumeFractions()  # TODO: remove, should be no-op when removed self.cached

    block.setHeight(16.0)

    block.autoCreateSpatialGrids()
    assembly.add(block)
    r.core.add(assembly)
    return block


def applyDummyData(block):
    """Add some dummy data to a block for physics-like tests."""
    # typical SFR-ish flux in 1/cm^2/s
    flux = [
        161720716762.12997,
        2288219224332.647,
        11068159130271.139,
        26473095948525.742,
        45590249703180.945,
        78780459664094.23,
        143729928505629.06,
        224219073208464.06,
        229677567456769.22,
        267303906113313.16,
        220996878365852.22,
        169895433093246.28,
        126750484612975.31,
        143215138794766.53,
        74813432842005.5,
        32130372366225.85,
        21556243034771.582,
        6297567411518.368,
        22365198294698.45,
        12211256796917.86,
        5236367197121.363,
        1490736020048.7847,
        1369603135573.731,
        285579041041.55945,
        73955783965.98692,
        55003146502.73623,
        18564831886.20426,
        4955747691.052108,
        3584030491.076041,
        884015567.3986057,
        4298964991.043116,
        1348809158.0353086,
        601494405.293505,
    ]
    xslib = isotxs.readBinary(ISOAA_PATH)
    # slight hack here because the test block was created
    # by hand rather than via blueprints and so elemental expansion
    # of isotopics did not occur. But, the ISOTXS library being used
    # did go through an isotopic expansion, so we map nuclides here.
    xslib._nuclides["NAAA"] = xslib._nuclides["NA23AA"]
    xslib._nuclides["WAA"] = xslib._nuclides["W184AA"]
    xslib._nuclides["MNAA"] = xslib._nuclides["MN55AA"]
    block.p.mgFlux = flux
    block.core.lib = xslib


def getComponentData(component):
    density = 0.0
    for nuc in component.getNuclides():
        density += (
            component.getNumberDensity(nuc)
            * nucDir.getAtomicWeight(nuc)
            / units.MOLES_PER_CC_TO_ATOMS_PER_BARN_CM
        )
    volume = component.getVolume()
    mass = component.getMass()
    return component, density, volume, mass


class TestDetailedNDensUpdate(unittest.TestCase):
    def test_updateDetailedNdens(self):
        from armi.reactor.blueprints.tests.test_blockBlueprints import FULL_BP

        cs = settings.Settings()
        with io.StringIO(FULL_BP) as stream:
            bps = blueprints.Blueprints.load(stream)
            bps._prepConstruction(cs)
            self.r = tests.getEmptyHexReactor()
            self.r.blueprints = bps
            a = makeTestAssembly(numBlocks=1, assemNum=0)
            a.add(buildSimpleFuelBlock())
            self.r.core.add(a)

        # get first block in assembly with 'fuel' key
        block = self.r.core[0][0]
        # get nuclides in first component in block
        adjList = block[0].getNuclides()
        block.p.detailedNDens = numpy.array([1.0])
        block.p.pdensDecay = 1.0
        block._updateDetailedNdens(frac=0.5, adjustList=adjList)
        self.assertEqual(block.p.pdensDecay, 0.5)
        self.assertEqual(block.p.detailedNDens, numpy.array([0.5]))


class Block_TestCase(unittest.TestCase):
    def setUp(self):
        self.block = loadTestBlock()
        self._hotBlock = loadTestBlock(cold=False)

    def test_getSmearDensity(self):
        cur = self.block.getSmearDensity()
        ref = (
            self.block.getDim(Flags.FUEL, "od") ** 2
            - self.block.getDim(Flags.FUEL, "id") ** 2
        ) / self.block.getDim(Flags.LINER, "id") ** 2
        places = 10
        self.assertAlmostEqual(cur, ref, places=places)

        # test with liner instead of clad
        ref = (
            self.block.getDim(Flags.FUEL, "od") ** 2
            - self.block.getDim(Flags.FUEL, "id") ** 2
        ) / self.block.getDim(Flags.LINER, "id") ** 2
        cur = self.block.getSmearDensity()
        self.assertAlmostEqual(
            cur,
            ref,
            places=places,
            msg="Incorrect getSmearDensity with liner. Got {0}. Should be {1}".format(
                cur, ref
            ),
        )

        # test with annular fuel.
        fuelDims = {
            "Tinput": 273.0,
            "Thot": 273.0,
            "od": 0.87,
            "id": 0.2,
            "mult": 271.0,
        }
        self.fuelComponent = components.Circle("fuel", "UZr", **fuelDims)

        ref = (
            self.block.getDim(Flags.FUEL, "od") ** 2
            - self.block.getDim(Flags.FUEL, "id") ** 2
        ) / self.block.getDim(Flags.LINER, "id") ** 2
        cur = self.block.getSmearDensity()
        self.assertAlmostEqual(
            cur,
            ref,
            places=places,
            msg="Incorrect getSmearDensity with annular fuel. Got {0}. Should be {1}".format(
                cur, ref
            ),
        )

    def test_getSmearDensityMultipleLiner(self):
        numLiners = sum(
            1 for c in self.block if "liner" in c.name and "gap" not in c.name
        )
        self.assertEqual(
            numLiners,
            2,
            "self.block needs at least 2 liners for this test to be functional.",
        )
        cur = self.block.getSmearDensity()
        ref = (
            self.block.getDim(Flags.FUEL, "od") ** 2
            - self.block.getDim(Flags.FUEL, "id") ** 2
        ) / self.block.getDim(Flags.INNER | Flags.LINER, "id") ** 2
        self.assertAlmostEqual(cur, ref, places=10)

    def test_timeNodeParams(self):
        self.block.p["buRate", 3] = 0.1
        self.assertEqual(0.1, self.block.p[("buRate", 3)])

    def test_getType(self):
        ref = "plenum pin"
        self.block.setType(ref)
        cur = self.block.getType()
        self.assertEqual(cur, ref)
        self.assertTrue(self.block.hasFlags(Flags.PLENUM))
        self.assertTrue(self.block.hasFlags(Flags.PLENUM | Flags.PIN))
        self.assertTrue(self.block.hasFlags(Flags.PLENUM | Flags.PIN, exact=True))
        self.assertFalse(self.block.hasFlags(Flags.PLENUM, exact=True))

    def test_hasFlags(self):
        self.block.setType("feed fuel")

        cur = self.block.hasFlags(Flags.FEED | Flags.FUEL)
        self.assertTrue(cur)

        cur = self.block.hasFlags(Flags.PLENUM)
        self.assertFalse(cur)

    def test_setType(self):
        self.block.setType("igniter fuel")

        self.assertEqual("igniter fuel", self.block.getType())
        self.assertTrue(self.block.hasFlags(Flags.IGNITER | Flags.FUEL))

        self.block.adjustUEnrich(0.0001)
        self.block.setType("feed fuel")

        self.assertTrue(self.block.hasFlags(Flags.FEED | Flags.FUEL))
        self.assertTrue(self.block.hasFlags(Flags.FUEL))
        self.assertFalse(self.block.hasFlags(Flags.IGNITER | Flags.FUEL))

    def test_duplicate(self):
        Block2 = blocks.Block.createHomogenizedCopy(self.block)
        originalComponents = self.block.getComponents()
        newComponents = Block2.getComponents()
        for c1, c2 in zip(originalComponents, newComponents):
            self.assertEqual(c1.getName(), c2.getName())
            a1, a2 = c1.getArea(), c2.getArea()
            self.assertIsNot(c1, c2)
            self.assertAlmostEqual(
                a1,
                a2,
                msg="The area of {0}={1} but "
                "the area of {2} in the copy={3}".format(c1, a1, c2, a2),
            )
            for key in c2.DIMENSION_NAMES:
                dim = c2.p[key]
                if isinstance(dim, tuple):
                    self.assertNotIn(dim[0], originalComponents)
                    self.assertIn(dim[0], newComponents)

        ref = self.block.getMass()
        cur = Block2.getMass()
        places = 6
        self.assertAlmostEqual(ref, cur, places=places)

        ref = self.block.getArea()
        cur = Block2.getArea()
        places = 6
        self.assertAlmostEqual(ref, cur, places=places)

        ref = self.block.getHeight()
        cur = Block2.getHeight()
        places = 6
        self.assertAlmostEqual(ref, cur, places=places)

        self.assertEqual(self.block.p.flags, Block2.p.flags)

    def test_homogenizedMixture(self):
        """
        Confirms homogenized blocks have correct properties.

        .. test:: Homogenize the compositions of a block.
            :id: T_ARMI_BLOCK_HOMOG
            :tests: R_ARMI_BLOCK_HOMOG
        """
        args = [False, True]  # pinSpatialLocator argument
        expectedShapes = [
            [basicShapes.Hexagon],
            [basicShapes.Hexagon, basicShapes.Circle],
        ]

        for arg, shapes in zip(args, expectedShapes):
            homogBlock = self.block.createHomogenizedCopy(pinSpatialLocators=arg)
            for shapeType in shapes:
                for c in homogBlock.getComponents():
                    if isinstance(c, shapeType):
                        print(c)
                        break
                else:
                    # didn't find the homogenized hex in the block copy
                    self.assertTrue(
                        False, f"{self.block} does not have a {shapeType} component!"
                    )
            if arg:
                # check that homogenized block has correct pin coordinates
                self.assertEqual(self.block.getNumPins(), homogBlock.getNumPins())
                self.assertEqual(self.block.p.nPins, homogBlock.p.nPins)
                pinCoords = self.block.getPinCoordinates()
                homogPinCoords = homogBlock.getPinCoordinates()
                for refXYZ, homogXYZ in zip(list(pinCoords), list(homogPinCoords)):
                    self.assertListEqual(list(refXYZ), list(homogXYZ))

            cur = homogBlock.getMass()
            self.assertAlmostEqual(self.block.getMass(), homogBlock.getMass())

            self.assertEqual(homogBlock.getType(), self.block.getType())
            self.assertEqual(homogBlock.p.flags, self.block.p.flags)
            self.assertEqual(homogBlock.macros, self.block.macros)
            self.assertEqual(
                homogBlock._lumpedFissionProducts, self.block._lumpedFissionProducts
            )

            ref = self.block.getArea()
            cur = homogBlock.getArea()
            places = 6
            self.assertAlmostEqual(ref, cur, places=places)

            ref = self.block.getHeight()
            cur = homogBlock.getHeight()
            places = 6
            self.assertAlmostEqual(ref, cur, places=places)

    def test_getXsType(self):
        self.cs = settings.Settings()
        newSettings = {
            CONF_LOADING_FILE: os.path.join(TEST_ROOT, "refSmallReactor.yaml")
        }
        self.cs = self.cs.modified(newSettings=newSettings)

        self.block.p.xsType = "B"
        cur = self.block.p.xsType
        ref = "B"
        self.assertEqual(cur, ref)

        _oldBuGroups = self.cs["buGroups"]
        newSettings = {"buGroups": [100]}
        self.cs = self.cs.modified(newSettings=newSettings)

        self.block.p.xsType = "BB"
        cur = self.block.p.xsType
        ref = "BB"
        self.assertEqual(cur, ref)

    def test_27b_setBuGroup(self):
        type_ = "A"
        self.block.p.buGroup = type_
        cur = self.block.p.buGroupNum
        ref = ord(type_) - 65
        self.assertEqual(cur, ref)

        typeNumber = 25
        self.block.p.buGroupNum = typeNumber
        cur = self.block.p.buGroup
        ref = chr(typeNumber + 65)
        self.assertEqual(cur, ref)

    def test_setZeroHeight(self):
        """Test that demonstrates that a block's height can be set to zero."""
        b = buildSimpleFuelBlock()

        # Check for a DerivedShape component
        self.assertEqual(
            len([c for c in b if c.__class__ is components.DerivedShape]), 1
        )
        m1 = b.getMass()
        v1 = b.getVolume()
        a1 = b.getArea()
        nd1 = copy.deepcopy(b.getNumberDensities())
        h1 = b.getHeight()
        self.assertNotEqual(h1, 0.0)

        # Set height to 0.0
        b.setHeight(0.0)
        m2 = b.getMass()
        v2 = b.getVolume()
        a2 = b.getArea()
        nd2 = copy.deepcopy(b.getNumberDensities())
        h2 = b.getHeight()

        self.assertEqual(m2, 0.0)
        self.assertEqual(v2, 0.0)
        self.assertEqual(h2, 0.0)
        self.assertAlmostEqual(a2, a1)
        for nuc, ndens in nd2.items():
            self.assertEqual(
                ndens, 0.0, msg=(f"Number density of {nuc} is " "expected to be zero.")
            )

        # Set height back to the original height
        b.setHeight(h1)
        m3 = b.getMass()
        v3 = b.getVolume()
        a3 = b.getArea()
        nd3 = copy.deepcopy(b.getNumberDensities())
        h3 = b.getHeight()

        self.assertAlmostEqual(m3, m1)
        self.assertAlmostEqual(v3, v1)
        self.assertAlmostEqual(a3, a1)
        self.assertEqual(h3, h1)

        for nuc in nd3.keys():
            self.assertAlmostEqual(nd3[nuc], nd1[nuc])

    def test_getVolumeFractionsWithZeroHeight(self):
        """Tests that the component fractions are the same with a zero height block."""
        b = buildSimpleFuelBlock()

        h1 = b.getHeight()
        originalVolFracs = b.getVolumeFractions()
        for _c, vf in originalVolFracs:
            self.assertNotEqual(vf, 0.0)

        b.setHeight(0.0)
        volFracs = b.getVolumeFractions()
        for (_c, vf1), (_c, vf2) in zip(volFracs, originalVolFracs):
            self.assertAlmostEqual(vf1, vf2)

        b.setHeight(h1)
        volFracs = b.getVolumeFractions()
        for (_c, vf1), (_c, vf2) in zip(volFracs, originalVolFracs):
            self.assertAlmostEqual(vf1, vf2)

    def test_getVolumeFractionWithoutParent(self):
        """Tests that the volume fraction of a block with no parent is zero."""
        b = buildSimpleFuelBlock()
        self.assertIsNone(b.parent)
        with self.assertRaises(ValueError):
            b.getVolumeFraction()

    def test_clearDensity(self):
        self.block.clearNumberDensities()

        for nuc in self.block.getNuclides():
            cur = self.block.getNumberDensity(nuc)
            ref = 0.0
            places = 5
            self.assertAlmostEqual(cur, ref, places=places)

    def test_getNumberDensity(self):
        refDict = {
            "U235": 0.00275173784234,
            "U238": 0.0217358415457,
            "W182": 1.09115150103e-05,
            "W183": 5.89214392093e-06,
            "W184": 1.26159558164e-05,
            "W186": 1.17057432664e-05,
            "ZR": 0.00709003962772,
        }

        self.block.setNumberDensities(refDict)

        for nucKey, nucItem in refDict.items():
            cur = self.block.getNumberDensity(nucKey)
            ref = nucItem
            places = 6
            self.assertAlmostEqual(ref, cur, places=places)

    def test_getMasses(self):
        masses = sorted(self.block.getMasses())
        self.assertEqual(len(masses), 13)
        self.assertEqual(masses[0], "C")

    def test_removeMass(self):
        mass0 = self.block.getMass("U238")
        self.assertGreater(mass0, 0.1)
        self.block.removeMass("U238", 0.1)
        mass1 = self.block.getMass("U238")
        self.assertGreater(mass1, 0)
        self.assertGreater(mass0, mass1)

    def test_setNumberDensity(self):
        ref = 0.05
        self.block.setNumberDensity("U235", ref)

        cur = self.block.getNumberDensity("U235")
        places = 5
        self.assertAlmostEqual(cur, ref, places=places)

    def test_setNumberDensities(self):
        """Make sure we can set multiple number densities at once."""
        b = self.block
        b.setNumberDensity("NA", 0.5)
        refDict = {
            "U235": 0.00275173784234,
            "U238": 0.0217358415457,
            "W": 1.09115150103e-05,
            "ZR": 0.00709003962772,
        }

        b.setNumberDensities(refDict)

        for nucKey, nucItem in refDict.items():
            cur = self.block.getNumberDensity(nucKey)
            ref = nucItem
            places = 6
            self.assertAlmostEqual(cur, ref, places=places)

        # make sure U235 stayed fully contained in the fuel component
        fuelC = b.getComponent(Flags.FUEL)
        self.assertAlmostEqual(
            b.getNumberDensity("U235"),
            fuelC.getNumberDensity("U235") * fuelC.getVolumeFraction(),
        )

        # make sure other vals were zeroed out
        self.assertAlmostEqual(b.getNumberDensity("NA23"), 0.0)

    def test_getMass(self):
        self.block.setHeight(100.0)

        nucName = "U235"
        d = self.block.getNumberDensity(nucName)
        v = self.block.getVolume()
        A = nucDir.getAtomicWeight(nucName)

        ref = d * v * A / MOLES_PER_CC_TO_ATOMS_PER_BARN_CM
        cur = self.block.getMass(nucName)

        places = 6
        self.assertAlmostEqual(cur, ref, places=places)

    def test_setMass(self):
        self.block.setHeight(100.0)

        mass = 100.0
        nuc = "U238"
        self.block.setMass(nuc, mass)

        cur = self.block.getMass(nuc)
        ref = mass
        places = 6
        self.assertAlmostEqual(cur, ref, places=places)

        cur = self.block.getNumberDensity(nuc)
        v = self.block.getVolume()
        A = nucDir.getAtomicWeight(nuc)
        ref = MOLES_PER_CC_TO_ATOMS_PER_BARN_CM * mass / (v * A)

        places = 6
        self.assertAlmostEqual(cur, ref, places=places)

    def test_getTotalMass(self):
        self.block.setHeight(100.0)

        self.block.clearNumberDensities()
        refDict = {
            "U235": 0.00275173784234,
            "U238": 0.0217358415457,
            "W182": 1.09115150103e-05,
            "W183": 5.89214392093e-06,
            "W184": 1.26159558164e-05,
            "W186": 1.17057432664e-05,
            "ZR": 0.00709003962772,
        }
        self.block.setNumberDensities(refDict)

        cur = self.block.getMass()

        tot = 0.0
        for nucName, nucItem in refDict.items():
            d = nucItem
            A = nucDir.getAtomicWeight(nucName)
            tot += d * A

        v = self.block.getVolume()
        ref = tot * v / MOLES_PER_CC_TO_ATOMS_PER_BARN_CM

        places = 9
        self.assertAlmostEqual(cur, ref, places=places)

    def test_replaceBlockWithBlock(self):
        """Tests conservation of mass flag in replaceBlockWithBlock."""
        block = self.block
        ductBlock = block.__class__("duct")
        ductBlock.add(block.getComponent(Flags.COOLANT, exact=True))
        ductBlock.add(block.getComponent(Flags.DUCT, exact=True))
        ductBlock.add(block.getComponent(Flags.INTERCOOLANT, exact=True))

        # get reference data
        refLoc = block.spatialLocator
        refName = block.name
        refHeight = block.p.height
        ductBlock.p.height = 99 * block.p.height

        self.assertGreater(len(block), 3)

        block.replaceBlockWithBlock(ductBlock)

        self.assertEqual(block.spatialLocator, refLoc)
        self.assertEqual(refName, block.name)
        self.assertEqual(3, len(block))
        self.assertEqual(block.p.height, refHeight)

    def test_getWettedPerimeter(self):
        cur = self.block.getWettedPerimeter()

        wire = self.block.getComponent(Flags.WIRE)
        correctionFactor = numpy.hypot(
            1.0,
            math.pi
            * wire.getDimension("helixDiameter")
            / wire.getDimension("axialPitch"),
        )
        wireDiameter = wire.getDimension("od") * correctionFactor

        ref = math.pi * (
            self.block.getDim(Flags.CLAD, "od") + wireDiameter
        ) * self.block.getDim(Flags.CLAD, "mult") + 6 * self.block.getDim(
            Flags.DUCT, "ip"
        ) / math.sqrt(
            3
        )

        self.assertAlmostEqual(cur, ref)

    def test_getFlowAreaPerPin(self):
        area = self.block.getComponent(Flags.COOLANT).getArea()
        nPins = self.block.getNumPins()
        cur = self.block.getFlowAreaPerPin()
        ref = area / nPins
        self.assertAlmostEqual(cur, ref)

    def test_getFlowArea(self):
        area = self.block.getComponent(Flags.COOLANT).getArea()
        cur = self.block.getFlowArea()
        ref = area
        self.assertAlmostEqual(cur, ref)

    def test_getHydraulicDiameter(self):
        cur = self.block.getHydraulicDiameter()
        ref = 4.0 * self.block.getFlowArea() / self.block.getWettedPerimeter()
        self.assertAlmostEqual(cur, ref)

    def test_adjustUEnrich(self):
        self.block.setHeight(100.0)

        ref = 0.25
        self.block.adjustUEnrich(ref)

        cur = self.block.getComponent(Flags.FUEL).getEnrichment()
        places = 5
        self.assertAlmostEqual(cur, ref, places=places)

    def test_setLocation(self):
        """
        Retrieve a blocks location.

        .. test:: Location of a block is retrievable.
            :id: T_ARMI_BLOCK_POSI0
            :tests: R_ARMI_BLOCK_POSI
        """
        b = self.block
        # a bit obvious, but location is a property now...
        i, j = grids.HexGrid.getIndicesFromRingAndPos(2, 3)
        b.spatialLocator = b.core.spatialGrid[i, j, 0]
        self.assertEqual(b.getLocation(), "002-003-000")
        self.assertEqual(0, b.spatialLocator.k)
        self.assertEqual(b.getSymmetryFactor(), 1.0)

        # now if we don't specify axial, it will move to the new xy, location and have original z index
        i, j = grids.HexGrid.getIndicesFromRingAndPos(4, 4)
        b.spatialLocator = b.core.spatialGrid[i, j, 0]
        self.assertEqual(0, b.spatialLocator.k)
        self.assertEqual(b.getSymmetryFactor(), 1.0)

        # center blocks have a different symmetry factor for 1/3rd core
        for symmetry, powerMult in (
            (geometry.FULL_CORE, 1),
            (
                geometry.SymmetryType(
                    geometry.DomainType.THIRD_CORE, geometry.BoundaryType.PERIODIC
                ),
                3,
            ),
        ):
            self.block.core.symmetry = geometry.SymmetryType.fromAny(symmetry)
            i, j = grids.HexGrid.getIndicesFromRingAndPos(1, 1)
            b.spatialLocator = b.core.spatialGrid[i, j, 0]
            self.assertEqual(0, b.spatialLocator.k)
            self.assertEqual(b.getSymmetryFactor(), powerMult)

    def test_setBuLimitInfo(self):
        self.block.adjustUEnrich(0.1)
        self.block.setType("igniter fuel")

        self.block.setBuLimitInfo()

        cur = self.block.p.buLimit
        ref = 0.0
        self.assertEqual(cur, ref)

    def test_getTotalNDens(self):
        self.block.setType("fuel")

        self.block.clearNumberDensities()
        refDict = {
            "U235": 0.00275173784234,
            "U238": 0.0217358415457,
            "W182": 1.09115150103e-05,
            "W183": 5.89214392093e-06,
            "W184": 1.26159558164e-05,
            "W186": 1.17057432664e-05,
            "ZR": 0.00709003962772,
        }
        self.block.setNumberDensities(refDict)

        cur = self.block.getTotalNDens()

        tot = 0.0
        for nucName in refDict.keys():
            ndens = self.block.getNumberDensity(nucName)
            tot += ndens

        ref = tot
        places = 6
        self.assertAlmostEqual(cur, ref, places=places)

    def test_getHMDens(self):
        self.block.setType("fuel")
        self.block.clearNumberDensities()
        refDict = {
            "U235": 0.00275173784234,
            "U238": 0.0217358415457,
            "W182": 1.09115150103e-05,
            "W183": 5.89214392093e-06,
            "W184": 1.26159558164e-05,
            "W186": 1.17057432664e-05,
            "ZR": 0.00709003962772,
        }
        self.block.setNumberDensities(refDict)

        cur = self.block.getHMDens()

        hmDens = 0.0
        for nuclide in refDict.keys():
            if nucDir.isHeavyMetal(nuclide):
                # then nuclide is a HM
                hmDens += self.block.getNumberDensity(nuclide)

        ref = hmDens

        places = 6
        self.assertAlmostEqual(cur, ref, places=places)

    def test_getFissileMassEnrich(self):
        fuelDims = {"Tinput": 273.0, "Thot": 273.0, "od": 0.76, "id": 0.0, "mult": 1.0}
        self.fuelComponent = components.Circle("fuel", "UZr", **fuelDims)
        self.block.add(self.fuelComponent)
        self.block.setHeight(100.0)

        self.block.clearNumberDensities()
        refDict = {
            "U235": 0.00275173784234,
            "U238": 0.0217358415457,
            "W182": 1.09115150103e-05,
            "W183": 5.89214392093e-06,
            "W184": 1.26159558164e-05,
            "W186": 1.17057432664e-05,
            "ZR": 0.00709003962772,
        }
        self.block.setNumberDensities(refDict)

        cur = self.block.getFissileMassEnrich()

        ref = self.block.getFissileMass() / self.block.getHMMass()
        places = 4
        self.assertAlmostEqual(cur, ref, places=places)
        self.block.remove(self.fuelComponent)

    def test_getMicroSuffix(self):
        self.assertEqual(self.block.getMicroSuffix(), "AA")

        self.block.p.xsType = "Z"
        self.assertEqual(self.block.getMicroSuffix(), "ZA")

        self.block.p.xsType = "RS"
        self.assertEqual(self.block.getMicroSuffix(), "RS")

        self.block.p.buGroup = "X"
        self.block.p.xsType = "AB"
        with self.assertRaises(ValueError):
            self.block.getMicroSuffix()

    def test_getUraniumMassEnrich(self):
        self.block.adjustUEnrich(0.25)

        ref = 0.25

        self.block.adjustUEnrich(ref)
        cur = self.block.getUraniumMassEnrich()

        places = 6
        self.assertAlmostEqual(cur, ref, places=places)

    def test_getUraniumNumEnrich(self):
        self.block.adjustUEnrich(0.25)

        cur = self.block.getUraniumNumEnrich()

        u8 = self.block.getNumberDensity("U238")
        u5 = self.block.getNumberDensity("U235")
        ref = u5 / (u8 + u5)

        places = 6
        self.assertAlmostEqual(cur, ref, places=places)

    def test_getNumberOfAtoms(self):
        self.block.clearNumberDensities()
        refDict = {
            "U235": 0.00275173784234,
            "U238": 0.0217358415457,
            "W182": 1.09115150103e-05,
            "W183": 5.89214392093e-06,
            "W184": 1.26159558164e-05,
            "W186": 1.17057432664e-05,
            "ZR": 0.00709003962772,
        }
        self.block.setNumberDensities(refDict)

        nucName = "U238"
        moles = (
            self.block.getNumberOfAtoms(nucName) / units.AVOGADROS_NUMBER
        )  # about 158 moles
        refMoles = (
            refDict["U238"]
            * self.block.getVolume()
            / (units.MOLES_PER_CC_TO_ATOMS_PER_BARN_CM)
        )
        self.assertAlmostEqual(moles, refMoles)

    def test_getPu(self):
        fuel = self.block.getComponent(Flags.FUEL)
        vFrac = fuel.getVolumeFraction()
        refDict = {
            "AM241": 2.695633500634074e-05,
            "U238": 0.015278429635341755,
            "O16": 0.04829586365251901,
            "U235": 0.004619446966056436,
            "PU239": 0.0032640382635406515,
            "PU238": 4.266845903720035e-06,
            "PU240": 0.000813669265183342,
            "PU241": 0.00011209296581262849,
            "PU242": 2.3078961257395204e-05,
        }
        fuel.setNumberDensities({nuc: v / vFrac for nuc, v in refDict.items()})

        # test number density
        cur = self.block.getPuN()
        ndens = 0.0
        for nucName in refDict.keys():
            if nucName in ["PU238", "PU239", "PU240", "PU241", "PU242"]:
                ndens += self.block.getNumberDensity(nucName)
        ref = ndens
        places = 6
        self.assertAlmostEqual(cur, ref, places=places)

        # test moles
        cur = self.block.getPuMoles()
        ndens = 0.0
        for nucName in refDict.keys():
            if nucName in ["PU238", "PU239", "PU240", "PU241", "PU242"]:
                ndens += self.block.getNumberDensity(nucName)
        ref = (
            ndens
            / units.MOLES_PER_CC_TO_ATOMS_PER_BARN_CM
            * self.block.getVolume()
            * self.block.getSymmetryFactor()
        )
        places = 6
        self.assertAlmostEqual(cur, ref, places=places)

        # test mass
        cur = self.block.getPuMass()
        pu = 0.0
        for nucName in refDict.keys():
            if nucName in ["PU238", "PU239", "PU240", "PU241", "PU242"]:
                pu += self.block.getMass(nucName)
        self.assertAlmostEqual(cur, pu)

    def test_adjustDensity(self):
        u235Dens = 0.003
        u238Dens = 0.010
        self.block.setNumberDensity("U235", u235Dens)
        self.block.setNumberDensity("U238", u238Dens)
        mass1 = self.block.getMass(["U235", "U238"])
        densAdj = 0.9
        nucList = ["U235", "U238"]
        massDiff = self.block.adjustDensity(densAdj, nucList, returnMass=True)
        mass2 = self.block.getMass(["U235", "U238"])

        cur = self.block.getNumberDensity("U235")
        ref = densAdj * u235Dens
        places = 6
        self.assertAlmostEqual(cur, ref, places=places)

        cur = self.block.getNumberDensity("U238")
        ref = densAdj * u238Dens
        self.assertAlmostEqual(cur, ref, places=places)

        self.assertAlmostEqual(mass2 - mass1, massDiff)

    def test_completeInitialLoading(self):
        area = self.block.getArea()
        height = 2.0
        self.block.setHeight(height)

        self.block.clearNumberDensities()
        self.block.setNumberDensities(
            {
                "U238": 0.018518936996911595,
                "ZR": 0.006040713762820692,
                "U235": 0.0023444806416701184,
                "NA23": 0.009810163826158255,
            }
        )

        self.block.completeInitialLoading()

        cur = self.block.p.molesHmBOL
        ref = self.block.getHMDens() / MOLES_PER_CC_TO_ATOMS_PER_BARN_CM * height * area
        places = 6
        self.assertAlmostEqual(cur, ref, places=places)

    def test_add(self):
        numComps = len(self.block.getComponents())

        fuelDims = {"Tinput": 25.0, "Thot": 600, "od": 0.76, "id": 0.00, "mult": 127.0}

        newComp = components.Circle("fuel", "UZr", **fuelDims)
        self.block.add(newComp)
        self.assertEqual(numComps + 1, len(self.block.getComponents()))

        self.assertIn(newComp, self.block.getComponents())
        self.block.remove(newComp)

    def test_hasComponents(self):
        self.assertTrue(self.block.hasComponents([Flags.FUEL, Flags.CLAD]))
        self.assertTrue(self.block.hasComponents(Flags.FUEL))
        self.assertFalse(
            self.block.hasComponents([Flags.FUEL, Flags.CLAD, Flags.DUMMY])
        )

    def test_getComponentNames(self):
        cur = self.block.getComponentNames()
        ref = set(
            [
                "annular void",
                "bond",
                "fuel",
                "gap1",
                "inner liner",
                "gap2",
                "outer liner",
                "gap3",
                "clad",
                "wire",
                "coolant",
                "duct",
                "interCoolant",
            ]
        )
        self.assertEqual(cur, ref)

    def test_getComponents(self):
        cur = self.block.getComponents(Flags.FUEL)
        self.assertEqual(len(cur), 1)

        comps = self.block.getComponents(Flags.FUEL) + self.block.getComponents(
            Flags.CLAD
        )
        self.assertEqual(len(comps), 2)

        inter = self.block.getComponents(Flags.INTERCOOLANT)
        self.assertEqual(len(inter), 1)

        inter = self.block.getComponents(
            Flags.INTERCOOLANT, exact=True
        )  # case insensitive
        self.assertEqual(inter, [self.block.getComponent(Flags.INTERCOOLANT)])

        cool = self.block.getComponents(Flags.COOLANT, exact=True)
        self.assertEqual(len(cool), 1)

    def test_getComponent(self):
        cur = self.block.getComponent(Flags.FUEL)
        self.assertIsInstance(cur, components.Component)

        inter = self.block.getComponent(Flags.INTERCOOLANT)
        self.assertIsInstance(inter, components.Component)

        with self.assertRaises(KeyError):
            # this really isnt the responsibility of block, more of Flags, but until this refactor
            # is over...
            inter = self.block.getComponent(
                Flags.fromString("intercoolantlala"), exact=True
            )

        cool = self.block.getComponent(Flags.COOLANT, exact=True)
        self.assertIsInstance(cool, components.Component)

    def test_getComponentsOfShape(self):
        ref = [
            "annular void",
            "bond",
            "fuel",
            "gap1",
            "inner liner",
            "gap2",
            "outer liner",
            "gap3",
            "clad",
        ]
        cur = [c.name for c in self.block.getComponentsOfShape(components.Circle)]
        self.assertEqual(sorted(ref), sorted(cur))

    def test_getComponentsOfMaterial(self):
        cur = self.block.getComponentsOfMaterial(materials.UZr())
        ref = self.block.getComponent(Flags.FUEL)
        self.assertEqual(cur[0], ref)

        self.assertEqual(
            self.block.getComponentsOfMaterial(materials.HT9()),
            [
                self.block.getComponent(Flags.OUTER | Flags.LINER),
                self.block.getComponent(Flags.CLAD),
                self.block.getComponent(Flags.WIRE),
                self.block.getComponent(Flags.DUCT),
            ],
        )

    def test_getComponentByName(self):
        """Test children by name.

        .. test:: Get children by name.
            :id: T_ARMI_CMP_BY_NAME0
            :tests: R_ARMI_CMP_BY_NAME
        """
        self.assertIsNone(
            self.block.getComponentByName("not the droid youre looking for")
        )
        self.assertIsNotNone(self.block.getComponentByName("annular void"))

    def test_getSortedComponentsInsideOfComponentClad(self):
        """Test that components can be sorted within a block and returned in the correct order.

        For an arbitrary example: a clad component.

        .. test:: Get children by name.
            :id: T_ARMI_CMP_BY_NAME1
            :tests: R_ARMI_CMP_BY_NAME
        """
        expected = [
            self.block.getComponentByName(c)
            for c in [
                "annular void",
                "bond",
                "fuel",
                "gap1",
                "inner liner",
                "gap2",
                "outer liner",
                "gap3",
            ]
        ]
        clad = self.block.getComponent(Flags.CLAD)
        actual = self.block.getSortedComponentsInsideOfComponent(clad)
        self.assertListEqual(actual, expected)

    def test_getSortedComponentsInsideOfComponentDuct(self):
        """Test that components can be sorted within a block and returned in the correct order.

        For an arbitrary example: a duct.
        """
        expected = [
            self.block.getComponentByName(c)
            for c in [
                "annular void",
                "bond",
                "fuel",
                "gap1",
                "inner liner",
                "gap2",
                "outer liner",
                "gap3",
                "clad",
                "wire",
                "coolant",
            ]
        ]
        clad = self.block.getComponent(Flags.DUCT)
        actual = self.block.getSortedComponentsInsideOfComponent(clad)
        self.assertListEqual(actual, expected)

    def test_getNumComponents(self):
        cur = self.block.getNumComponents(Flags.FUEL)
        ref = self.block.getDim(Flags.FUEL, "mult")
        self.assertEqual(cur, ref)

        self.assertEqual(ref, self.block.getNumComponents(Flags.CLAD))

        self.assertEqual(1, self.block.getNumComponents(Flags.DUCT))

    def test_getNumPins(self):
        """Test that we can get the number of pins from various blocks.

        .. test:: Retrieve the number of pins from various blocks.
            :id: T_ARMI_BLOCK_NPINS
            :tests: R_ARMI_BLOCK_NPINS
        """
        cur = self.block.getNumPins()
        ref = self.block.getDim(Flags.FUEL, "mult")
        self.assertEqual(cur, ref)

        emptyBlock = blocks.HexBlock("empty")
        self.assertEqual(emptyBlock.getNumPins(), 0)

        holedRectangle = complexShapes.HoledRectangle(
            "holedRectangle", "HT9", 1, 1, 0.5, 1.0, 1.0
        )
        holedRectangle.setType("component", flags=Flags.CONTROL)
        emptyBlock.add(holedRectangle)
        self.assertEqual(emptyBlock.getNumPins(), 0)

        hexagon = basicShapes.Hexagon("hexagon", "HT9", 1, 1, 1)
        hexagon.setType("component", flags=Flags.SHIELD)
        emptyBlock.add(hexagon)
        self.assertEqual(emptyBlock.getNumPins(), 0)

        pins = basicShapes.Circle("circle", "HT9", 1, 1, 1, 0, 8)
        pins.setType("component", flags=Flags.PLENUM)
        emptyBlock.add(pins)
        self.assertEqual(emptyBlock.getNumPins(), 8)

    def test_setLinPowByPin(self):
        numPins = self.block.getNumPins()
        neutronPower = [10.0 * i for i in range(numPins)]
        gammaPower = [1.0 * i for i in range(numPins)]
        totalPower = [x + y for x, y in zip(neutronPower, gammaPower)]

        totalPowerKey = "linPowByPin"
        neutronPowerKey = f"linPowByPin{NEUTRON}"
        gammaPowerKey = f"linPowByPin{GAMMA}"

        # Try setting gamma power too early and then reset
        with self.assertRaises(UnboundLocalError) as context:
            self.block.setPinPowers(
                gammaPower,
                powerKeySuffix=GAMMA,
            )
        errorMsg = (
            "Neutron power has not been set yet. Cannot set total power for "
            f"{self.block}."
        )
        self.assertTrue(errorMsg in str(context.exception))
        self.block.p[gammaPowerKey] = None

        # Test with no powerKeySuffix
        self.block.setPinPowers(neutronPower)
        assert_allclose(self.block.p[totalPowerKey], numpy.array(neutronPower))
        self.assertIsNone(self.block.p[neutronPowerKey])
        self.assertIsNone(self.block.p[gammaPowerKey])

        # Test with neutron powers
        self.block.setPinPowers(
            neutronPower,
            powerKeySuffix=NEUTRON,
        )
        assert_allclose(self.block.p[totalPowerKey], numpy.array(neutronPower))
        assert_allclose(self.block.p[neutronPowerKey], numpy.array(neutronPower))
        self.assertIsNone(self.block.p[gammaPowerKey])

        # Test with gamma powers
        self.block.setPinPowers(
            gammaPower,
            powerKeySuffix=GAMMA,
        )
        assert_allclose(self.block.p[totalPowerKey], numpy.array(totalPower))
        assert_allclose(self.block.p[neutronPowerKey], numpy.array(neutronPower))
        assert_allclose(self.block.p[gammaPowerKey], numpy.array(gammaPower))

    def test_getComponentAreaFrac(self):
        def calcFracManually(names):
            tFrac = 0.0
            for n in names:
                for c, frac in fracs:
                    if c.getName() == n:
                        tFrac += frac
            return tFrac

        self.block.setHeight(2.0)

        refList = [Flags.BOND, Flags.COOLANT]
        cur = self.block.getComponentAreaFrac(refList)
        fracs = self.block.getVolumeFractions()

        ref = calcFracManually(("bond", "coolant"))
        places = 6
        self.assertAlmostEqual(cur, ref, places=places)

        # allow inexact for things like fuel1, fuel2 or clad vs. cladding
        val = self.block.getComponentAreaFrac([Flags.COOLANT, Flags.INTERCOOLANT])
        ref = calcFracManually(["coolant", "interCoolant"])
        refWrong = calcFracManually(
            ["coolant", "interCoolant", "clad"]
        )  # can't use 'clad' b/c ``calcFracManually`` is exact only
        self.assertAlmostEqual(ref, val)
        self.assertNotAlmostEqual(refWrong, val)

    def test_100_getPinPitch(self):
        cur = self.block.getPinPitch()
        ref = self.block.getDim(Flags.CLAD, "od") + self.block.getDim(Flags.WIRE, "od")
        places = 6
        self.assertAlmostEqual(cur, ref, places=places)

    def test_101_getPitch(self):
        cur = self.block.getPitch(returnComp=True)
        ref = (
            self.block.getDim(Flags.INTERCOOLANT, "op"),
            self.block.getComponent(Flags.INTERCOOLANT),
        )
        self.assertEqual(cur, ref)

        newb = copy.deepcopy(self.block)
        p1, c1 = self.block.getPitch(returnComp=True)
        p2, c2 = newb.getPitch(returnComp=True)

        self.assertNotEqual(c1, c2)
        self.assertEqual(newb.getLargestComponent("op"), c2)
        self.assertEqual(p1, p2)

    def test_102_setPitch(self):
        pitch = 17.5
        self.block.setPitch(pitch)
        cur = self.block.getPitch()
        self.assertEqual(cur, pitch)
        self.assertEqual(
            self.block.getComponent(Flags.INTERCOOLANT).getDimension("op"), pitch
        )

    def test_106_getAreaFractions(self):
        cur = self.block.getVolumeFractions()
        tot = 0.0
        areas = []
        for c in self.block.iterComponents():
            a = c.getArea()
            tot += a
            areas.append((c, a))
        fracs = {}
        for c, a in areas:
            fracs[c.getName()] = a / tot

        places = 6
        for c, a in cur:
            self.assertAlmostEqual(a, fracs[c.getName()], places=places)

        self.assertAlmostEqual(sum(fracs.values()), sum([a for c, a in cur]))

    def test_rotatePins(self):
        b = self.block
        b.setRotationNum(0)
        index = b.rotatePins(0, justCompute=True)
        self.assertEqual(b.getRotationNum(), 0)
        self.assertEqual(index[5], 5)
        self.assertEqual(index[2], 2)  # pin 1 is center and never rotates.

        index = b.rotatePins(1)
        self.assertEqual(b.getRotationNum(), 1)
        self.assertEqual(index[2], 3)
        self.assertEqual(b.p.pinLocation[1], 3)

        index = b.rotatePins(1)
        self.assertEqual(b.getRotationNum(), 2)
        self.assertEqual(index[2], 4)
        self.assertEqual(b.p.pinLocation[1], 4)

        index = b.rotatePins(2)
        index = b.rotatePins(4)  # over-rotate to check modulus
        self.assertEqual(b.getRotationNum(), 2)
        self.assertEqual(index[2], 4)
        self.assertEqual(index[6], 2)
        self.assertEqual(b.p.pinLocation[1], 4)
        self.assertEqual(b.p.pinLocation[5], 2)

        self.assertRaises(ValueError, b.rotatePins, -1)
        self.assertRaises(ValueError, b.rotatePins, 10)
        self.assertRaises((ValueError, TypeError), b.rotatePins, None)
        self.assertRaises((ValueError, TypeError), b.rotatePins, "a")

    def test_expandElementalToIsotopics(self):
        r"""Tests the expand to elementals capability."""
        initialN = {}
        initialM = {}
        elementals = [nuclideBases.byName[nn] for nn in ["FE", "CR", "SI", "V", "MO"]]
        for elemental in elementals:
            initialN[elemental] = self.block.getNumberDensity(
                elemental.name
            )  # homogenized
            initialM[elemental] = self.block.getMass(elemental.name)

        for elemental in elementals:
            self.block.expandElementalToIsotopics(elemental)
            newDens = 0.0
            newMass = 0.0
            for natNuc in elemental.getNaturalIsotopics():
                newDens += self.block.getNumberDensity(natNuc.name)
                newMass += self.block.getMass(natNuc.name)

            self.assertAlmostEqual(
                initialN[elemental],
                newDens,
                msg="Isotopic {2} ndens does not add up to {0}. It adds to {1}"
                "".format(initialN[elemental], newDens, elemental),
            )
            self.assertAlmostEqual(
                initialM[elemental],
                newMass,
                msg="Isotopic {2} mass does not add up to {0} g. "
                "It adds to {1}".format(initialM[elemental], newMass, elemental),
            )

    def test_expandAllElementalsToIsotopics(self):
        r"""Tests the expand all elementals simlutaneously capability."""
        initialN = {}
        initialM = {}
        elementals = [nuclideBases.byName[nn] for nn in ["FE", "CR", "SI", "V", "MO"]]
        for elemental in elementals:
            initialN[elemental] = self.block.getNumberDensity(
                elemental.name
            )  # homogenized
            initialM[elemental] = self.block.getMass(elemental.name)

        self.block.expandAllElementalsToIsotopics()

        for elemental in elementals:
            newDens = 0.0
            newMass = 0.0
            for natNuc in elemental.getNaturalIsotopics():
                newDens += self.block.getNumberDensity(natNuc.name)
                newMass += self.block.getMass(natNuc.name)

            self.assertAlmostEqual(
                initialN[elemental],
                newDens,
                msg="Isotopic {2} ndens does not add up to {0}. It adds to {1}"
                "".format(initialN[elemental], newDens, elemental),
            )
            self.assertAlmostEqual(
                initialM[elemental],
                newMass,
                msg="Isotopic {2} mass does not add up to {0} g. "
                "It adds to {1}".format(initialM[elemental], newMass, elemental),
            )

    def test_setPitch(self):
        r"""
        Checks consistency after adjusting pitch.

        Needed to verify fix to Issue #165.
        """
        b = self.block
        moles1 = b.p.molesHmBOL
        b.setPitch(17.5)
        moles2 = b.p.molesHmBOL
        self.assertAlmostEqual(moles1, moles2)
        b.setPitch(20.0)
        moles3 = b.p.molesHmBOL
        self.assertAlmostEqual(moles2, moles3)

    def test_setImportantParams(self):
        """Confirm that important block parameters can be set and get."""
        # Test ability to set and get flux
        applyDummyData(self.block)
        self.assertEqual(self.block.p.mgFlux[0], 161720716762.12997)
        self.assertEqual(self.block.p.mgFlux[-1], 601494405.293505)

        # Test ability to set and get number density
        fuel = self.block.getComponent(Flags.FUEL)

        u235_dens = fuel.getNumberDensity("U235")
        self.assertEqual(u235_dens, 0.003695461770836022)

        fuel.setNumberDensity("U235", 0.5)
        u235_dens = fuel.getNumberDensity("U235")
        self.assertEqual(u235_dens, 0.5)

        # TH parameter test
        self.assertEqual(0, self.block.p.THmassFlowRate)
        self.block.p.THmassFlowRate = 10
        self.assertEqual(10, self.block.p.THmassFlowRate)

    def test_getMfp(self):
        """Test mean free path."""
        applyDummyData(self.block)
        # These are unverified numbers, just the result of this calculation.
        mfp, mfpAbs, diffusionLength = self.block.getMfp()
        # no point testing these number to high accuracy.
        assert_allclose(3.9, mfp, rtol=0.1)
        assert_allclose(235.0, mfpAbs, rtol=0.1)
        assert_allclose(17.0, diffusionLength, rtol=0.1)

    def test_consistentMassDensityVolumeBetweenColdBlockAndColdComponents(self):
        block = self.block
        expectedData = []
        actualData = []
        for c in block:
            expectedData.append(getComponentData(c))
            actualData.append(
                (c, c.density(), c.getVolume(), c.density() * c.getVolume())
            )

        for expected, actual in zip(expectedData, actualData):
            msg = "Data (component, density, volume, mass) for component {} does not match. Expected: {}, Actual: {}".format(
                expected[0], expected, actual
            )
            for expectedVal, actualVal in zip(expected, actual):
                self.assertAlmostEqual(expectedVal, actualVal, msg=msg)

    def test_consistentMassDensityVolumeBetweenHotBlockAndHotComponents(self):
        block = self._hotBlock
        expectedData = []
        actualData = []
        for c in block:
            expectedData.append(getComponentData(c))
            actualData.append(
                (c, c.density(), c.getVolume(), c.density() * c.getVolume())
            )

        for expected, actual in zip(expectedData, actualData):
            msg = "Data (component, density, volume, mass) for component {} does not match. Expected: {}, Actual: {}".format(
                expected[0], expected, actual
            )
            for expectedVal, actualVal in zip(expected, actual):
                self.assertAlmostEqual(expectedVal, actualVal, msg=msg)

    def test_consistentAreaWithOverlappingComponents(self):
        """
        Test that negative gap areas correctly account for area overlapping upon thermal expansion.

        Notes
        -----
        This test calculates a reference coolant area by subtracting the areas of the intercoolant, duct, wire wrap,
        and pins from the total hex block area.
        The area of the pins is calculated using only the outer radius of the clad.
        This avoids the use of negative areas as implemented in Block.getVolumeFractions.
        Na-23 mass will not be conserved as when duct/clad expands sodium is evacuated

        See Also
        --------
        armi.reactor.blocks.Block.getVolumeFractions
        """
        numFE56 = self.block.getNumberOfAtoms("FE56")
        numU235 = self.block.getNumberOfAtoms("U235")
        for c in self.block:
            c.setTemperature(800)
        hasNegativeArea = any(c.getArea() < 0 for c in self.block)
        self.assertTrue(hasNegativeArea)
        self.block.getVolumeFractions()  # sets coolant area
        self._testDimensionsAreLinked()  # linked dimensions are needed for this test to work

        blockPitch = self.block.getPitch()
        self.assertAlmostEqual(
            blockPitch, self.block.getComponent(Flags.INTERCOOLANT).getDimension("op")
        )
        totalHexArea = blockPitch**2 * math.sqrt(3) / 2.0

        clad = self.block.getComponent(Flags.CLAD)
        pinArea = (
            math.pi / 4.0 * clad.getDimension("od") ** 2 * clad.getDimension("mult")
        )
        ref = (
            totalHexArea
            - self.block.getComponent(Flags.INTERCOOLANT).getArea()
            - self.block.getComponent(Flags.DUCT).getArea()
            - self.block.getComponent(Flags.WIRE).getArea()
            - pinArea
        )

        self.assertAlmostEqual(totalHexArea, self.block.getArea())
        self.assertAlmostEqual(ref, self.block.getComponent(Flags.COOLANT).getArea())

        self.assertTrue(numpy.allclose(numFE56, self.block.getNumberOfAtoms("FE56")))
        self.assertTrue(numpy.allclose(numU235, self.block.getNumberOfAtoms("U235")))

    def _testDimensionsAreLinked(self):
        prevC = None
        for c in self.block.getComponentsOfShape(components.Circle):
            if prevC:
                self.assertAlmostEqual(prevC.getDimension("od"), c.getDimension("id"))
            prevC = c
        self.assertAlmostEqual(
            self.block.getComponent(Flags.DUCT).getDimension("op"),
            self.block.getComponent(Flags.INTERCOOLANT).getDimension("ip"),
        )

    def test_breakFuelComponentsIntoIndividuals(self):
        fuel = self.block.getComponent(Flags.FUEL)
        mult = fuel.getDimension("mult")
        self.assertGreater(mult, 1.0)
        self.block.completeInitialLoading()
        self.block.breakFuelComponentsIntoIndividuals()
        self.assertEqual(fuel.getDimension("mult"), 1.0)

    def test_pinMgFluxes(self):
        """
        Test setting/getting of pin-wise fluxes.

        .. warning:: This will likely be pushed to the component level.
        """
        fluxes = numpy.ones((33, 10))
        self.block.setPinMgFluxes(fluxes)
        self.block.setPinMgFluxes(fluxes * 2, adjoint=True)
        self.block.setPinMgFluxes(fluxes * 3, gamma=True)
        self.assertEqual(self.block.p.pinMgFluxes[0][2], 1.0)
        self.assertEqual(self.block.p.pinMgFluxesAdj[0][2], 2.0)
        self.assertEqual(self.block.p.pinMgFluxesGamma[0][2], 3.0)

    def test_getComponentsInLinkedOrder(self):
        comps = self.block.getComponentsInLinkedOrder()
        self.assertEqual(len(comps), len(self.block))

        comps.pop(0)
        with self.assertRaises(RuntimeError):
            _ = self.block.getComponentsInLinkedOrder(comps)

    def test_mergeWithBlock(self):
        fuel1 = self.block.getComponent(Flags.FUEL)
        fuel1.setNumberDensity("CM246", 0.0)
        block2 = loadTestBlock()
        fuel2 = block2.getComponent(Flags.FUEL)
        fuel2.setNumberDensity("CM246", 0.02)
        self.assertEqual(self.block.getNumberDensity("CM246"), 0.0)
        self.block.mergeWithBlock(block2, 0.1)
        self.assertGreater(self.block.getNumberDensity("CM246"), 0.0)
        self.assertLess(self.block.getNumberDensity("CM246"), 0.02)

    def test_getDimensions(self):
        dims = self.block.getDimensions("od")
        self.assertIn(self.block.getComponent(Flags.FUEL).p.od, dims)

    def test_getPlenumPin(self):
        pin = self.block.getPlenumPin()
        self.assertIsNone(pin)

    def test_hasPinPitch(self):
        hasPitch = self.block.hasPinPitch()
        self.assertTrue(hasPitch)

    def test_getReactionRates(self):
        block = blocks.HexBlock("HexBlock")
        block.setType("defaultType")
        comp = basicShapes.Hexagon("hexagon", "MOX", 1, 1, 1)
        block.add(comp)
        block.setHeight(1)
        block.p.xsType = "A"

        r = tests.getEmptyHexReactor()
        assembly = makeTestAssembly(1, 1, r=r)
        assembly.add(block)
        r.core.add(assembly)
        r.core.lib = isotxs.readBinary(ISOAA_PATH)
        block.p.mgFlux = 1

        self.assertAlmostEqual(
            block.getReactionRates("PU239")["nG"],
            block.getNumberDensity("PU239") * sum(r.core.lib["PU39AA"].micros.nGamma),
        )

        # the key is invalid, so should get back all zeros
        self.assertEqual(
            block.getReactionRates("PU39"),
            {"nG": 0, "nF": 0, "n2n": 0, "nA": 0, "nP": 0, "n3n": 0},
        )


<<<<<<< HEAD
class BlockEnergyDepositionConstants(unittest.TestCase):
    """Tests the energy deposition methods.

    MagicMocks xsCollections.compute*Constants() -- we're not testing those methods specifically so just make sure they're hit
    """

    @classmethod
    def setUpClass(cls):
        cls.block = loadTestBlock()

    def setUp(self):
        self.block.core.lib = MagicMock()

    @patch.object(xsCollections, "computeFissionEnergyGenerationConstants")
    @patch.object(xsCollections, "computeCaptureEnergyGenerationConstants")
    def test_getTotalEnergyGenerationConstants(self, mock_capture, mock_fission):
        """Mock both xsCollections methods so you get complete coverage"""
        _x = self.block.getTotalEnergyGenerationConstants()
        self.assertEqual(mock_fission.call_count, 1)
        self.assertEqual(mock_capture.call_count, 1)

    @patch.object(xsCollections, "computeFissionEnergyGenerationConstants")
    def test_getFissionEnergyDepositionConstants(self, mock_method):
        """Test RuntimeError and that it gets to the deposition constant call"""
        # make sure xsCollections.compute* gets hit
        _x = self.block.getFissionEnergyGenerationConstants()
        self.assertEqual(mock_method.call_count, 1)
        # set core.lib to None and get RuntimeError
        self.block.core.lib = None
        with self.assertRaises(RuntimeError):
            # fails because this test reactor does not have a cross-section library
            _x = self.block.getFissionEnergyGenerationConstants()

    @patch.object(xsCollections, "computeCaptureEnergyGenerationConstants")
    def test_getCaptureEnergyGenerationConstants(self, mock_method):
        """Test RuntimeError and that it gets to the deposition constant call"""
        # make sure xsCollections.compute* gets hit
        _x = self.block.getCaptureEnergyGenerationConstants()
        self.assertEqual(mock_method.call_count, 1)
        # set core.lib to None and get RuntimeError
        self.block.core.lib = None
        with self.assertRaises(RuntimeError):
            # fails because this test reactor does not have a cross-section library
            _x = self.block.getCaptureEnergyGenerationConstants()

    @patch.object(xsCollections, "computeNeutronEnergyDepositionConstants")
    def test_getNeutronEnergyDepositionConstants(self, mock_method):
        """Test RuntimeError and that it gets to the deposition constant call"""
        # make sure xsCollections.compute* gets hit
        _x = self.block.getNeutronEnergyDepositionConstants()
        self.assertEqual(mock_method.call_count, 1)
        # set core.lib to None and get RuntimeError
        self.block.core.lib = None
        with self.assertRaises(RuntimeError):
            _x = self.block.getNeutronEnergyDepositionConstants()

    @patch.object(xsCollections, "computeGammaEnergyDepositionConstants")
    def test_getGammaEnergyDepositionConstants(self, mock_method):
        """Test RuntimeError and that it gets to the deposition constant call"""
        # make sure xsCollections.compute* gets hit
        _x = self.block.getGammaEnergyDepositionConstants()
        self.assertEqual(mock_method.call_count, 1)
        # set core.lib to None and get RuntimeError
        self.block.core.lib = None
        with self.assertRaises(RuntimeError):
            # fails because this test reactor does not have a cross-section library
            _x = self.block.getGammaEnergyDepositionConstants()


class Test_NegativeVolume(unittest.TestCase):
=======
class TestNegativeVolume(unittest.TestCase):
>>>>>>> b9f1f133
    def test_negativeVolume(self):
        """Build a block with WAY too many fuel pins and show that the derived volume is negative."""
        block = blocks.HexBlock("TestHexBlock")

        coldTemp = 20
        hotTemp = 200

        fuelDims = {
            "Tinput": coldTemp,
            "Thot": hotTemp,
            "od": 0.84,
            "id": 0.6,
            "mult": 1000.0,  # pack in too many fuels
        }
        fuel = components.Circle("fuel", "UZr", **fuelDims)

        coolantDims = {"Tinput": hotTemp, "Thot": hotTemp}
        coolant = components.DerivedShape("coolant", "Sodium", **coolantDims)

        interDims = {
            "Tinput": hotTemp,
            "Thot": hotTemp,
            "op": 17.8,
            "ip": 17.3,
            "mult": 1.0,
        }
        interSodium = components.Hexagon("interCoolant", "Sodium", **interDims)

        block.add(fuel)
        block.add(coolant)
        block.add(interSodium)
        block.setHeight(16.0)
        with self.assertRaises(ValueError):
            block.getVolumeFractions()


class HexBlock_TestCase(unittest.TestCase):
    def setUp(self):
        _ = settings.Settings()
        self.HexBlock = blocks.HexBlock("TestHexBlock")
        hexDims = {"Tinput": 273.0, "Thot": 273.0, "op": 70.6, "ip": 70.0, "mult": 1.0}
        self.hexComponent = components.Hexagon("duct", "UZr", **hexDims)
        self.HexBlock.add(self.hexComponent)
        self.HexBlock.add(
            components.Circle(
                "clad", "HT9", Tinput=273.0, Thot=273.0, od=0.1, mult=169.0
            )
        )
        self.HexBlock.add(
            components.Circle(
                "wire", "HT9", Tinput=273.0, Thot=273.0, od=0.01, mult=169.0
            )
        )
        self.HexBlock.add(
            components.DerivedShape("coolant", "Sodium", Tinput=273.0, Thot=273.0)
        )
        self.HexBlock.autoCreateSpatialGrids()
        r = tests.getEmptyHexReactor()
        a = makeTestAssembly(1, 1)
        a.add(self.HexBlock)
        loc1 = r.core.spatialGrid[0, 1, 0]
        r.core.add(a, loc1)

    def test_getArea(self):
        """Test that we can correctly calculate the area of a hexagonal block.

        .. test:: Users can create blocks that have the correct hexagonal area.
            :id: T_ARMI_BLOCK_HEX0
            :tests: R_ARMI_BLOCK_HEX
        """
        # Test for various outer and inner pitches for HexBlocks with hex holes
        for op in (20.0, 20.4, 20.1234, 25.001):
            for ip in (0.0, 5.0001, 7.123, 10.0):
                # generate a block with a different outer pitch
                hBlock = blocks.HexBlock("TestAreaHexBlock")
                hexDims = {
                    "Tinput": 273.0,
                    "Thot": 273.0,
                    "op": op,
                    "ip": ip,
                    "mult": 1.0,
                }
                hComponent = components.Hexagon("duct", "UZr", **hexDims)
                hBlock.add(hComponent)

                # verify the area of the hexagon (with a hex hole) is correct
                cur = hBlock.getArea()
                ref = math.sqrt(3) / 2.0 * op**2
                ref -= math.sqrt(3) / 2.0 * ip**2
                self.assertAlmostEqual(cur, ref, places=6, msg=str(op))

    def test_component_type(self):
        """
        Test that a hex block has the proper "hexagon" __name__.

        .. test:: Users can create blocks with a hexagonal shape.
            :id: T_ARMI_BLOCK_HEX1
            :tests: R_ARMI_BLOCK_HEX
        """
        pitch_comp_type = self.HexBlock.PITCH_COMPONENT_TYPE[0]
        self.assertEqual(pitch_comp_type.__name__, "Hexagon")

    def test_coords(self):
<<<<<<< HEAD
        core = self.HexBlock.core
=======
        """
        Test that coordinates are retrievable from a block.

        .. test:: Coordinates of a block are queryable.
            :id: T_ARMI_BLOCK_POSI1
            :tests: R_ARMI_BLOCK_POSI
        """
        r = self.HexBlock.r
>>>>>>> b9f1f133
        a = self.HexBlock.parent
        loc1 = core.spatialGrid[0, 1, 0]
        a.spatialLocator = loc1
        x0, y0 = self.HexBlock.coords()
        a.spatialLocator = core.spatialGrid[0, -1, 0]  # symmetric
        x2, y2 = self.HexBlock.coords()
        a.spatialLocator = loc1
        self.HexBlock.p.displacementX = 0.01
        self.HexBlock.p.displacementY = 0.02
        x1, y1 = self.HexBlock.coords()

        # make sure displacements are working
        self.assertAlmostEqual(x1 - x0, 1.0)
        self.assertAlmostEqual(y1 - y0, 2.0)

        # make sure location symmetry is working
        self.assertAlmostEqual(x0, -x2)
        self.assertAlmostEqual(y0, -y2)

    def test_getNumPins(self):
        self.assertEqual(self.HexBlock.getNumPins(), 169)

    def test_block_dims(self):
        """
        Tests that the block class can provide basic dimensionality information about
        itself.

        .. test:: Important block dimensions are retrievable.
            :id: T_ARMI_BLOCK_DIMS
            :tests: R_ARMI_BLOCK_DIMS
        """
        self.assertAlmostEqual(4316.582, self.HexBlock.getVolume(), 3)
        self.assertAlmostEqual(70.6, self.HexBlock.getPitch(), 1)
        self.assertAlmostEqual(4316.582, self.HexBlock.getMaxArea(), 3)

        self.assertEqual(70, self.HexBlock.getDuctIP())
        self.assertEqual(70.6, self.HexBlock.getDuctOP())

        self.assertAlmostEqual(34.273, self.HexBlock.getPinToDuctGap(), 3)
        self.assertEqual(0.11, self.HexBlock.getPinPitch())
        self.assertAlmostEqual(300.889, self.HexBlock.getWettedPerimeter(), 3)
        self.assertAlmostEqual(4242.184, self.HexBlock.getFlowArea(), 3)
        self.assertAlmostEqual(56.395, self.HexBlock.getHydraulicDiameter(), 3)

    def test_symmetryFactor(self):
        # full hex
        self.HexBlock.spatialLocator = self.HexBlock.core.spatialGrid[2, 0, 0]
        self.HexBlock.clearCache()
        self.assertEqual(1.0, self.HexBlock.getSymmetryFactor())
        a0 = self.HexBlock.getArea()
        v0 = self.HexBlock.getVolume()
        m0 = self.HexBlock.getMass()

        # 1/3 symmetric
        self.HexBlock.spatialLocator = self.HexBlock.core.spatialGrid[0, 0, 0]
        self.HexBlock.clearCache()
        self.assertEqual(3.0, self.HexBlock.getSymmetryFactor())
        self.assertEqual(a0 / 3.0, self.HexBlock.getArea())
        self.assertEqual(v0 / 3.0, self.HexBlock.getVolume())
        self.assertAlmostEqual(m0 / 3.0, self.HexBlock.getMass())

        symmetryLine = self.HexBlock.isOnWhichSymmetryLine()
        self.assertEqual(grids.BOUNDARY_CENTER, symmetryLine)

    def test_retainState(self):
        """Ensure retainState restores params and spatialGrids."""
        self.HexBlock.spatialGrid = grids.HexGrid.fromPitch(1.0)
        self.HexBlock.setType("intercoolant")
        with self.HexBlock.retainState():
            self.HexBlock.setType("fuel")
            self.HexBlock.spatialGrid.changePitch(2.0)
        self.assertEqual(self.HexBlock.spatialGrid.pitch, 1.0)
        self.assertTrue(self.HexBlock.hasFlags(Flags.INTERCOOLANT))

    def test_getPinCoords(self):
        blockPitch = self.HexBlock.getPitch()
        pinPitch = self.HexBlock.getPinPitch()
        nPins = self.HexBlock.getNumPins()
        side = hexagon.side(blockPitch)
        xyz = self.HexBlock.getPinCoordinates()
        x, y, _z = zip(*xyz)
        self.assertAlmostEqual(
            y[1], y[2]
        )  # first two pins should be side by side on top.
        self.assertNotAlmostEqual(x[1], x[2])
        self.assertEqual(len(xyz), self.HexBlock.getNumPins())

        # ensure all pins are within the proper bounds of a
        # flats-up oriented hex block
        self.assertLess(max(y), blockPitch / 2.0)
        self.assertGreater(min(y), -blockPitch / 2.0)
        self.assertLess(max(x), side)
        self.assertGreater(min(x), -side)

        # center pin should be at 0
        mags = [(xi**2 + yi**2, (xi, yi)) for xi, yi, zi in xyz]
        _centerMag, (cx, cy) = min(mags)
        self.assertAlmostEqual(cx, 0.0)
        self.assertAlmostEqual(cy, 0.0)

        # extreme pin should be at proper radius
        cornerMag, (cx, cy) = max(mags)
        nRings = hexagon.numRingsToHoldNumCells(nPins) - 1
        self.assertAlmostEqual(math.sqrt(cornerMag), nRings * pinPitch)

    def test_getPitchHomogeneousBlock(self):
        """
        Demonstrate how to communicate pitch on a hex block with unshaped components.

        Notes
        -----
        This assumes there are 3 materials in the homogeneous block, one with half
        the area fraction, and 2 with 1/4 each.
        """
        desiredPitch = 14.0
        hexTotalArea = hexagon.area(desiredPitch)

        compArgs = {"Tinput": 273.0, "Thot": 273.0}
        areaFractions = [0.5, 0.25, 0.25]
        materials = ["HT9", "UZr", "Sodium"]

        # There are 2 ways to do this, the first is to pick a component to be the pitch
        # defining component, and given it the shape of a hexagon to define the pitch
        # The hexagon outer pitch (op) is defined by the pitch of the block/assembly.
        # the ip is defined by whatever thickness is necessary to have the desired area
        # fraction. The second way is shown in the second half of this test.
        hexBlock = blocks.HexBlock("TestHexBlock")

        hexComponentArea = areaFractions[0] * hexTotalArea

        # Picking 1st material to use for the hex component here, but really the choice
        # is arbitrary.
        # area grows quadratically with op
        ipNeededForCorrectArea = desiredPitch * areaFractions[0] ** 0.5
        self.assertEqual(
            hexComponentArea, hexTotalArea - hexagon.area(ipNeededForCorrectArea)
        )

        hexArgs = {"op": desiredPitch, "ip": ipNeededForCorrectArea, "mult": 1.0}
        hexArgs.update(compArgs)
        pitchDefiningComponent = components.Hexagon(
            "pitchComp", materials[0], **hexArgs
        )
        hexBlock.add(pitchDefiningComponent)

        # hex component is added, now add the rest as unshaped.
        for aFrac, material in zip(areaFractions[1:], materials[1:]):
            unshapedArgs = {"area": hexTotalArea * aFrac}
            unshapedArgs.update(compArgs)
            name = f"unshaped {material}"
            comp = components.UnshapedComponent(name, material, **unshapedArgs)
            hexBlock.add(comp)

        self.assertEqual(desiredPitch, hexBlock.getPitch())
        self.assertAlmostEqual(hexTotalArea, hexBlock.getMaxArea())
        self.assertAlmostEqual(sum(c.getArea() for c in hexBlock), hexTotalArea)

        # For this second way, we will simply define the 3 components as unshaped, with
        # the desired area fractions, and make a 4th component that is an infinitely
        # thin hexagon with the the desired pitch. The downside of this method is that
        # now the block has a fourth component with no volume.
        hexBlock = blocks.HexBlock("TestHexBlock")
        for aFrac, material in zip(areaFractions, materials):
            unshapedArgs = {"area": hexTotalArea * aFrac}
            unshapedArgs.update(compArgs)
            name = f"unshaped {material}"
            comp = components.UnshapedComponent(name, material, **unshapedArgs)
            hexBlock.add(comp)

        # We haven't set a pitch defining component this time so set it now with 0 area.
        pitchDefiningComponent = components.Hexagon(
            "pitchComp", "Void", op=desiredPitch, ip=desiredPitch, mult=1, **compArgs
        )
        hexBlock.add(pitchDefiningComponent)
        self.assertEqual(desiredPitch, hexBlock.getPitch())
        self.assertAlmostEqual(hexTotalArea, hexBlock.getMaxArea())
        self.assertAlmostEqual(sum(c.getArea() for c in hexBlock), hexTotalArea)

    def test_getDuctPitch(self):
        ductIP = self.HexBlock.getDuctIP()
        self.assertAlmostEqual(70.0, ductIP)
        ductOP = self.HexBlock.getDuctOP()
        self.assertAlmostEqual(70.6, ductOP)

    def test_getPinCenterFlatToFlat(self):
        nRings = hexagon.numRingsToHoldNumCells(self.HexBlock.getNumPins())
        pinPitch = self.HexBlock.getPinPitch()
        pinCenterCornerToCorner = 2 * (nRings - 1) * pinPitch
        pinCenterFlatToFlat = math.sqrt(3.0) / 2.0 * pinCenterCornerToCorner
        f2f = self.HexBlock.getPinCenterFlatToFlat()
        self.assertAlmostEqual(pinCenterFlatToFlat, f2f)

    def test_gridCreation(self):
        """Create a grid for a block, and show that it can handle components with
        multiplicity > 1.

        .. test:: Grids can handle components with multiplicity > 1.
            :id: T_ARMI_GRID_MULT
            :tests: R_ARMI_GRID_MULT
        """
        b = self.HexBlock
        # The block should have a spatial grid at construction,
        # since it has mults = 1 or 169 from setup
        b.autoCreateSpatialGrids()
        self.assertIsNotNone(b.spatialGrid)
        for c in b:
            if c.getDimension("mult", cold=True) == 169:
                # Then it's spatialLocator must be of size 169
                locations = c.spatialLocator
                self.assertEqual(type(locations), grids.MultiIndexLocation)

                mult = 0
                uniqueLocations = set()
                for loc in locations:
                    mult = mult + 1

                    # test for the uniqueness of the locations (since mult > 1)
                    if loc not in uniqueLocations:
                        uniqueLocations.add(loc)
                    else:
                        self.assertTrue(False, msg="Duplicate location found!")

                self.assertEqual(mult, 169)

    def test_gridNumPinsAndLocations(self):
        b = blocks.HexBlock("fuel", height=10.0)

        fuelDims = {"Tinput": 25.0, "Thot": 600, "od": 0.76, "id": 0.00, "mult": 168.0}
        cladDims = {"Tinput": 25.0, "Thot": 450, "od": 0.80, "id": 0.77, "mult": 168.0}
        ductDims = {"Tinput": 25.0, "Thot": 400, "op": 16, "ip": 15.3, "mult": 1.0}
        wireDims = {
            "Tinput": 25.0,
            "Thot": 600,
            "od": 0.1,
            "id": 0.0,
            "axialPitch": 30.0,
            "helixDiameter": 0.9,
            "mult": 168.0,
        }
        wire = components.Helix("wire", "HT9", **wireDims)
        fuel = components.Circle("fuel", "UZr", **fuelDims)
        clad = components.Circle("clad", "HT9", **cladDims)
        duct = components.Hexagon("duct", "HT9", **ductDims)
        b.add(fuel)
        b.add(clad)
        b.add(duct)
        b.add(wire)
        with self.assertRaises(ValueError):
            b.autoCreateSpatialGrids()
        self.assertIsNone(b.spatialGrid)

    def test_gridNotCreatedMultipleMultiplicities(self):
        wireDims = {
            "Tinput": 200,
            "Thot": 200,
            "od": 0.1,
            "id": 0.0,
            "axialPitch": 30.0,
            "helixDiameter": 1.1,
            "mult": 21.0,
        }
        # add a wire only some places in the block, so grid should not be created.
        wire = components.Helix("wire", "HT9", **wireDims)
        self.HexBlock.add(wire)
        self.HexBlock.spatialGrid = None  # clear existing
        with self.assertRaises(ValueError):
            self.HexBlock.autoCreateSpatialGrids()

        self.assertIsNone(self.HexBlock.spatialGrid)


class ThRZBlock_TestCase(unittest.TestCase):
    def setUp(self):
        _ = settings.Settings()
        self.ThRZBlock = blocks.ThRZBlock("TestThRZBlock")
        self.ThRZBlock.add(
            components.DifferentialRadialSegment(
                "fuel",
                "UZr",
                Tinput=273.0,
                Thot=273.0,
                inner_radius=0.0,
                radius_differential=40.0,
                inner_theta=0.0,
                azimuthal_differential=1.5 * math.pi,
                inner_axial=5.0,
                height=10.0,
                mult=1.0,
            )
        )
        self.ThRZBlock.add(
            components.DifferentialRadialSegment(
                "coolant",
                "Sodium",
                Tinput=273.0,
                Thot=273.0,
                inner_radius=40.0,
                radius_differential=10.0,
                inner_theta=0.0,
                azimuthal_differential=1.5 * math.pi,
                inner_axial=5.0,
                height=10.0,
                mult=1.0,
            )
        )
        self.ThRZBlock.add(
            components.DifferentialRadialSegment(
                "clad",
                "HT9",
                Tinput=273.0,
                Thot=273.0,
                inner_radius=50.0,
                radius_differential=7.0,
                inner_theta=0.0,
                azimuthal_differential=1.5 * math.pi,
                inner_axial=5.0,
                height=10.0,
                mult=1.0,
            )
        )
        self.ThRZBlock.add(
            components.DifferentialRadialSegment(
                "wire",
                "HT9",
                Tinput=273.0,
                Thot=273.0,
                inner_radius=57.0,
                radius_differential=3.0,
                inner_theta=0.0,
                azimuthal_differential=1.5 * math.pi,
                inner_axial=5.0,
                height=10.0,
                mult=1.0,
            )
        )
        # random 1/4 chunk taken out to exercise Theta-RZ block capabilities
        self.ThRZBlock.add(
            components.DifferentialRadialSegment(
                "chunk",
                "Sodium",
                Tinput=273.0,
                Thot=273.0,
                inner_radius=0.0,
                radius_differential=60.0,
                inner_theta=1.5 * math.pi,
                azimuthal_differential=0.5 * math.pi,
                inner_axial=5.0,
                height=10.0,
                mult=1.0,
            )
        )

    def test_radii(self):
        radialInner = self.ThRZBlock.radialInner()
        self.assertEqual(0.0, radialInner)
        radialOuter = self.ThRZBlock.radialOuter()
        self.assertEqual(60.0, radialOuter)

    def test_theta(self):
        thetaInner = self.ThRZBlock.thetaInner()
        self.assertEqual(0.0, thetaInner)
        thetaOuter = self.ThRZBlock.thetaOuter()
        self.assertEqual(2.0 * math.pi, thetaOuter)

    def test_axial(self):
        axialInner = self.ThRZBlock.axialInner()
        self.assertEqual({5.0}, axialInner)
        axialOuter = self.ThRZBlock.axialOuter()
        self.assertEqual({15.0}, axialOuter)

    def test_verifyBlockDims(self):
        """
        This function is currently null. It consists of a single line that
        returns nothing. This test covers that line. If the function is ever
        implemented, it can be tested here.
        """
        self.ThRZBlock.verifyBlockDims()

    def test_getThetaRZGrid(self):
        """Since not applicable to ThetaRZ Grids."""
        b = self.ThRZBlock
        with self.assertRaises(NotImplementedError):
            b.autoCreateSpatialGrids()

    def test_getWettedPerimeter(self):
        with self.assertRaises(NotImplementedError):
            _ = self.ThRZBlock.getWettedPerimeter()

    def test_getHydraulicDiameter(self):
        with self.assertRaises(NotImplementedError):
            _ = self.ThRZBlock.getHydraulicDiameter()


class CartesianBlock_TestCase(unittest.TestCase):
    """Tests for blocks with rectangular/square outer shape."""

    PITCH = 70

    def setUp(self):
        caseSetting = settings.Settings()
        self.cartesianBlock = blocks.CartesianBlock("TestCartesianBlock", caseSetting)

        self.cartesianComponent = components.HoledSquare(
            "duct",
            "UZr",
            Tinput=273.0,
            Thot=273.0,
            holeOD=68.0,
            widthOuter=self.PITCH,
            mult=1.0,
        )
        self.cartesianBlock.add(self.cartesianComponent)
        self.cartesianBlock.add(
            components.Circle(
                "clad", "HT9", Tinput=273.0, Thot=273.0, od=68.0, mult=169.0
            )
        )

    def test_getPitchSquare(self):
        self.assertEqual(self.cartesianBlock.getPitch(), (self.PITCH, self.PITCH))

    def test_getPitchHomogeneousBlock(self):
        """
        Demonstrate how to communicate pitch on a hex block with unshaped components.

        Notes
        -----
        This assumes there are 3 materials in the homogeneous block, one with half
        the area fraction, and 2 with 1/4 each.
        """
        desiredPitch = (10.0, 12.0)
        rectTotalArea = desiredPitch[0] * desiredPitch[1]

        compArgs = {"Tinput": 273.0, "Thot": 273.0}
        areaFractions = [0.5, 0.25, 0.25]
        materials = ["HT9", "UZr", "Sodium"]

        # There are 2 ways to do this, the first is to pick a component to be the pitch
        # defining component, and given it the shape of a rectangle to define the pitch
        # The rectangle outer dimensions is defined by the pitch of the block/assembly.
        # the inner dimensions is defined by whatever thickness is necessary to have
        # the desired area fraction.
        # The second way is to define all physical material components as unshaped, and
        # add an additional infinitely thin Void component (no area) that defines pitch.
        # See second part of HexBlock_TestCase.test_getPitchHomogeneousBlock for
        # demonstration.
        cartBlock = blocks.CartesianBlock("TestCartBlock")

        hexComponentArea = areaFractions[0] * rectTotalArea

        # Picking 1st material to use for the hex component here, but really the choice
        # is arbitrary.
        # area grows quadratically with outer dimensions.
        # Note there are infinitely many inner dims that would preserve area,
        # this is just one of them.
        innerDims = [dim * areaFractions[0] ** 0.5 for dim in desiredPitch]
        self.assertAlmostEqual(
            hexComponentArea, rectTotalArea - innerDims[0] * innerDims[1]
        )

        rectArgs = {
            "lengthOuter": desiredPitch[0],
            "lengthInner": innerDims[0],
            "widthOuter": desiredPitch[1],
            "widthInner": innerDims[1],
            "mult": 1.0,
        }
        rectArgs.update(compArgs)
        pitchDefiningComponent = components.Rectangle(
            "pitchComp", materials[0], **rectArgs
        )
        cartBlock.add(pitchDefiningComponent)

        # Rectangle component is added, now add the rest as unshaped.
        for aFrac, material in zip(areaFractions[1:], materials[1:]):
            unshapedArgs = {"area": rectTotalArea * aFrac}
            unshapedArgs.update(compArgs)
            name = f"unshaped {material}"
            comp = components.UnshapedComponent(name, material, **unshapedArgs)
            cartBlock.add(comp)

        self.assertEqual(desiredPitch, cartBlock.getPitch())
        self.assertAlmostEqual(rectTotalArea, cartBlock.getMaxArea())
        self.assertAlmostEqual(sum(c.getArea() for c in cartBlock), rectTotalArea)

    def test_getCartesianGrid(self):
        """Since not applicable to Cartesian Grids."""
        b = self.cartesianBlock
        with self.assertRaises(NotImplementedError):
            b.autoCreateSpatialGrids()

    def test_getWettedPerimeter(self):
        with self.assertRaises(NotImplementedError):
            _ = self.cartesianBlock.getWettedPerimeter()

    def test_getHydraulicDiameter(self):
        with self.assertRaises(NotImplementedError):
            _ = self.cartesianBlock.getHydraulicDiameter()


class MassConservationTests(unittest.TestCase):
    r"""Tests designed to verify mass conservation during thermal expansion."""

    def setUp(self):
        self.b = buildSimpleFuelBlock()

    def test_heightExpansionDifferences(self):
        r"""The point of this test is to determine if the number densities stay the same
        with two different heights of the same block.  Since we want to expand a block
        from cold temperatures to hot using the fuel expansion coefficient (most important neutronicall),
        other components are not grown correctly.  This means that on the block level, axial expansion will
        NOT conserve mass of non-fuel components.  However, the excess mass is simply added to the top of
        the reactor in the plenum regions (or any non fueled region).
        """
        # assume the default block height is 'cold' height.  Now we must determine
        # what the hot height should be based on thermal expansion.  Change the height
        # of the block based on the different thermal expansions of the components then
        # see the effect on the number densities.

        fuel = self.b.getComponent(Flags.FUEL)

        height = self.b.getHeight()

        Thot = fuel.temperatureInC
        Tcold = fuel.inputTemperatureInC

        dllHot = fuel.getProperties().linearExpansionFactor(Tc=Thot, T0=Tcold)
        hotFuelHeight = height * (1 + dllHot)

        self.b.setHeight(hotFuelHeight)

        hotFuelU238 = self.b.getNumberDensity("U238")
        hotFuelIRON = self.b.getNumberDensity("FE")

        # look at clad
        clad = self.b.getComponent(Flags.CLAD)

        Thot = clad.temperatureInC
        Tcold = clad.inputTemperatureInC

        dllHot = fuel.getProperties().linearExpansionFactor(Tc=Thot, T0=Tcold)
        hotCladHeight = height * (1 + dllHot)

        self.b.setHeight(hotCladHeight)

        hotCladU238 = self.b.getNumberDensity("U238")
        hotCladIRON = self.b.getNumberDensity("FE")

        self.assertAlmostEqual(
            hotFuelU238,
            hotCladU238,
            10,
            "Number Density of fuel in one height ({0}) != number density of fuel at another height {1}. Number density conservation "
            "violated during thermal expansion".format(hotFuelU238, hotCladU238),
        )

        self.assertAlmostEqual(
            hotFuelIRON,
            hotCladIRON,
            10,
            "Number Density of clad in one height ({0}) != number density of clad at another height {1}. Number density conservation "
            "violated during thermal expansion".format(hotFuelIRON, hotCladIRON),
        )

    def test_massFuelHeatup(self):
        fuel = self.b.getComponent(Flags.FUEL)
        massCold = fuel.getMass()
        fuel.setTemperature(100)
        massHot = fuel.getMass()

        self.assertAlmostEqual(
            massCold,
            massHot,
            10,
            "Cold mass of fuel ({0}) != hot mass {1}. Mass conservation "
            "violated during thermal expansion".format(massCold, massHot),
        )

    def test_massCladHeatup(self):
        cladding = self.b.getComponent(Flags.CLAD)
        massCold = cladding.getMass()
        cladding.setTemperature(100)
        massHot = cladding.getMass()

        self.assertAlmostEqual(
            massCold,
            massHot,
            10,
            "Cold mass of clad ({0}) != hot mass {1}. Mass conservation "
            "violated during thermal expansion".format(massCold, massHot),
        )

    def test_massDuctHeatup(self):
        duct = self.b.getComponent(Flags.DUCT)
        massCold = duct.getMass()
        duct.setTemperature(100)
        massHot = duct.getMass()

        self.assertAlmostEqual(
            massCold,
            massHot,
            10,
            "Cold mass of duct ({0}) != hot mass {1}. Mass conservation "
            "violated during thermal expansion".format(massCold, massHot),
        )

    def test_massCoolHeatup(self):
        """Make sure mass of coolant goes down when it heats up."""
        coolant = self.b.getComponent(Flags.COOLANT)
        massCold = coolant.getMass()
        coolant.setTemperature(coolant.temperatureInC + 100)
        massHot = coolant.getMass()

        self.assertGreater(
            massCold,
            massHot,
            "Cold mass of coolant ({0}) <= hot mass {1}. Mass conservation "
            "not violated during thermal expansion of coolant".format(
                massCold, massHot
            ),
        )

    def test_dimensionDuctHeatup(self):
        duct = self.b.getComponent(Flags.DUCT)
        pitchCold = duct.getDimension("op", cold=True)
        duct.setTemperature(100)
        pitchHot = duct.getDimension("op")
        dLL = duct.getProperties().linearExpansionFactor(100, 25)
        correctHot = pitchCold * (1 + dLL)
        self.assertAlmostEqual(
            correctHot,
            pitchHot,
            10,
            "Theoretical pitch of duct ({0}) != hot pitch {1}. Linear expansion "
            "violated during heatup. \nTc={tc} Tref={tref} dLL={dLL} cold={pcold}".format(
                correctHot,
                pitchHot,
                tc=duct.temperatureInC,
                tref=duct.inputTemperatureInC,
                dLL=dLL,
                pcold=pitchCold,
            ),
        )

    def test_coldMass(self):
        """
        Verify that the cold mass is what it should be, even though the hot height is input.

        At the cold temperature (but with hot height), the mass should be the same as at hot temperature
        and hot height.
        """
        fuel = self.b.getComponent(Flags.FUEL)
        # set ref (input/cold) temperature.
        Thot = fuel.temperatureInC
        Tcold = fuel.inputTemperatureInC

        # change temp to cold
        fuel.setTemperature(Tcold)
        massCold = fuel.getMass()
        fuelArea = fuel.getArea()
        # we are at cold temp so cold and hot area are equal
        self.assertAlmostEqual(fuel.getArea(cold=True), fuel.getArea())
        height = self.b.getHeight()  # hot height.
        rho = fuel.getProperties().density(Tc=Tcold)
        # can't use getThermalExpansionFactor since hot=cold so it would be 0
        dllHot = fuel.getProperties().linearExpansionFactor(Tc=Thot, T0=Tcold)
        coldHeight = height / (1 + dllHot)
        theoreticalMass = fuelArea * coldHeight * rho

        self.assertAlmostEqual(
            massCold,
            theoreticalMass,
            7,
            msg="Cold mass of fuel ({0}) != theoretical mass {1}.  "
            "Check calculation of cold mass".format(massCold, theoreticalMass),
        )

    def test_massConsistency(self):
        r"""Verify that the sum of the component masses equals the total mass."""
        tMass = 0.0
        for child in self.b:
            tMass += child.getMass()
        bMass = self.b.getMass()
        self.assertAlmostEqual(
            tMass,
            bMass,
            10,
            "Sum of component mass {0} != total block mass {1}. ".format(tMass, bMass),
        )<|MERGE_RESOLUTION|>--- conflicted
+++ resolved
@@ -1781,7 +1781,75 @@
         )
 
 
-<<<<<<< HEAD
+class BlockEnergyDepositionConstants(unittest.TestCase):
+    """Tests the energy deposition methods.
+
+    MagicMocks xsCollections.compute*Constants() -- we're not testing those methods specifically so just make sure they're hit
+    """
+
+    @classmethod
+    def setUpClass(cls):
+        cls.block = loadTestBlock()
+
+    def setUp(self):
+        self.block.core.lib = MagicMock()
+
+    @patch.object(xsCollections, "computeFissionEnergyGenerationConstants")
+    @patch.object(xsCollections, "computeCaptureEnergyGenerationConstants")
+    def test_getTotalEnergyGenerationConstants(self, mock_capture, mock_fission):
+        """Mock both xsCollections methods so you get complete coverage."""
+        _x = self.block.getTotalEnergyGenerationConstants()
+        self.assertEqual(mock_fission.call_count, 1)
+        self.assertEqual(mock_capture.call_count, 1)
+
+    @patch.object(xsCollections, "computeFissionEnergyGenerationConstants")
+    def test_getFissionEnergyDepositionConstants(self, mock_method):
+        """Test RuntimeError and that it gets to the deposition constant call."""
+        # make sure xsCollections.compute* gets hit
+        _x = self.block.getFissionEnergyGenerationConstants()
+        self.assertEqual(mock_method.call_count, 1)
+        # set core.lib to None and get RuntimeError
+        self.block.core.lib = None
+        with self.assertRaises(RuntimeError):
+            # fails because this test reactor does not have a cross-section library
+            _x = self.block.getFissionEnergyGenerationConstants()
+
+    @patch.object(xsCollections, "computeCaptureEnergyGenerationConstants")
+    def test_getCaptureEnergyGenerationConstants(self, mock_method):
+        """Test RuntimeError and that it gets to the deposition constant call."""
+        # make sure xsCollections.compute* gets hit
+        _x = self.block.getCaptureEnergyGenerationConstants()
+        self.assertEqual(mock_method.call_count, 1)
+        # set core.lib to None and get RuntimeError
+        self.block.core.lib = None
+        with self.assertRaises(RuntimeError):
+            # fails because this test reactor does not have a cross-section library
+            _x = self.block.getCaptureEnergyGenerationConstants()
+
+    @patch.object(xsCollections, "computeNeutronEnergyDepositionConstants")
+    def test_getNeutronEnergyDepositionConstants(self, mock_method):
+        """Test RuntimeError and that it gets to the deposition constant call."""
+        # make sure xsCollections.compute* gets hit
+        _x = self.block.getNeutronEnergyDepositionConstants()
+        self.assertEqual(mock_method.call_count, 1)
+        # set core.lib to None and get RuntimeError
+        self.block.core.lib = None
+        with self.assertRaises(RuntimeError):
+            _x = self.block.getNeutronEnergyDepositionConstants()
+
+    @patch.object(xsCollections, "computeGammaEnergyDepositionConstants")
+    def test_getGammaEnergyDepositionConstants(self, mock_method):
+        """Test RuntimeError and that it gets to the deposition constant call."""
+        # make sure xsCollections.compute* gets hit
+        _x = self.block.getGammaEnergyDepositionConstants()
+        self.assertEqual(mock_method.call_count, 1)
+        # set core.lib to None and get RuntimeError
+        self.block.core.lib = None
+        with self.assertRaises(RuntimeError):
+            # fails because this test reactor does not have a cross-section library
+            _x = self.block.getGammaEnergyDepositionConstants()
+
+
 class BlockEnergyDepositionConstants(unittest.TestCase):
     """Tests the energy deposition methods.
 
@@ -1851,10 +1919,7 @@
             _x = self.block.getGammaEnergyDepositionConstants()
 
 
-class Test_NegativeVolume(unittest.TestCase):
-=======
 class TestNegativeVolume(unittest.TestCase):
->>>>>>> b9f1f133
     def test_negativeVolume(self):
         """Build a block with WAY too many fuel pins and show that the derived volume is negative."""
         block = blocks.HexBlock("TestHexBlock")
@@ -1958,9 +2023,6 @@
         self.assertEqual(pitch_comp_type.__name__, "Hexagon")
 
     def test_coords(self):
-<<<<<<< HEAD
-        core = self.HexBlock.core
-=======
         """
         Test that coordinates are retrievable from a block.
 
@@ -1968,8 +2030,7 @@
             :id: T_ARMI_BLOCK_POSI1
             :tests: R_ARMI_BLOCK_POSI
         """
-        r = self.HexBlock.r
->>>>>>> b9f1f133
+        core = self.HexBlock.core
         a = self.HexBlock.parent
         loc1 = core.spatialGrid[0, 1, 0]
         a.spatialLocator = loc1
