--- conflicted
+++ resolved
@@ -377,38 +377,17 @@
 
     def test_getSmearDensity(self):
         cur = self.block.getSmearDensity()
-<<<<<<< HEAD
-        ref = (
-            self.block.getDim(Flags.FUEL, "od") ** 2
-            - self.block.getDim(Flags.FUEL, "id") ** 2
-        ) / self.block.getDim(Flags.LINER, "id") ** 2
-        self.assertAlmostEqual(cur, ref, places=10)
-=======
         ref = (self.block.getDim(Flags.FUEL, "od") ** 2 - self.block.getDim(Flags.FUEL, "id") ** 2) / self.block.getDim(
             Flags.LINER, "id"
         ) ** 2
-        places = 10
-        self.assertAlmostEqual(cur, ref, places=places)
->>>>>>> 14392c84
+        self.assertAlmostEqual(cur, ref, places=10)
 
         # test with liner instead of clad
         ref = (self.block.getDim(Flags.FUEL, "od") ** 2 - self.block.getDim(Flags.FUEL, "id") ** 2) / self.block.getDim(
             Flags.LINER, "id"
         ) ** 2
         cur = self.block.getSmearDensity()
-        self.assertAlmostEqual(
-            cur,
-            ref,
-<<<<<<< HEAD
-            places=10,
-            msg="Incorrect getSmearDensity with liner. Got {0}. Should be {1}".format(
-                cur, ref
-            ),
-=======
-            places=places,
-            msg="Incorrect getSmearDensity with liner. Got {0}. Should be {1}".format(cur, ref),
->>>>>>> 14392c84
-        )
+        self.assertAlmostEqual(cur, ref, places=10, msg=f"Incorrect getSmearDensity with liner. Got {cur}. Should be {ref}")
 
         # test with annular fuel
         fuelDims = {
@@ -427,15 +406,8 @@
         self.assertAlmostEqual(
             cur,
             ref,
-<<<<<<< HEAD
             places=10,
-            msg="Incorrect getSmearDensity with annular fuel. Got {0}. Should be {1}".format(
-                cur, ref
-            ),
-=======
-            places=places,
-            msg="Incorrect getSmearDensity with annular fuel. Got {0}. Should be {1}".format(cur, ref),
->>>>>>> 14392c84
+            msg=f"Incorrect getSmearDensity with annular fuel. Got {cur}. Should be {ref}"
         )
 
     def test_getSmearDensityMultipleLiner(self):
