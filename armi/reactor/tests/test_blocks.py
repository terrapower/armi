# Copyright 2019 TerraPower, LLC
#
# Licensed under the Apache License, Version 2.0 (the "License");
# you may not use this file except in compliance with the License.
# You may obtain a copy of the License at
#
#     http://www.apache.org/licenses/LICENSE-2.0
#
# Unless required by applicable law or agreed to in writing, software
# distributed under the License is distributed on an "AS IS" BASIS,
# WITHOUT WARRANTIES OR CONDITIONS OF ANY KIND, either express or implied.
# See the License for the specific language governing permissions and
# limitations under the License.
"""Tests blocks.py."""

import copy
import io
import logging
import math
import os
import shutil
import unittest
from glob import glob
from unittest.mock import MagicMock, patch

import numpy as np
from numpy.testing import assert_allclose, assert_array_equal

from armi import materials, runLog, settings, tests
from armi.nucDirectory import nucDir, nuclideBases
from armi.nuclearDataIO import xsCollections
from armi.nuclearDataIO.cccc import isotxs
from armi.physics.neutronics import GAMMA, NEUTRON
from armi.physics.neutronics.settings import (
    CONF_LOADING_FILE,
    CONF_XS_KERNEL,
)
from armi.reactor import blocks, blueprints, components, geometry, grids
from armi.reactor.components import basicShapes, complexShapes
from armi.reactor.flags import Flags
from armi.reactor.tests.test_assemblies import makeTestAssembly
from armi.testing import loadTestReactor
from armi.testing.singleMixedAssembly import buildMixedPinAssembly
from armi.tests import ISOAA_PATH, TEST_ROOT, mockRunLogs
from armi.utils import densityTools, hexagon, units
from armi.utils.directoryChangers import TemporaryDirectoryChanger
from armi.utils.units import (
    ASCII_LETTER_A,
    ASCII_LETTER_Z,
    MOLES_PER_CC_TO_ATOMS_PER_BARN_CM,
    ASCII_LETTER_a,
)

NUM_PINS_IN_TEST_BLOCK = 217


def buildSimpleFuelBlock():
    """Return a simple hex block containing fuel, clad, duct, and coolant."""
    b = blocks.HexBlock("fuel", height=10.0)

    fuelDims = {"Tinput": 25.0, "Thot": 600, "od": 0.76, "id": 0.00, "mult": 127.0}
    cladDims = {"Tinput": 25.0, "Thot": 450, "od": 0.80, "id": 0.77, "mult": 127.0}
    ductDims = {"Tinput": 25.0, "Thot": 400, "op": 16, "ip": 15.3, "mult": 1.0}
    intercoolantDims = {
        "Tinput": 400,
        "Thot": 400,
        "op": 17.0,
        "ip": ductDims["op"],
        "mult": 1.0,
    }
    coolDims = {"Tinput": 25.0, "Thot": 400}

    fuel = components.Circle("fuel", "UZr", **fuelDims)
    clad = components.Circle("clad", "HT9", **cladDims)
    duct = components.Hexagon("duct", "HT9", **ductDims)
    coolant = components.DerivedShape("coolant", "Sodium", **coolDims)
    intercoolant = components.Hexagon("intercoolant", "Sodium", **intercoolantDims)

    b.add(fuel)
    b.add(clad)
    b.add(duct)
    b.add(coolant)
    b.add(intercoolant)

    return b


def buildLinkedFuelBlock():
    """Return a simple hex block containing linked bond."""
    b = blocks.HexBlock("fuel", height=10.0)

    fuelDims = {"Tinput": 25.0, "Thot": 600, "od": 0.76, "id": 0.00, "mult": 127.0}
    bondDims = {
        "Tinput": 25.0,
        "Thot": 450,
        "od": "clad.id",
        "id": "fuel.od",
        "mult": 127.0,
    }
    cladDims = {"Tinput": 25.0, "Thot": 450, "od": 0.80, "id": 0.77, "mult": 127.0}
    ductDims = {"Tinput": 25.0, "Thot": 400, "op": 16, "ip": 15.3, "mult": 1.0}
    intercoolantDims = {
        "Tinput": 400,
        "Thot": 400,
        "op": 17.0,
        "ip": ductDims["op"],
        "mult": 1.0,
    }
    coolDims = {"Tinput": 25.0, "Thot": 400}

    fuel = components.Circle("fuel", "UZr", **fuelDims)
    clad = components.Circle("clad", "HT9", **cladDims)
    bondDims["components"] = {"clad": clad, "fuel": fuel}
    bond = components.Circle("bond", "HT9", **bondDims)
    duct = components.Hexagon("duct", "HT9", **ductDims)
    coolant = components.DerivedShape("coolant", "Sodium", **coolDims)
    intercoolant = components.Hexagon("intercoolant", "Sodium", **intercoolantDims)

    b.add(fuel)
    b.add(bond)
    b.add(clad)
    b.add(duct)
    b.add(coolant)
    b.add(intercoolant)

    return b


def loadTestBlock(cold=True, depletable=False) -> blocks.HexBlock:
    """Build an annular test block for evaluating unit tests."""
    caseSetting = settings.Settings()
    caseSetting[CONF_XS_KERNEL] = "MC2v2"
    runLog.setVerbosity("error")
    caseSetting["nCycles"] = 1
    r = tests.getEmptyHexReactor()

    assemNum = 3
    block = blocks.HexBlock("TestHexBlock")
    block.setType("defaultType")
    block.p.nPins = NUM_PINS_IN_TEST_BLOCK
    assembly = makeTestAssembly(assemNum, 1, r=r)

    # NOTE: temperatures are supposed to be in C
    coldTemp = 25.0
    hotTempCoolant = 430.0
    hotTempStructure = 25.0 if cold else hotTempCoolant
    hotTempFuel = 25.0 if cold else 600.0

    fuelDims = {
        "Tinput": coldTemp,
        "Thot": hotTempFuel,
        "od": 0.84,
        "id": 0.6,
        "mult": NUM_PINS_IN_TEST_BLOCK,
    }
    fuel = components.Circle("fuel", "UZr", **fuelDims)
    if depletable:
        fuel.p.flags = Flags.fromString("fuel depletable")

    bondDims = {
        "Tinput": coldTemp,
        "Thot": hotTempCoolant,
        "od": "fuel.id",
        "id": 0.3,
        "mult": NUM_PINS_IN_TEST_BLOCK,
    }
    bondDims["components"] = {"fuel": fuel}
    bond = components.Circle("bond", "Sodium", **bondDims)

    annularVoidDims = {
        "Tinput": hotTempStructure,
        "Thot": hotTempStructure,
        "od": "bond.id",
        "id": 0.0,
        "mult": NUM_PINS_IN_TEST_BLOCK,
    }
    annularVoidDims["components"] = {"bond": bond}
    annularVoid = components.Circle("annular void", "Void", **annularVoidDims)

    innerLinerDims = {
        "Tinput": coldTemp,
        "Thot": hotTempStructure,
        "od": 0.90,
        "id": 0.85,
        "mult": NUM_PINS_IN_TEST_BLOCK,
    }
    innerLiner = components.Circle("inner liner", "Graphite", **innerLinerDims)

    fuelLinerGapDims = {
        "Tinput": hotTempStructure,
        "Thot": hotTempStructure,
        "od": "inner liner.id",
        "id": "fuel.od",
        "mult": NUM_PINS_IN_TEST_BLOCK,
    }
    fuelLinerGapDims["components"] = {"inner liner": innerLiner, "fuel": fuel}
    fuelLinerGap = components.Circle("gap1", "Void", **fuelLinerGapDims)

    outerLinerDims = {
        "Tinput": coldTemp,
        "Thot": hotTempStructure,
        "od": 0.95,
        "id": 0.90,
        "mult": NUM_PINS_IN_TEST_BLOCK,
    }
    outerLiner = components.Circle("outer liner", "HT9", **outerLinerDims)

    linerLinerGapDims = {
        "Tinput": hotTempStructure,
        "Thot": hotTempStructure,
        "od": "outer liner.id",
        "id": "inner liner.od",
        "mult": NUM_PINS_IN_TEST_BLOCK,
    }
    linerLinerGapDims["components"] = {
        "outer liner": outerLiner,
        "inner liner": innerLiner,
    }
    linerLinerGap = components.Circle("gap2", "Void", **linerLinerGapDims)

    claddingDims = {
        "Tinput": coldTemp,
        "Thot": hotTempStructure,
        "od": 1.05,
        "id": 0.95,
        "mult": NUM_PINS_IN_TEST_BLOCK,
    }
    cladding = components.Circle("clad", "HT9", **claddingDims)
    if depletable:
        cladding.p.flags = Flags.fromString("clad depletable")

    linerCladGapDims = {
        "Tinput": hotTempStructure,
        "Thot": hotTempStructure,
        "od": "clad.id",
        "id": "outer liner.od",
        "mult": NUM_PINS_IN_TEST_BLOCK,
    }
    linerCladGapDims["components"] = {"clad": cladding, "outer liner": outerLiner}
    linerCladGap = components.Circle("gap3", "Void", **linerCladGapDims)

    wireDims = {
        "Tinput": coldTemp,
        "Thot": hotTempStructure,
        "od": 0.1,
        "id": 0.0,
        "axialPitch": 30.0,
        "helixDiameter": 1.1,
        "mult": NUM_PINS_IN_TEST_BLOCK,
    }
    wire = components.Helix("wire", "HT9", **wireDims)
    if depletable:
        wire.p.flags = Flags.fromString("wire depletable")

    coolantDims = {"Tinput": hotTempCoolant, "Thot": hotTempCoolant}
    coolant = components.DerivedShape("coolant", "Sodium", **coolantDims)

    ductDims = {
        "Tinput": coldTemp,
        "Thot": hotTempStructure,
        "ip": 16.6,
        "op": 17.3,
        "mult": 1,
    }
    duct = components.Hexagon("duct", "HT9", **ductDims)
    if depletable:
        duct.p.flags = Flags.fromString("duct depletable")

    interDims = {
        "Tinput": hotTempCoolant,
        "Thot": hotTempCoolant,
        "op": 17.8,
        "ip": "duct.op",
        "mult": 1,
    }
    interDims["components"] = {"duct": duct}
    interSodium = components.Hexagon("interCoolant", "Sodium", **interDims)

    block.add(annularVoid)
    block.add(bond)
    block.add(fuel)
    block.add(fuelLinerGap)
    block.add(innerLiner)
    block.add(linerLinerGap)
    block.add(outerLiner)
    block.add(linerCladGap)
    block.add(cladding)

    block.add(wire)
    block.add(coolant)
    block.add(duct)
    block.add(interSodium)

    block.setHeight(16.0)

    block.autoCreateSpatialGrids(r.core.spatialGrid)
    assembly.add(block)
    r.core.add(assembly)
    return block


def applyDummyData(block):
    """Add some dummy data to a block for physics-like tests."""
    # typical SFR-ish flux in 1/cm^2/s
    flux = [
        161720716762.12997,
        2288219224332.647,
        11068159130271.139,
        26473095948525.742,
        45590249703180.945,
        78780459664094.23,
        143729928505629.06,
        224219073208464.06,
        229677567456769.22,
        267303906113313.16,
        220996878365852.22,
        169895433093246.28,
        126750484612975.31,
        143215138794766.53,
        74813432842005.5,
        32130372366225.85,
        21556243034771.582,
        6297567411518.368,
        22365198294698.45,
        12211256796917.86,
        5236367197121.363,
        1490736020048.7847,
        1369603135573.731,
        285579041041.55945,
        73955783965.98692,
        55003146502.73623,
        18564831886.20426,
        4955747691.052108,
        3584030491.076041,
        884015567.3986057,
        4298964991.043116,
        1348809158.0353086,
        601494405.293505,
    ]
    xslib = isotxs.readBinary(ISOAA_PATH)
    # Slight hack here because the test block was created by hand rather than via blueprints and so
    # elemental expansion of isotopics did not occur. But, the ISOTXS library being used did go
    # through an isotopic expansion, so we map nuclides here.
    xslib._nuclides["NAAA"] = xslib._nuclides["NA23AA"]
    xslib._nuclides["WAA"] = xslib._nuclides["W184AA"]
    xslib._nuclides["MNAA"] = xslib._nuclides["MN55AA"]
    block.p.mgFlux = flux
    block.core.lib = xslib


def getComponentData(component):
    density = 0.0
    for nuc in component.getNuclides():
        density += (
            component.getNumberDensity(nuc) * nucDir.getAtomicWeight(nuc) / units.MOLES_PER_CC_TO_ATOMS_PER_BARN_CM
        )
    volume = component.getVolume()
    mass = component.getMass()
    return component, density, volume, mass


class TestDetailedNDensUpdate(unittest.TestCase):
    def test_updateDetailedNdens(self):
        from armi.reactor.blueprints.tests.test_blockBlueprints import FULL_BP

        cs = settings.Settings()
        with io.StringIO(FULL_BP) as stream:
            bps = blueprints.Blueprints.load(stream)
            bps._prepConstruction(cs)
            self.r = tests.getEmptyHexReactor()
            self.r.blueprints = bps
            a = makeTestAssembly(numBlocks=1, assemNum=0)
            a.add(buildSimpleFuelBlock())
            self.r.core.add(a)

        # get first block in assembly with 'fuel' key
        block = self.r.core[0][0]
        # get nuclides in first component in block
        adjList = block[0].getNuclides()
        block.p.detailedNDens = np.array([1.0])
        block.p.pdensDecay = 1.0
        block._updateDetailedNdens(frac=0.5, adjustList=adjList)
        self.assertEqual(block.p.pdensDecay, 0.5)
        self.assertEqual(block.p.detailedNDens, np.array([0.5]))


class TestValidateSFPSpatialGrids(unittest.TestCase):
    def test_noSFPExists(self):
        """Validate the spatial grid for a new SFP is None if it was not provided."""
        # copy the inputs, so we can modify them
        with TemporaryDirectoryChanger() as newDir:
            oldDir = os.path.join(TEST_ROOT, "smallestTestReactor")
            newDir2 = os.path.join(newDir.destination, "smallestTestReactor")
            shutil.copytree(oldDir, newDir2)

            # cut out the SFP grid in the input file
            testFile = os.path.join(newDir2, "refSmallestReactor.yaml")
            txt = open(testFile, "r").read()
            txt = txt.split("symmetry: full")[0]
            open(testFile, "w").write(txt)

            # verify there is no spatial grid defined
            _o, r = loadTestReactor(newDir2, inputFileName="armiRunSmallest.yaml")
            self.assertIsNone(r.excore.sfp.spatialGrid)

    def test_SFPSpatialGridExists(self):
        """Validate the spatial grid for a new SFP is not None if it was provided."""
        _o, r = loadTestReactor(os.path.join(TEST_ROOT, "smallestTestReactor"), inputFileName="armiRunSmallest.yaml")
        self.assertIsNotNone(r.excore.sfp.spatialGrid)

    def test_orientationBOL(self):
        _o, r = loadTestReactor(os.path.join(TEST_ROOT, "smallestTestReactor"), inputFileName="armiRunSmallest.yaml")

        # Test the null-case; these should all be zero.
        for a in r.core.iterChildren():
            self.assertIsNone(a.p.orientation)


class Block_TestCase(unittest.TestCase):
    def setUp(self):
        self.block = loadTestBlock()
        self._hotBlock = loadTestBlock(cold=False)
        self._deplBlock = loadTestBlock(depletable=True)

    def test_getSmearDensity(self):
        cur = self.block.getSmearDensity()
        ref = (self.block.getDim(Flags.FUEL, "od") ** 2 - self.block.getDim(Flags.FUEL, "id") ** 2) / self.block.getDim(
            Flags.LINER, "id"
        ) ** 2
        places = 10
        self.assertAlmostEqual(cur, ref, places=places)

        # test with liner instead of clad
        ref = (self.block.getDim(Flags.FUEL, "od") ** 2 - self.block.getDim(Flags.FUEL, "id") ** 2) / self.block.getDim(
            Flags.LINER, "id"
        ) ** 2
        cur = self.block.getSmearDensity()
        self.assertAlmostEqual(
            cur,
            ref,
            places=places,
            msg="Incorrect getSmearDensity with liner. Got {0}. Should be {1}".format(cur, ref),
        )

        # test with annular fuel.
        fuelDims = {
            "Tinput": 273.0,
            "Thot": 273.0,
            "od": 0.87,
            "id": 0.2,
            "mult": 271.0,
        }
        self.fuelComponent = components.Circle("fuel", "UZr", **fuelDims)

        ref = (self.block.getDim(Flags.FUEL, "od") ** 2 - self.block.getDim(Flags.FUEL, "id") ** 2) / self.block.getDim(
            Flags.LINER, "id"
        ) ** 2
        cur = self.block.getSmearDensity()
        self.assertAlmostEqual(
            cur,
            ref,
            places=places,
            msg="Incorrect getSmearDensity with annular fuel. Got {0}. Should be {1}".format(cur, ref),
        )

    def test_getSmearDensityMultipleLiner(self):
        numLiners = sum(1 for c in self.block if "liner" in c.name and "gap" not in c.name)
        self.assertEqual(
            numLiners,
            2,
            "self.block needs at least 2 liners for this test to be functional.",
        )
        cur = self.block.getSmearDensity()
        ref = (self.block.getDim(Flags.FUEL, "od") ** 2 - self.block.getDim(Flags.FUEL, "id") ** 2) / self.block.getDim(
            Flags.INNER | Flags.LINER, "id"
        ) ** 2
        self.assertAlmostEqual(cur, ref, places=10)

    def test_getSmearDensityEdgeCases(self):
        # show smear density is not computed for non-fuel blocks
        b0 = blocks.Block("DummyReflectorBlock")
        self.assertEqual(b0.getSmearDensity(), 0.0)

        # show smear density is only defined for pinned fuel blocks
        b1 = blocks.HexBlock("TestFuelHexBlock")
        b1.setType("fuel")
        b1.p.nPins = 0
        fuel = components.Circle("fuel", "UZr", Tinput=25.0, Thot=25.0, od=0.84, id=0.6, mult=0)
        b1.add(fuel)
        self.assertEqual(b1.getSmearDensity(), 0.0)

    def test_computeSmearDensity(self):
        # test the null case
        smearDensity = blocks.Block.computeSmearDensity(123.4, [], True)
        self.assertEqual(smearDensity, 0.0)

        smearDensity = blocks.Block.computeSmearDensity(123.4, [], False)
        self.assertEqual(smearDensity, 0.0)

        # test one circle component
        circles = self.block.getComponentsOfShape(components.Circle)
        smearDensity = blocks.Block.computeSmearDensity(123.4, [circles[0]], True)
        self.assertEqual(smearDensity, 0.0)

        # use the test block
        clads = set(self.block.getComponents(Flags.CLAD)).intersection(set(circles))
        cladID = np.mean([clad.getDimension("id", cold=True) for clad in clads])
        sortedCircles = self.block.getSortedComponentsInsideOfComponent(circles.pop())

        fuelCompArea = sum(f.getArea(cold=True) for f in self.block.getComponents(Flags.FUEL))
        innerCladdingArea = math.pi * (cladID**2) / 4.0 * self.block.getNumComponents(Flags.FUEL)
        unmovableCompArea = sum(
            c.getArea(cold=True)
            for c in sortedCircles
            if not c.isFuel() and not c.hasFlags([Flags.SLUG, Flags.DUMMY]) and c.containsSolidMaterial()
        )

        refSmearDensity = fuelCompArea / (innerCladdingArea - unmovableCompArea)
        smearDensity = blocks.Block.computeSmearDensity(153.81433981516477, sortedCircles, True)
        self.assertAlmostEqual(smearDensity, refSmearDensity, places=10)

    def test_timeNodeParams(self):
        self.block.p["buRate", 3] = 0.1
        self.assertEqual(0.1, self.block.p[("buRate", 3)])

    def test_getType(self):
        ref = "plenum pin"
        self.block.setType(ref)
        cur = self.block.getType()
        self.assertEqual(cur, ref)
        self.assertTrue(self.block.hasFlags(Flags.PLENUM))
        self.assertTrue(self.block.hasFlags(Flags.PLENUM | Flags.PIN))
        self.assertTrue(self.block.hasFlags(Flags.PLENUM | Flags.PIN, exact=True))
        self.assertFalse(self.block.hasFlags(Flags.PLENUM, exact=True))

    def test_hasFlags(self):
        self.block.setType("feed fuel")

        cur = self.block.hasFlags(Flags.FEED | Flags.FUEL)
        self.assertTrue(cur)

        cur = self.block.hasFlags(Flags.PLENUM)
        self.assertFalse(cur)

    def test_setType(self):
        self.block.setType("igniter fuel")

        self.assertEqual("igniter fuel", self.block.getType())
        self.assertTrue(self.block.hasFlags(Flags.IGNITER | Flags.FUEL))

        self.block.adjustUEnrich(0.0001)
        self.block.setType("feed fuel")

        self.assertTrue(self.block.hasFlags(Flags.FEED | Flags.FUEL))
        self.assertTrue(self.block.hasFlags(Flags.FUEL))
        self.assertFalse(self.block.hasFlags(Flags.IGNITER | Flags.FUEL))

    def test_duplicate(self):
        Block2 = blocks.Block.createHomogenizedCopy(self.block)
        originalComponents = self.block.getComponents()
        newComponents = Block2.getComponents()
        for c1, c2 in zip(originalComponents, newComponents):
            self.assertEqual(c1.getName(), c2.getName())
            a1, a2 = c1.getArea(), c2.getArea()
            self.assertIsNot(c1, c2)
            self.assertAlmostEqual(
                a1,
                a2,
                msg="The area of {0}={1} but the area of {2} in the copy={3}".format(c1, a1, c2, a2),
            )
            for key in c2.DIMENSION_NAMES:
                dim = c2.p[key]
                if isinstance(dim, tuple):
                    self.assertNotIn(dim[0], originalComponents)
                    self.assertIn(dim[0], newComponents)

        ref = self.block.getMass()
        cur = Block2.getMass()
        places = 6
        self.assertAlmostEqual(ref, cur, places=places)

        ref = self.block.getArea()
        cur = Block2.getArea()
        places = 6
        self.assertAlmostEqual(ref, cur, places=places)

        ref = self.block.getHeight()
        cur = Block2.getHeight()
        places = 6
        self.assertAlmostEqual(ref, cur, places=places)

        self.assertEqual(self.block.p.flags, Block2.p.flags)

    def test_homogenizedMixture(self):
        """
        Confirms homogenized blocks have correct properties.

        .. test:: Homogenize the compositions of a block.
            :id: T_ARMI_BLOCK_HOMOG
            :tests: R_ARMI_BLOCK_HOMOG
        """
        args = [False, True]  # pinSpatialLocator argument
        expectedShapes = [
            [basicShapes.Hexagon],
            [basicShapes.Hexagon, basicShapes.Circle],
        ]

        for arg, shapes in zip(args, expectedShapes):
            homogBlock = self.block.createHomogenizedCopy(pinSpatialLocators=arg)
            for shapeType in shapes:
                for c in homogBlock.getComponents():
                    if isinstance(c, shapeType):
                        print(c)
                        break
                else:
                    # didn't find the homogenized hex in the block copy
                    self.assertTrue(False, f"{self.block} does not have a {shapeType} component!")
            if arg:
                # check that homogenized block has correct pin coordinates
                self.assertEqual(self.block.getNumPins(), homogBlock.getNumPins())
                self.assertEqual(self.block.p.nPins, homogBlock.p.nPins)
                pinCoords = self.block.getPinCoordinates()
                homogPinCoords = homogBlock.getPinCoordinates()
                for refXYZ, homogXYZ in zip(list(pinCoords), list(homogPinCoords)):
                    self.assertListEqual(list(refXYZ), list(homogXYZ))

            cur = homogBlock.getMass()
            self.assertAlmostEqual(self.block.getMass(), homogBlock.getMass())

            self.assertEqual(homogBlock.getType(), self.block.getType())
            self.assertEqual(homogBlock.p.flags, self.block.p.flags)
            self.assertEqual(homogBlock.macros, self.block.macros)
            self.assertEqual(homogBlock._lumpedFissionProducts, self.block._lumpedFissionProducts)

            ref = self.block.getArea()
            cur = homogBlock.getArea()
            places = 6
            self.assertAlmostEqual(ref, cur, places=places)

            ref = self.block.getHeight()
            cur = homogBlock.getHeight()
            places = 6
            self.assertAlmostEqual(ref, cur, places=places)

    def test_getXsType(self):
        self.cs = settings.Settings()
        newSettings = {CONF_LOADING_FILE: os.path.join(TEST_ROOT, "refSmallReactor.yaml")}
        self.cs = self.cs.modified(newSettings=newSettings)

        self.block.p.xsType = "B"
        cur = self.block.p.xsType
        ref = "B"
        self.assertEqual(cur, ref)

        _oldBuGroups = self.cs["buGroups"]
        newSettings = {"buGroups": [100]}
        self.cs = self.cs.modified(newSettings=newSettings)

        self.block.p.xsType = "BB"
        cur = self.block.p.xsType
        ref = "BB"
        self.assertEqual(cur, ref)

    def test_27b_setEnvGroup(self):
        type_ = "A"
        self.block.p.envGroup = type_
        cur = self.block.p.envGroupNum
        ref = ord(type_) - ASCII_LETTER_A
        self.assertEqual(cur, ref)

        typeNumber = 25  # this is Z due to 0 based numbers
        self.block.p.envGroupNum = typeNumber
        cur = self.block.p.envGroup
        ref = chr(typeNumber + ASCII_LETTER_A)
        self.assertEqual(cur, ref)
        self.assertEqual(cur, "Z")

        before_a = ASCII_LETTER_a - 1
        type_ = "a"
        self.block.p.envGroup = type_
        cur = self.block.p.envGroupNum
        ref = ord(type_) - (before_a) + (ASCII_LETTER_Z - ASCII_LETTER_A)
        self.assertEqual(cur, ref)

        typeNumber = 26  # this is a due to 0 based numbers
        self.block.p.envGroupNum = typeNumber
        cur = self.block.p.envGroup
        self.assertEqual(cur, "a")

        type_ = "z"
        self.block.p.envGroup = type_
        cur = self.block.p.envGroupNum
        ref = ord(type_) - before_a + (ASCII_LETTER_Z - ASCII_LETTER_A)
        self.assertEqual(cur, ref)

        typeNumber = 26 * 2 - 1  # 2x letters in alpha with 0 based index
        self.block.p.envGroupNum = typeNumber
        cur = self.block.p.envGroup
        ref = chr((typeNumber - 26) + ASCII_LETTER_a)
        self.assertEqual(cur, ref)
        self.assertEqual(cur, "z")

    def test_setZeroHeight(self):
        """Test that demonstrates that a block's height can be set to zero."""
        b = buildSimpleFuelBlock()

        # Check for a DerivedShape component
        self.assertEqual(len([c for c in b if c.__class__ is components.DerivedShape]), 1)
        m1 = b.getMass()
        v1 = b.getVolume()
        a1 = b.getArea()
        nd1 = copy.deepcopy(b.getNumberDensities())
        h1 = b.getHeight()
        self.assertNotEqual(h1, 0.0)

        # Set height to 0.0
        b.setHeight(0.0)
        m2 = b.getMass()
        v2 = b.getVolume()
        a2 = b.getArea()
        nd2 = copy.deepcopy(b.getNumberDensities())
        h2 = b.getHeight()

        self.assertEqual(m2, 0.0)
        self.assertEqual(v2, 0.0)
        self.assertEqual(h2, 0.0)
        self.assertAlmostEqual(a2, a1)
        for nuc, ndens in nd2.items():
            self.assertEqual(ndens, 0.0, msg=(f"Number density of {nuc} is expected to be zero."))

        # Set height back to the original height
        b.setHeight(h1)
        m3 = b.getMass()
        v3 = b.getVolume()
        a3 = b.getArea()
        nd3 = copy.deepcopy(b.getNumberDensities())
        h3 = b.getHeight()

        self.assertAlmostEqual(m3, m1)
        self.assertAlmostEqual(v3, v1)
        self.assertAlmostEqual(a3, a1)
        self.assertEqual(h3, h1)

        for nuc in nd3.keys():
            self.assertAlmostEqual(nd3[nuc], nd1[nuc])

    def test_getVolumeFractionsWithZeroHeight(self):
        """Tests that the component fractions are the same with a zero height block."""
        b = buildSimpleFuelBlock()

        h1 = b.getHeight()
        originalVolFracs = b.getVolumeFractions()
        for _c, vf in originalVolFracs:
            self.assertNotEqual(vf, 0.0)

        b.setHeight(0.0)
        volFracs = b.getVolumeFractions()
        for (_c, vf1), (_c, vf2) in zip(volFracs, originalVolFracs):
            self.assertAlmostEqual(vf1, vf2)

        b.setHeight(h1)
        volFracs = b.getVolumeFractions()
        for (_c, vf1), (_c, vf2) in zip(volFracs, originalVolFracs):
            self.assertAlmostEqual(vf1, vf2)

    def test_getVolumeFractionWithoutParent(self):
        """Tests that the volume fraction of a block with no parent is zero."""
        b = buildSimpleFuelBlock()
        self.assertIsNone(b.parent)
        with self.assertRaises(ValueError):
            b.getVolumeFraction()

    def test_clearDensity(self):
        self.block.clearNumberDensities()

        for nuc in self.block.getNuclides():
            cur = self.block.getNumberDensity(nuc)
            ref = 0.0
            places = 5
            self.assertAlmostEqual(cur, ref, places=places)

    def test_getNumberDensity(self):
        refDict = {
            "U235": 0.00275173784234,
            "U238": 0.0217358415457,
            "W182": 1.09115150103e-05,
            "W183": 5.89214392093e-06,
            "W184": 1.26159558164e-05,
            "W186": 1.17057432664e-05,
            "ZR": 0.00709003962772,
        }

        self.block.setNumberDensities(refDict)

        for nucKey, nucItem in refDict.items():
            cur = self.block.getNumberDensity(nucKey)
            ref = nucItem
            places = 6
            self.assertAlmostEqual(ref, cur, places=places)

    def test_getMasses(self):
        masses = sorted(self.block.getMasses())
        self.assertEqual(len(masses), 13)
        self.assertEqual(masses[0], "C")

    def test_removeMass(self):
        mass0 = self.block.getMass("U238")
        self.assertGreater(mass0, 0.1)
        self.block.removeMass("U238", 0.1)
        mass1 = self.block.getMass("U238")
        self.assertGreater(mass1, 0)
        self.assertGreater(mass0, mass1)

    def test_setNumberDensity(self):
        ref = 0.05
        self.block.setNumberDensity("U235", ref)

        cur = self.block.getNumberDensity("U235")
        places = 5
        self.assertAlmostEqual(cur, ref, places=places)

    def test_setNumberDensities(self):
        """Make sure we can set multiple number densities at once."""
        b = self.block
        b.setNumberDensity("NA", 0.5)
        refDict = {
            "U235": 0.00275173784234,
            "U238": 0.0217358415457,
            "W": 1.09115150103e-05,
            "ZR": 0.00709003962772,
        }

        b.setNumberDensities(refDict)

        for nucKey, nucItem in refDict.items():
            cur = self.block.getNumberDensity(nucKey)
            ref = nucItem
            places = 6
            self.assertAlmostEqual(cur, ref, places=places)

        # make sure U235 stayed fully contained in the fuel component
        fuelC = b.getComponent(Flags.FUEL)
        self.assertAlmostEqual(
            b.getNumberDensity("U235"),
            fuelC.getNumberDensity("U235") * fuelC.getVolumeFraction(),
        )

        # make sure other vals were zeroed out
        self.assertAlmostEqual(b.getNumberDensity("NA23"), 0.0)

    def test_getMass(self):
        self.block.setHeight(100.0)

        nucName = "U235"
        d = self.block.getNumberDensity(nucName)
        v = self.block.getVolume()
        A = nucDir.getAtomicWeight(nucName)

        ref = d * v * A / MOLES_PER_CC_TO_ATOMS_PER_BARN_CM
        cur = self.block.getMass(nucName)

        places = 6
        self.assertAlmostEqual(cur, ref, places=places)

    def test_setMass(self):
        self.block.setHeight(100.0)

        mass = 100.0
        nuc = "U238"
        self.block.setMass(nuc, mass)

        cur = self.block.getMass(nuc)
        ref = mass
        places = 6
        self.assertAlmostEqual(cur, ref, places=places)

        cur = self.block.getNumberDensity(nuc)
        v = self.block.getVolume()
        A = nucDir.getAtomicWeight(nuc)
        ref = MOLES_PER_CC_TO_ATOMS_PER_BARN_CM * mass / (v * A)

        places = 6
        self.assertAlmostEqual(cur, ref, places=places)

    def test_getTotalMass(self):
        self.block.setHeight(100.0)

        self.block.clearNumberDensities()
        refDict = {
            "U235": 0.00275173784234,
            "U238": 0.0217358415457,
            "W182": 1.09115150103e-05,
            "W183": 5.89214392093e-06,
            "W184": 1.26159558164e-05,
            "W186": 1.17057432664e-05,
            "ZR": 0.00709003962772,
        }
        self.block.setNumberDensities(refDict)

        cur = self.block.getMass()

        tot = 0.0
        for nucName, nucItem in refDict.items():
            d = nucItem
            A = nucDir.getAtomicWeight(nucName)
            tot += d * A

        v = self.block.getVolume()
        ref = tot * v / MOLES_PER_CC_TO_ATOMS_PER_BARN_CM

        places = 9
        self.assertAlmostEqual(cur, ref, places=places)

    def test_replaceBlockWithBlock(self):
        """Tests conservation of mass flag in replaceBlockWithBlock."""
        block = self.block
        ductBlock = block.__class__("duct")
        ductBlock.add(block.getComponent(Flags.COOLANT, exact=True))
        ductBlock.add(block.getComponent(Flags.DUCT, exact=True))
        ductBlock.add(block.getComponent(Flags.INTERCOOLANT, exact=True))

        # get reference data
        refLoc = block.spatialLocator
        refName = block.name
        refHeight = block.p.height
        ductBlock.p.height = 99 * block.p.height

        self.assertGreater(len(block), 3)

        block.replaceBlockWithBlock(ductBlock)

        self.assertEqual(block.spatialLocator, refLoc)
        self.assertEqual(refName, block.name)
        self.assertEqual(3, len(block))
        self.assertEqual(block.p.height, refHeight)

    def test_getWettedPerimeterDepletable(self):
        # calculate the reference value
        wire = self._deplBlock.getComponent(Flags.WIRE)
        correctionFactor = np.hypot(
            1.0,
            math.pi * wire.getDimension("helixDiameter") / wire.getDimension("axialPitch"),
        )
        wireDiam = wire.getDimension("od") * correctionFactor

        ipDim = self.block.getDim(Flags.DUCT, "ip")
        odDim = self.block.getDim(Flags.CLAD, "od")
        mult = self.block.getDim(Flags.CLAD, "mult")
        ref = math.pi * (odDim + wireDiam) * mult + 6 * ipDim / math.sqrt(3)

        # test getWettedPerimeter
        cur = self._deplBlock.getWettedPerimeter()
        self.assertAlmostEqual(cur, ref)

    def test_getWettedPerimeter(self):
        # calculate the reference value
        wire = self.block.getComponent(Flags.WIRE)
        correctionFactor = np.hypot(
            1.0,
            math.pi * wire.getDimension("helixDiameter") / wire.getDimension("axialPitch"),
        )
        wireDiam = wire.getDimension("od") * correctionFactor

        ipDim = self.block.getDim(Flags.DUCT, "ip")
        odDim = self.block.getDim(Flags.CLAD, "od")
        mult = self.block.getDim(Flags.CLAD, "mult")
        ref = math.pi * (odDim + wireDiam) * mult + 6 * ipDim / math.sqrt(3)

        # test getWettedPerimeter
        cur = self.block.getWettedPerimeter()
        self.assertAlmostEqual(cur, ref)

    def test_getWettedPerimeterCircularInnerDuct(self):
        """Calculate the wetted perimeter for a HexBlock with circular inner duct."""
        # build a test block with a Hex inner duct
        fuelDims = {"Tinput": 400, "Thot": 400, "od": 0.76, "id": 0.00, "mult": 127.0}
        cladDims = {"Tinput": 400, "Thot": 400, "od": 0.80, "id": 0.77, "mult": 127.0}
        ductDims = {"Tinput": 400, "Thot": 400, "od": 16, "id": 15.3, "mult": 1.0}
        intercoolantDims = {
            "Tinput": 400,
            "Thot": 400,
            "od": 17.0,
            "id": ductDims["od"],
            "mult": 1.0,
        }

        fuel = components.Circle("fuel", "UZr", **fuelDims)
        clad = components.Circle("clad", "HT9", **cladDims)
        duct = components.Circle("inner duct", "HT9", **ductDims)
        intercoolant = components.Circle("intercoolant", "Sodium", **intercoolantDims)

        b = blocks.HexBlock("fuel", height=10.0)
        b.add(fuel)
        b.add(clad)
        b.add(duct)
        b.add(intercoolant)

        # calculate the reference value
        ref = (ductDims["id"] + ductDims["od"]) * math.pi
        ref += b.getNumPins() * cladDims["od"] * math.pi

        # test getWettedPerimeter
        cur = b.getWettedPerimeter()
        self.assertAlmostEqual(cur, ref)

    def test_getWettedPerimeterHexInnerDuct(self):
        """Calculate the wetted perimeter for a HexBlock with hexagonal inner duct."""
        # build a test block with a Hex inner duct
        fuelDims = {"Tinput": 400, "Thot": 400, "od": 0.76, "id": 0.00, "mult": 127.0}
        cladDims = {"Tinput": 400, "Thot": 400, "od": 0.80, "id": 0.77, "mult": 127.0}
        ductDims = {"Tinput": 400, "Thot": 400, "op": 16, "ip": 15.3, "mult": 1.0}
        intercoolantDims = {
            "Tinput": 400,
            "Thot": 400,
            "op": 17.0,
            "ip": ductDims["op"],
            "mult": 1.0,
        }

        fuel = components.Circle("fuel", "UZr", **fuelDims)
        clad = components.Circle("clad", "HT9", **cladDims)
        duct = components.Hexagon("inner duct", "HT9", **ductDims)
        intercoolant = components.Hexagon("intercoolant", "Sodium", **intercoolantDims)

        b = blocks.HexBlock("fuel", height=10.0)
        b.add(fuel)
        b.add(clad)
        b.add(duct)
        b.add(intercoolant)

        # calculate the reference value
        ref = 6 * (ductDims["ip"] + ductDims["op"]) / math.sqrt(3)
        ref += b.getNumPins() * cladDims["od"] * math.pi

        # test getWettedPerimeter
        cur = b.getWettedPerimeter()
        self.assertAlmostEqual(cur, ref)

    def test_getWettedPerimeterMultiPins(self):
        assembly = buildMixedPinAssembly()
        block = assembly.getFirstBlock(Flags.FUEL)
        # calculate the reference value
        wires = block.getComponents(Flags.WIRE)
        clads = block.getComponents(Flags.CLAD)
        ref = 0
        for wire in wires:
            mult = wire.getDimension("mult")
            correctionFactor = np.hypot(
                1.0,
                math.pi * wire.getDimension("helixDiameter") / wire.getDimension("axialPitch"),
            )
            wireDiam = wire.getDimension("od") * correctionFactor
            ref += math.pi * wireDiam * mult
        ref += sum(math.pi * clad.getDimension("od") * clad.getDimension("mult") for clad in clads)

        ipDim = block.getDim(Flags.DUCT, "ip")
        ref += 6 * ipDim / math.sqrt(3)

        # test getWettedPerimeter
        cur = block.getWettedPerimeter()
        self.assertAlmostEqual(cur, ref)

    def test_getFlowAreaPerPin(self):
        area = self.block.getComponent(Flags.COOLANT).getArea()
        nPins = self.block.getNumPins()
        cur = self.block.getFlowAreaPerPin()
        ref = area / nPins
        self.assertAlmostEqual(cur, ref)

    def test_getFlowArea(self):
        """Test Block.getFlowArea() for a Block with just coolant."""
        ref = self.block.getComponent(Flags.COOLANT).getArea()
        cur = self.block.getFlowArea()
        self.assertAlmostEqual(cur, ref)

    def test_getFlowAreaInterDuctCoolant(self):
        """Test Block.getFlowArea() for a Block with coolant and interductcoolant."""
        # build a test block with a Hex inter duct collant
        fuelDims = {"Tinput": 400, "Thot": 400, "od": 0.76, "id": 0.00, "mult": 127.0}
        ductDims = {"Tinput": 400, "Thot": 400, "op": 16, "ip": 15.3, "mult": 1.0}
        coolDims = {"Tinput": 400, "Thot": 400}
        iCoolantDims = {"Tinput": 400, "Thot": 400, "op": 17.0, "ip": 16, "mult": 1.0}

        fuel = components.Circle("fuel", "UZr", **fuelDims)
        duct = components.Hexagon("inner duct", "HT9", **ductDims)
        coolant = components.DerivedShape("coolant", "Sodium", **coolDims)
        iCoolant = components.Hexagon("interductcoolant", "Sodium", **iCoolantDims)

        b = blocks.HexBlock("fuel", height=10.0)
        b.add(fuel)
        b.add(coolant)
        b.add(duct)
        b.add(iCoolant)

        ref = b.getComponent(Flags.COOLANT).getArea()
        ref += b.getComponent(Flags.INTERDUCTCOOLANT).getArea()
        cur = b.getFlowArea()
        self.assertAlmostEqual(cur, ref)

    def test_getHydraulicDiameter(self):
        cur = self.block.getHydraulicDiameter()
        ref = 4.0 * self.block.getFlowArea() / self.block.getWettedPerimeter()
        self.assertAlmostEqual(cur, ref)

    def test_adjustUEnrich(self):
        self.block.setHeight(100.0)

        ref = 0.25
        self.block.adjustUEnrich(ref)

        cur = self.block.getComponent(Flags.FUEL).getEnrichment()
        places = 5
        self.assertAlmostEqual(cur, ref, places=places)

    def test_setLocation(self):
        """
        Retrieve a blocks location.

        .. test:: Location of a block is retrievable.
            :id: T_ARMI_BLOCK_POSI0
            :tests: R_ARMI_BLOCK_POSI
        """
        b = self.block
        # a bit obvious, but location is a property now...
        i, j = grids.HexGrid.getIndicesFromRingAndPos(2, 3)
        b.spatialLocator = b.core.spatialGrid[i, j, 0]
        self.assertEqual(b.getLocation(), "002-003-000")
        self.assertEqual(0, b.spatialLocator.k)
        self.assertEqual(b.getSymmetryFactor(), 1.0)

        # now if we don't specify axial, it will move to the new xy, location and have original z index
        i, j = grids.HexGrid.getIndicesFromRingAndPos(4, 4)
        b.spatialLocator = b.core.spatialGrid[i, j, 0]
        self.assertEqual(0, b.spatialLocator.k)
        self.assertEqual(b.getSymmetryFactor(), 1.0)

        # center blocks have a different symmetry factor for 1/3rd core
        for symmetry, powerMult in (
            (geometry.FULL_CORE, 1),
            (
                geometry.SymmetryType(geometry.DomainType.THIRD_CORE, geometry.BoundaryType.PERIODIC),
                3,
            ),
        ):
            self.block.core.symmetry = geometry.SymmetryType.fromAny(symmetry)
            i, j = grids.HexGrid.getIndicesFromRingAndPos(1, 1)
            b.spatialLocator = b.core.spatialGrid[i, j, 0]
            self.assertEqual(0, b.spatialLocator.k)
            self.assertEqual(b.getSymmetryFactor(), powerMult)

    def test_setBuLimitInfo(self):
        self.block.adjustUEnrich(0.1)
        self.block.setType("igniter fuel")

        self.block.setBuLimitInfo()

        cur = self.block.p.buLimit
        ref = 0.0
        self.assertEqual(cur, ref)

    def test_getTotalNDens(self):
        self.block.setType("fuel")

        self.block.clearNumberDensities()
        refDict = {
            "U235": 0.00275173784234,
            "U238": 0.0217358415457,
            "W182": 1.09115150103e-05,
            "W183": 5.89214392093e-06,
            "W184": 1.26159558164e-05,
            "W186": 1.17057432664e-05,
            "ZR": 0.00709003962772,
        }
        self.block.setNumberDensities(refDict)

        cur = self.block.getTotalNDens()

        tot = 0.0
        for nucName in refDict.keys():
            ndens = self.block.getNumberDensity(nucName)
            tot += ndens

        ref = tot
        places = 6
        self.assertAlmostEqual(cur, ref, places=places)

    def test_getHMDens(self):
        self.block.setType("fuel")
        self.block.clearNumberDensities()
        refDict = {
            "U235": 0.00275173784234,
            "U238": 0.0217358415457,
            "W182": 1.09115150103e-05,
            "W183": 5.89214392093e-06,
            "W184": 1.26159558164e-05,
            "W186": 1.17057432664e-05,
            "ZR": 0.00709003962772,
        }
        self.block.setNumberDensities(refDict)

        cur = self.block.getHMDens()

        hmDens = 0.0
        for nuclide in refDict.keys():
            if nucDir.isHeavyMetal(nuclide):
                # then nuclide is a HM
                hmDens += self.block.getNumberDensity(nuclide)

        ref = hmDens

        places = 6
        self.assertAlmostEqual(cur, ref, places=places)

    def test_getFissileMassEnrich(self):
        fuelDims = {"Tinput": 273.0, "Thot": 273.0, "od": 0.76, "id": 0.0, "mult": 1.0}
        self.fuelComponent = components.Circle("fuel", "UZr", **fuelDims)
        self.block.add(self.fuelComponent)
        self.block.setHeight(100.0)

        self.block.clearNumberDensities()
        refDict = {
            "U235": 0.00275173784234,
            "U238": 0.0217358415457,
            "W182": 1.09115150103e-05,
            "W183": 5.89214392093e-06,
            "W184": 1.26159558164e-05,
            "W186": 1.17057432664e-05,
            "ZR": 0.00709003962772,
        }
        self.block.setNumberDensities(refDict)

        cur = self.block.getFissileMassEnrich()

        ref = self.block.getFissileMass() / self.block.getHMMass()
        places = 4
        self.assertAlmostEqual(cur, ref, places=places)
        self.block.remove(self.fuelComponent)

    def test_getMicroSuffix(self):
        self.assertEqual(self.block.getMicroSuffix(), "AA")

        self.block.p.xsType = "Z"
        self.assertEqual(self.block.getMicroSuffix(), "ZA")

        self.block.p.xsType = "RS"
        self.assertEqual(self.block.getMicroSuffix(), "RS")

        self.block.p.envGroup = "X"
        self.block.p.xsType = "AB"
        with self.assertRaises(ValueError):
            self.block.getMicroSuffix()

    def test_getUraniumMassEnrich(self):
        fuel = self.block.getComponent(Flags.FUEL)
        fuel.setNumberDensity("U234", 1.0e-4)
        self.block.adjustUEnrich(0.25)

        ref = 0.25

        self.block.adjustUEnrich(ref)
        cur = self.block.getUraniumMassEnrich()

        places = 6
        self.assertAlmostEqual(cur, ref, places=places)

    def test_getUraniumNumEnrich(self):
        fuel = self.block.getComponent(Flags.FUEL)
        fuel.setNumberDensity("U234", 1.0e-4)
        self.block.adjustUEnrich(0.25)

        cur = self.block.getUraniumNumEnrich()

        u8 = self.block.getNumberDensity("U238")
        u5 = self.block.getNumberDensity("U235")
        u4 = self.block.getNumberDensity("U234")
        ref = u5 / (u8 + u5 + u4)

        self.assertAlmostEqual(cur, ref, places=6)

        # test the zero edge case
        self.block.adjustUEnrich(0)
        cur = self.block.getUraniumNumEnrich()
        self.assertEqual(cur, 0.0)

<<<<<<< HEAD
        self.block.setNumberDensity("U238", 0.0)
        cur = self.block.getUraniumNumEnrich()
        self.assertEqual(cur, 0.0)
=======
    def test_getUraniumNumEnrichWith233(self):
        fuel = self.block.getComponent(Flags.FUEL)
        u5 = fuel.getNumberDensity("U235")
        fuel.setNumberDensity("U233", 0.005)
        self.block.adjustUEnrich(0.25)

        cur = self.block.getUraniumNumEnrich()

        u3 = self.block.getNumberDensity("U233")
        u5 = self.block.getNumberDensity("U235")
        u8 = self.block.getNumberDensity("U238")
        ref = (u3 + u5) / (u3 + u5 + u8)

        self.assertAlmostEqual(cur, ref, places=6)
>>>>>>> 74041ec5

    def test_getNumberOfAtoms(self):
        self.block.clearNumberDensities()
        refDict = {
            "U235": 0.00275173784234,
            "U238": 0.0217358415457,
            "W182": 1.09115150103e-05,
            "W183": 5.89214392093e-06,
            "W184": 1.26159558164e-05,
            "W186": 1.17057432664e-05,
            "ZR": 0.00709003962772,
        }
        self.block.setNumberDensities(refDict)

        nucName = "U238"
        moles = self.block.getNumberOfAtoms(nucName) / units.AVOGADROS_NUMBER  # about 158 moles
        refMoles = refDict["U238"] * self.block.getVolume() / (units.MOLES_PER_CC_TO_ATOMS_PER_BARN_CM)
        self.assertAlmostEqual(moles, refMoles)

    def test_getPu(self):
        fuel = self.block.getComponent(Flags.FUEL)
        vFrac = fuel.getVolumeFraction()
        refDict = {
            "AM241": 2.695633500634074e-05,
            "U238": 0.015278429635341755,
            "O16": 0.04829586365251901,
            "U235": 0.004619446966056436,
            "PU239": 0.0032640382635406515,
            "PU238": 4.266845903720035e-06,
            "PU240": 0.000813669265183342,
            "PU241": 0.00011209296581262849,
            "PU242": 2.3078961257395204e-05,
        }
        fuel.setNumberDensities({nuc: v / vFrac for nuc, v in refDict.items()})

        # test moles
        cur = self.block.getPuMoles()
        ndens = 0.0
        for nucName in refDict.keys():
            if nucName in ["PU238", "PU239", "PU240", "PU241", "PU242"]:
                ndens += self.block.getNumberDensity(nucName)
        ref = ndens / units.MOLES_PER_CC_TO_ATOMS_PER_BARN_CM * self.block.getVolume() * self.block.getSymmetryFactor()
        self.assertAlmostEqual(cur, ref, places=6)

    def test_adjustDensity(self):
        u235Dens = 0.003
        u238Dens = 0.010
        self.block.setNumberDensity("U235", u235Dens)
        self.block.setNumberDensity("U238", u238Dens)
        mass1 = self.block.getMass(["U235", "U238"])
        densAdj = 0.9
        nucList = ["U235", "U238"]
        massDiff = self.block.adjustDensity(densAdj, nucList, returnMass=True)
        mass2 = self.block.getMass(["U235", "U238"])

        cur = self.block.getNumberDensity("U235")
        ref = densAdj * u235Dens
        self.assertAlmostEqual(cur, ref, places=9)

        cur = self.block.getNumberDensity("U238")
        ref = densAdj * u238Dens
        self.assertAlmostEqual(cur, ref, places=9)

        self.assertAlmostEqual(mass2 - mass1, massDiff)

    @patch.object(blocks.HexBlock, "getSymmetryFactor")
    def test_getMgFlux(self, mock_sf):
        # calculate Mg Flux with a Symmetry Factor of 3
        mock_sf.return_value = 3
        neutronFlux = 1.0
        gammaFlux = 2.0
        self.block.p.mgFlux = np.full(5, neutronFlux)
        self.block.p.mgFluxGamma = np.full(4, gammaFlux)
        fuel = self.block.getComponent(Flags.FUEL)
        blockVol = self.block.getVolume()
        fuelVol = fuel.getVolume()
        # compute volume fraction of component; need symmetry factor
        volFrac = fuelVol / blockVol / self.block.getSymmetryFactor()
        neutronFluxInt = fuel.getIntegratedMgFlux()
        gammaFluxInt = fuel.getIntegratedMgFlux(gamma=True)
        # getIntegratedMgFlux should be scaled by the component volume fraction
        np.testing.assert_almost_equal(neutronFluxInt, np.full(5, neutronFlux * volFrac))
        np.testing.assert_almost_equal(gammaFluxInt, np.full(4, gammaFlux * volFrac))

        # getMgFlux should return regular, non-integrated flux
        neutronMgFlux = fuel.getMgFlux()
        gammaMgFlux = fuel.getMgFlux(gamma=True)
        np.testing.assert_almost_equal(neutronMgFlux, np.full(5, neutronFlux / blockVol))
        np.testing.assert_almost_equal(gammaMgFlux, np.full(4, gammaFlux / blockVol))

        # calculate Mg Flux with a Symmetry Factor of 1
        mock_sf.return_value = 1
        self.block.p.mgFlux = np.full(5, neutronFlux)
        self.block.p.mgFluxGamma = np.full(4, gammaFlux)
        fuel = self.block.getComponent(Flags.FUEL)
        blockVol = self.block.getVolume()
        fuelVol = fuel.getVolume()
        volFrac = fuelVol / blockVol / self.block.getSymmetryFactor()
        neutronFluxInt = fuel.getIntegratedMgFlux()
        gammaFluxInt = fuel.getIntegratedMgFlux(gamma=True)
        # getIntegratedMgFlux should be scaled by the component volume fraction
        np.testing.assert_almost_equal(neutronFluxInt, np.full(5, neutronFlux * volFrac))
        np.testing.assert_almost_equal(gammaFluxInt, np.full(4, gammaFlux * volFrac))

        # getMgFlux should return regular, non-integrated flux
        neutronMgFlux = fuel.getMgFlux()
        gammaMgFlux = fuel.getMgFlux(gamma=True)
        np.testing.assert_almost_equal(neutronMgFlux, np.full(5, neutronFlux / blockVol))
        np.testing.assert_almost_equal(gammaMgFlux, np.full(4, gammaFlux / blockVol))

    @patch.object(blocks.HexBlock, "getSymmetryFactor")
    def test_completeInitialLoading(self, mock_sf):
        """Ensure that some BOL block and component params are populated properly.

        Notes
        -----
        - When checking component-level BOL params, puFrac is skipped due to 1) there's no Pu in the block, and 2)
          getPuMoles is functionally identical to getHMMoles (just limits nuclides from heavy metal to just Pu).
        - getSymmetryFactor is mocked to return 3. This indicates that the block is in the center-most assembly.
          Providing this mock ensures that symmetry factors are tested as well (otherwise it's just a factor of 1
          and it is a less robust test).
        """
        mock_sf.return_value = 3
        area = self.block.getArea()
        height = 2.0
        self.block.setHeight(height)

        self.block.clearNumberDensities()
        self.block.setNumberDensities(
            {
                "U238": 0.018518936996911595,
                "ZR": 0.006040713762820692,
                "U235": 0.0023444806416701184,
                "NA23": 0.009810163826158255,
            }
        )

        self.block.completeInitialLoading()

        sf = self.block.getSymmetryFactor()
        cur = self.block.p.molesHmBOL
        ref = self.block.getHMDens() / MOLES_PER_CC_TO_ATOMS_PER_BARN_CM * height * area
        self.assertAlmostEqual(cur, ref, places=12)

        totalHMMass = 0.0
        for c in self.block:
            nucs = c.getNuclides()
            hmNucs = [nuc for nuc in nucs if nucDir.isHeavyMetal(nuc)]
            hmNDens = {hmNuc: c.getNumberDensity(hmNuc) for hmNuc in hmNucs}
            # use sf to account for only a 1/sf portion of the component being in the block
            hmMass = densityTools.calculateMassDensity(hmNDens) * c.getVolume() / sf
            totalHMMass += hmMass
            if hmMass:
                self.assertAlmostEqual(c.p.massHmBOL, hmMass, places=12)
                self.assertAlmostEqual(
                    c.p.molesHmBOL,
                    sum(ndens for ndens in hmNDens.values()) / units.MOLES_PER_CC_TO_ATOMS_PER_BARN_CM * c.getVolume(),
                    places=12,
                )
            else:
                self.assertEqual(c.p.massHmBOL, 0.0)
                self.assertEqual(c.p.molesHmBOL, 0.0)

        self.assertAlmostEqual(self.block.p.massHmBOL, totalHMMass)

    def test_add(self):
        numComps = len(self.block.getComponents())

        fuelDims = {"Tinput": 25.0, "Thot": 600, "od": 0.76, "id": 0.00, "mult": 127.0}

        newComp = components.Circle("fuel", "UZr", **fuelDims)
        self.block.add(newComp)
        self.assertEqual(numComps + 1, len(self.block.getComponents()))

        self.assertIn(newComp, self.block.getComponents())
        self.block.remove(newComp)

    def test_hasComponents(self):
        self.assertTrue(self.block.hasComponents([Flags.FUEL, Flags.CLAD]))
        self.assertTrue(self.block.hasComponents(Flags.FUEL))
        self.assertFalse(self.block.hasComponents([Flags.FUEL, Flags.CLAD, Flags.DUMMY]))

    def test_getComponentNames(self):
        cur = self.block.getComponentNames()
        ref = set(
            [
                "annular void",
                "bond",
                "fuel",
                "gap1",
                "inner liner",
                "gap2",
                "outer liner",
                "gap3",
                "clad",
                "wire",
                "coolant",
                "duct",
                "interCoolant",
            ]
        )
        self.assertEqual(cur, ref)

    def test_getComponents(self):
        cur = self.block.getComponents(Flags.FUEL)
        self.assertEqual(len(cur), 1)

        comps = self.block.getComponents(Flags.FUEL) + self.block.getComponents(Flags.CLAD)
        self.assertEqual(len(comps), 2)

        inter = self.block.getComponents(Flags.INTERCOOLANT)
        self.assertEqual(len(inter), 1)

        inter = self.block.getComponents(Flags.INTERCOOLANT, exact=True)  # case insensitive
        self.assertEqual(inter, [self.block.getComponent(Flags.INTERCOOLANT)])

        cool = self.block.getComponents(Flags.COOLANT, exact=True)
        self.assertEqual(len(cool), 1)

    def test_getComponent(self):
        cur = self.block.getComponent(Flags.FUEL)
        self.assertIsInstance(cur, components.Component)

        inter = self.block.getComponent(Flags.INTERCOOLANT)
        self.assertIsInstance(inter, components.Component)

        with self.assertRaises(KeyError):
            # this really isn't the responsibility of block, more of Flags, but until this refactor
            # is over...
            inter = self.block.getComponent(Flags.fromString("intercoolantlala"), exact=True)

        cool = self.block.getComponent(Flags.COOLANT, exact=True)
        self.assertIsInstance(cool, components.Component)

    def test_getComponentsOfShape(self):
        ref = [
            "annular void",
            "bond",
            "fuel",
            "gap1",
            "inner liner",
            "gap2",
            "outer liner",
            "gap3",
            "clad",
        ]
        cur = [c.name for c in self.block.getComponentsOfShape(components.Circle)]
        self.assertEqual(sorted(ref), sorted(cur))

    def test_getComponentsOfMaterial(self):
        cur = self.block.getComponentsOfMaterial(materials.UZr())
        ref = self.block.getComponent(Flags.FUEL)
        self.assertEqual(cur[0], ref)

        self.assertEqual(
            self.block.getComponentsOfMaterial(materials.HT9()),
            [
                self.block.getComponent(Flags.OUTER | Flags.LINER),
                self.block.getComponent(Flags.CLAD),
                self.block.getComponent(Flags.WIRE),
                self.block.getComponent(Flags.DUCT),
            ],
        )

        # test edge case
        cur = self.block.getComponentsOfMaterial(None, "UZr")
        self.assertEqual(cur[0], ref)

    def test_getComponentByName(self):
        """Test children by name."""
        self.assertIsNone(self.block.getComponentByName("not the droid you are looking for"))
        self.assertIsNotNone(self.block.getComponentByName("annular void"))

    def test_getSortedComponentsInsideOfComponentClad(self):
        """Test that components can be sorted within a block and returned in the correct order.

        For an arbitrary example: a clad component.
        """
        expected = [
            self.block.getComponentByName(c)
            for c in [
                "annular void",
                "bond",
                "fuel",
                "gap1",
                "inner liner",
                "gap2",
                "outer liner",
                "gap3",
            ]
        ]
        clad = self.block.getComponent(Flags.CLAD)
        actual = self.block.getSortedComponentsInsideOfComponent(clad)
        self.assertListEqual(actual, expected)

    def test_getSortedComponentsInsideOfComponentDuct(self):
        """Test that components can be sorted within a block and returned in the correct order.

        For an arbitrary example: a duct.
        """
        expected = [
            self.block.getComponentByName(c)
            for c in [
                "annular void",
                "bond",
                "fuel",
                "gap1",
                "inner liner",
                "gap2",
                "outer liner",
                "gap3",
                "clad",
                "wire",
                "coolant",
            ]
        ]
        clad = self.block.getComponent(Flags.DUCT)
        actual = self.block.getSortedComponentsInsideOfComponent(clad)
        self.assertListEqual(actual, expected)

    def test_getNumComponents(self):
        cur = self.block.getNumComponents(Flags.FUEL)
        ref = self.block.getDim(Flags.FUEL, "mult")
        self.assertEqual(cur, ref)

        self.assertEqual(ref, self.block.getNumComponents(Flags.CLAD))

        self.assertEqual(1, self.block.getNumComponents(Flags.DUCT))

    def test_getNumPins(self):
        """Test that we can get the number of pins from various blocks.

        .. test:: Retrieve the number of pins from various blocks.
            :id: T_ARMI_BLOCK_NPINS
            :tests: R_ARMI_BLOCK_NPINS
        """
        cur = self.block.getNumPins()
        ref = self.block.getDim(Flags.FUEL, "mult")
        self.assertEqual(cur, ref)

        emptyBlock = blocks.HexBlock("empty")
        self.assertEqual(emptyBlock.getNumPins(), 0)

        holedRectangle = complexShapes.HoledRectangle("holedRectangle", "HT9", 1, 1, 0.5, 1.0, 1.0)
        holedRectangle.setType("component", flags=Flags.CONTROL)
        emptyBlock.add(holedRectangle)
        self.assertEqual(emptyBlock.getNumPins(), 0)

        hexagon = basicShapes.Hexagon("hexagon", "HT9", 1, 1, 1)
        hexagon.setType("component", flags=Flags.SHIELD)
        emptyBlock.add(hexagon)
        self.assertEqual(emptyBlock.getNumPins(), 0)

        pins = basicShapes.Circle("circle", "HT9", 1, 1, 1, 0, 8)
        pins.setType("component", flags=Flags.PLENUM)
        emptyBlock.add(pins)
        self.assertEqual(emptyBlock.getNumPins(), 8)

    def test_setLinPowByPin(self):
        numPins = self.block.getNumPins()
        neutronPower = [10.0 * i for i in range(numPins)]
        gammaPower = [1.0 * i for i in range(numPins)]
        totalPower = [x + y for x, y in zip(neutronPower, gammaPower)]

        totalPowerKey = "linPowByPin"
        neutronPowerKey = f"linPowByPin{NEUTRON}"
        gammaPowerKey = f"linPowByPin{GAMMA}"

        # Try setting gamma power too early and then reset
        with self.assertRaises(UnboundLocalError) as context:
            self.block.setPinPowers(
                gammaPower,
                powerKeySuffix=GAMMA,
            )
        errorMsg = f"Neutron power has not been set yet. Cannot set total power for {self.block}."
        self.assertTrue(errorMsg in str(context.exception))
        self.block.p[gammaPowerKey] = None

        # Test with no powerKeySuffix
        self.block.setPinPowers(neutronPower)
        assert_allclose(self.block.p[totalPowerKey], np.array(neutronPower))
        self.assertIsNone(self.block.p[neutronPowerKey])
        self.assertIsNone(self.block.p[gammaPowerKey])

        # Test with neutron powers
        self.block.setPinPowers(
            neutronPower,
            powerKeySuffix=NEUTRON,
        )
        assert_allclose(self.block.p[totalPowerKey], np.array(neutronPower))
        assert_allclose(self.block.p[neutronPowerKey], np.array(neutronPower))
        self.assertIsNone(self.block.p[gammaPowerKey])

        # Test with gamma powers
        self.block.setPinPowers(
            gammaPower,
            powerKeySuffix=GAMMA,
        )
        assert_allclose(self.block.p[totalPowerKey], np.array(totalPower))
        assert_allclose(self.block.p[neutronPowerKey], np.array(neutronPower))
        assert_allclose(self.block.p[gammaPowerKey], np.array(gammaPower))

    def test_getComponentAreaFrac(self):
        def calcFracManually(names):
            tFrac = 0.0
            for n in names:
                for c, frac in fracs:
                    if c.getName() == n:
                        tFrac += frac
            return tFrac

        self.block.setHeight(2.0)

        refList = [Flags.BOND, Flags.COOLANT]
        cur = self.block.getComponentAreaFrac(refList)
        fracs = self.block.getVolumeFractions()

        ref = calcFracManually(("bond", "coolant"))
        places = 6
        self.assertAlmostEqual(cur, ref, places=places)

        # allow inexact for things like fuel1, fuel2 or clad vs. cladding
        val = self.block.getComponentAreaFrac([Flags.COOLANT, Flags.INTERCOOLANT])
        ref = calcFracManually(["coolant", "interCoolant"])
        refWrong = calcFracManually(
            ["coolant", "interCoolant", "clad"]
        )  # can't use 'clad' b/c ``calcFracManually`` is exact only
        self.assertAlmostEqual(ref, val)
        self.assertNotAlmostEqual(refWrong, val)

    def test_100_getPinPitch(self):
        cur = self.block.getPinPitch()
        ref = self.block.getDim(Flags.CLAD, "od") + self.block.getDim(Flags.WIRE, "od")
        places = 6
        self.assertAlmostEqual(cur, ref, places=places)

    def test_101_getPitch(self):
        cur = self.block.getPitch(returnComp=True)
        ref = (
            self.block.getDim(Flags.INTERCOOLANT, "op"),
            self.block.getComponent(Flags.INTERCOOLANT),
        )
        self.assertEqual(cur, ref)

        newb = copy.deepcopy(self.block)
        p1, c1 = self.block.getPitch(returnComp=True)
        p2, c2 = newb.getPitch(returnComp=True)

        self.assertNotEqual(c1, c2)
        self.assertEqual(newb.getLargestComponent("op"), c2)
        self.assertEqual(p1, p2)

    def test_102_setPitch(self):
        pitch = 17.5
        self.block.setPitch(pitch)
        cur = self.block.getPitch()
        self.assertEqual(cur, pitch)
        self.assertEqual(self.block.getComponent(Flags.INTERCOOLANT).getDimension("op"), pitch)

    def test_106_getAreaFractions(self):
        cur = self.block.getVolumeFractions()
        tot = 0.0
        areas = []
        for c in self.block.iterComponents():
            a = c.getArea()
            tot += a
            areas.append((c, a))
        fracs = {}
        for c, a in areas:
            fracs[c.getName()] = a / tot

        places = 6
        for c, a in cur:
            self.assertAlmostEqual(a, fracs[c.getName()], places=places)

        self.assertAlmostEqual(sum(fracs.values()), sum([a for c, a in cur]))

    def test_expandElementalToIsotopics(self):
        """Tests the expand to elementals capability."""
        initialN = {}
        initialM = {}
        elementals = [nuclideBases.byName[nn] for nn in ["FE", "CR", "SI", "V", "MO"]]
        for elemental in elementals:
            initialN[elemental] = self.block.getNumberDensity(elemental.name)  # homogenized
            initialM[elemental] = self.block.getMass(elemental.name)

        for elemental in elementals:
            self.block.expandElementalToIsotopics(elemental)
            newDens = 0.0
            newMass = 0.0
            for natNuc in elemental.getNaturalIsotopics():
                newDens += self.block.getNumberDensity(natNuc.name)
                newMass += self.block.getMass(natNuc.name)

            self.assertAlmostEqual(
                initialN[elemental],
                newDens,
                msg="Isotopic {2} ndens does not add up to {0}. It adds to {1}".format(
                    initialN[elemental], newDens, elemental
                ),
            )
            self.assertAlmostEqual(
                initialM[elemental],
                newMass,
                msg="Isotopic {2} mass does not add up to {0} g. It adds to {1}".format(
                    initialM[elemental], newMass, elemental
                ),
            )

    def test_expandAllElementalsToIsotopics(self):
        """Tests the expand all elementals simlutaneously capability."""
        initialN = {}
        initialM = {}
        elementals = [nuclideBases.byName[nn] for nn in ["FE", "CR", "SI", "V", "MO"]]
        for elemental in elementals:
            initialN[elemental] = self.block.getNumberDensity(elemental.name)  # homogenized
            initialM[elemental] = self.block.getMass(elemental.name)

        self.block.expandAllElementalsToIsotopics()

        for elemental in elementals:
            newDens = 0.0
            newMass = 0.0
            for natNuc in elemental.getNaturalIsotopics():
                newDens += self.block.getNumberDensity(natNuc.name)
                newMass += self.block.getMass(natNuc.name)

            self.assertAlmostEqual(
                initialN[elemental],
                newDens,
                msg="Isotopic {2} ndens does not add up to {0}. It adds to {1}".format(
                    initialN[elemental], newDens, elemental
                ),
            )
            self.assertAlmostEqual(
                initialM[elemental],
                newMass,
                msg="Isotopic {2} mass does not add up to {0} g. It adds to {1}".format(
                    initialM[elemental], newMass, elemental
                ),
            )

    def test_setPitch(self):
        """
        Checks consistency after adjusting pitch.

        Needed to verify fix to Issue #165.
        """
        b = self.block
        moles1 = b.p.molesHmBOL
        b.setPitch(17.5)
        moles2 = b.p.molesHmBOL
        self.assertAlmostEqual(moles1, moles2)
        b.setPitch(20.0)
        moles3 = b.p.molesHmBOL
        self.assertAlmostEqual(moles2, moles3)

    def test_setImportantParams(self):
        """Confirm that important block parameters can be set and get."""
        # Test ability to set and get flux
        applyDummyData(self.block)
        self.assertEqual(self.block.p.mgFlux[0], 161720716762.12997)
        self.assertEqual(self.block.p.mgFlux[-1], 601494405.293505)

        # Test ability to set and get number density
        fuel = self.block.getComponent(Flags.FUEL)

        u235_dens = fuel.getNumberDensity("U235")
        self.assertEqual(u235_dens, 0.003695461770836022)

        fuel.setNumberDensity("U235", 0.5)
        u235_dens = fuel.getNumberDensity("U235")
        self.assertEqual(u235_dens, 0.5)

        # TH parameter test
        self.assertEqual(0, self.block.p.THmassFlowRate)
        self.block.p.THmassFlowRate = 10
        self.assertEqual(10, self.block.p.THmassFlowRate)

    def test_getMfp(self):
        """Test mean free path."""
        applyDummyData(self.block)
        # These are unverified numbers, just the result of this calculation.
        mfp, mfpAbs, diffusionLength = self.block.getMfp()
        # no point testing these number to high accuracy.
        assert_allclose(3.9, mfp, rtol=0.1)
        assert_allclose(235.0, mfpAbs, rtol=0.1)
        assert_allclose(17.0, diffusionLength, rtol=0.1)

    def test_consistentMassDensVolBetweenColdBlockAndComp(self):
        block = self.block
        expectedData = []
        actualData = []
        for c in block:
            expectedData.append(getComponentData(c))
            actualData.append((c, c.density(), c.getVolume(), c.density() * c.getVolume()))

        for expected, actual in zip(expectedData, actualData):
            msg = (
                "Data (component, density, volume, mass) for component {} does not match. "
                "Expected: {}, Actual: {}".format(expected[0], expected, actual)
            )
            for expectedVal, actualVal in zip(expected, actual):
                self.assertAlmostEqual(expectedVal, actualVal, msg=msg)

    def test_consistentMassDensVolBetweenHotBlockAndComp(self):
        block = self._hotBlock
        expectedData = []
        actualData = []
        for c in block:
            expectedData.append(getComponentData(c))
            actualData.append((c, c.density(), c.getVolume(), c.density() * c.getVolume()))

        for expected, actual in zip(expectedData, actualData):
            msg = (
                "Data (component, density, volume, mass) for component {} does not match. "
                "Expected: {}, Actual: {}".format(expected[0], expected, actual)
            )
            for expectedVal, actualVal in zip(expected, actual):
                self.assertAlmostEqual(expectedVal, actualVal, msg=msg)

    def test_consistentAreaWithOverlappingComp(self):
        """
        Test that negative gap areas correctly account for area overlapping upon thermal expansion.

        Notes
        -----
        This test calculates a reference coolant area by subtracting the areas of the intercoolant,
        duct, wire wrap, and pins from the total hex block area. The area of the pins is calculated
        using only the outer radius of the clad. This avoids the use of negative areas as
        implemented in Block.getVolumeFractions. Na-23 mass will not be conserved as when duct/clad
        expands sodium is evacuated.

        See Also
        --------
        armi.reactor.blocks.Block.getVolumeFractions
        """
        numFE56 = self.block.getNumberOfAtoms("FE56")
        numU235 = self.block.getNumberOfAtoms("U235")
        for c in self.block:
            c.setTemperature(800)
        hasNegativeArea = any(c.getArea() < 0 for c in self.block)
        self.assertTrue(hasNegativeArea)
        self.block.getVolumeFractions()  # sets coolant area
        self._testDimensionsAreLinked()  # linked dimensions are needed for this test to work

        blockPitch = self.block.getPitch()
        self.assertAlmostEqual(blockPitch, self.block.getComponent(Flags.INTERCOOLANT).getDimension("op"))
        totalHexArea = blockPitch**2 * math.sqrt(3) / 2.0

        clad = self.block.getComponent(Flags.CLAD)
        pinArea = math.pi / 4.0 * clad.getDimension("od") ** 2 * clad.getDimension("mult")
        ref = (
            totalHexArea
            - self.block.getComponent(Flags.INTERCOOLANT).getArea()
            - self.block.getComponent(Flags.DUCT).getArea()
            - self.block.getComponent(Flags.WIRE).getArea()
            - pinArea
        )

        self.assertAlmostEqual(totalHexArea, self.block.getArea())
        self.assertAlmostEqual(ref, self.block.getComponent(Flags.COOLANT).getArea())

        self.assertTrue(np.allclose(numFE56, self.block.getNumberOfAtoms("FE56")))
        self.assertTrue(np.allclose(numU235, self.block.getNumberOfAtoms("U235")))

    def _testDimensionsAreLinked(self):
        prevC = None
        for c in self.block.getComponentsOfShape(components.Circle):
            if prevC:
                self.assertAlmostEqual(prevC.getDimension("od"), c.getDimension("id"))
            prevC = c
        self.assertAlmostEqual(
            self.block.getComponent(Flags.DUCT).getDimension("op"),
            self.block.getComponent(Flags.INTERCOOLANT).getDimension("ip"),
        )

    def test_pinMgFluxes(self):
        """Test setting/getting of pin-wise multigroup fluxes."""
        self.assertIsNone(self.block.p.pinMgFluxes)
        self.assertIsNone(self.block.p.pinMgFluxesAdj)
        self.assertIsNone(self.block.p.pinMgFluxesGamma)

        nFlux = np.random.rand(10, 33)
        aFlux = np.random.random(nFlux.shape)
        gFlux = np.random.random(nFlux.shape)

        self.block.setPinMgFluxes(nFlux)
        assert_array_equal(self.block.p.pinMgFluxes, nFlux)
        self.assertIsNone(self.block.p.pinMgFluxesAdj)
        self.assertIsNone(self.block.p.pinMgFluxesGamma)

        self.block.setPinMgFluxes(aFlux, adjoint=True)
        assert_array_equal(self.block.p.pinMgFluxesAdj, aFlux)
        # Make sure we didn't modify anything else
        assert_array_equal(self.block.p.pinMgFluxes, nFlux)
        self.assertIsNone(self.block.p.pinMgFluxesGamma)

        self.block.setPinMgFluxes(gFlux, gamma=True)
        assert_array_equal(self.block.p.pinMgFluxesGamma, gFlux)
        assert_array_equal(self.block.p.pinMgFluxesAdj, aFlux)
        assert_array_equal(self.block.p.pinMgFluxes, nFlux)

    def test_getComponentsInLinkedOrder(self):
        comps = self.block.getComponentsInLinkedOrder()
        self.assertEqual(len(comps), len(self.block))

        comps.pop(0)
        with self.assertRaises(RuntimeError):
            _ = self.block.getComponentsInLinkedOrder(comps)

    def test_mergeWithBlock(self):
        fuel1 = self.block.getComponent(Flags.FUEL)
        fuel1.setNumberDensity("CM246", 0.0)
        block2 = loadTestBlock()
        fuel2 = block2.getComponent(Flags.FUEL)
        fuel2.setNumberDensity("CM246", 0.02)
        self.assertEqual(self.block.getNumberDensity("CM246"), 0.0)
        self.block.mergeWithBlock(block2, 0.1)
        self.assertGreater(self.block.getNumberDensity("CM246"), 0.0)
        self.assertLess(self.block.getNumberDensity("CM246"), 0.02)

    def test_getDimensions(self):
        dims = self.block.getDimensions("od")
        self.assertIn(self.block.getComponent(Flags.FUEL).p.od, dims)

    def test_getPlenumPin(self):
        pin = self.block.getPlenumPin()
        self.assertIsNone(pin)

        b = copy.deepcopy(self.block)
        b.p.flags = Flags.fromString("plenum aclp")
        pinDims = {
            "Tinput": 25,
            "Thot": 250,
            "od": 1.0,
            "id": 0,
            "mult": 1,
        }
        pin = components.Circle("plenum pin", "HT9", **pinDims)
        pin.p.flags = Flags.fromString("gap")
        b.add(pin)
        pin = b.getPlenumPin()
        self.assertTrue(pin)

    def test_pinPitches(self):
        self.assertTrue(self.block.hasPinPitch())
        self.assertAlmostEqual(self.block.getPinPitch(cold=True), 1.15)
        self.assertAlmostEqual(self.block.getPinPitch(cold=False), 1.15)

    def test_getReactionRates(self):
        block = blocks.HexBlock("HexBlock")
        block.setType("defaultType")
        comp = basicShapes.Hexagon("hexagon", "MOX", 1, 1, 1)
        block.add(comp)
        block.setHeight(1)
        block.p.xsType = "A"

        r = tests.getEmptyHexReactor()
        assembly = makeTestAssembly(1, 1, r=r)
        assembly.add(block)
        r.core.add(assembly)
        r.core.lib = isotxs.readBinary(ISOAA_PATH)
        block.p.mgFlux = 1

        self.assertAlmostEqual(
            block.getReactionRates("PU239")["nG"],
            block.getNumberDensity("PU239") * sum(r.core.lib["PU39AA"].micros.nGamma),
        )

        # the key is invalid, so should get back all zeros
        self.assertEqual(
            block.getReactionRates("PU39"),
            {"nG": 0, "nF": 0, "n2n": 0, "nA": 0, "nP": 0, "n3n": 0},
        )

    def test_getComponentsThatAreLinkedTo(self):
        c = self.block.getFirstComponent(Flags.FUEL)
        linked = self.block.getComponentsThatAreLinkedTo(c, "id")
        self.assertEqual(linked[0][1], "od")

        c = self.block.getFirstComponent(Flags.CLAD)
        linked = self.block.getComponentsThatAreLinkedTo(c, "id")
        self.assertEqual(linked[0][1], "od")

        c = self.block.getFirstComponent(Flags.DUCT)
        linked = self.block.getComponentsThatAreLinkedTo(c, "ip")
        self.assertEqual(len(linked), 0)


class BlockInputHeightsTests(unittest.TestCase):
    def test_foundReactor(self):
        """Test the input height is pullable from blueprints."""
        r = loadTestReactor()[1]
        msg = "Input height from blueprints differs. Did a blueprint get updated and not this test?"

        # Grab a block from an assembly, so long as we have the height
        assem = r.core.getFirstAssembly(Flags.IGNITER | Flags.FUEL)
        lowerB = assem[0]
        self.assertEqual(
            lowerB.getInputHeight(),
            25,
            msg=msg,
        )
        # Grab another block just for good measure
        midBlock = assem[2]
        self.assertEqual(
            midBlock.getInputHeight(),
            25,
            msg=msg,
        )
        # Top block has a different height. Make sure we don't just
        # return 25 all the time
        topBlock = assem[4]
        self.assertEqual(topBlock.getInputHeight(), 75, msg=msg)

    def test_noBlueprints(self):
        """Verify an error is raised if there are no blueprints."""
        b = buildSimpleFuelBlock()
        with self.assertRaisesRegex(AttributeError, "No ancestor.*blueprints"):
            b.getInputHeight()


class BlockEnergyDepositionConstants(unittest.TestCase):
    """Tests the energy deposition methods.

    MagicMocks xsCollections.compute*Constants() -- we're not testing those methods specifically
    so just make sure they're hit
    """

    @classmethod
    def setUpClass(cls):
        cls.block = loadTestBlock()

    def setUp(self):
        self.block.core.lib = MagicMock()

    @patch.object(xsCollections, "computeFissionEnergyGenerationConstants")
    @patch.object(xsCollections, "computeCaptureEnergyGenerationConstants")
    def test_getTotalEnergyGenerationConstants(self, mock_capture, mock_fission):
        """Mock both xsCollections methods so you get complete coverage."""
        _x = self.block.getTotalEnergyGenerationConstants()
        self.assertEqual(mock_fission.call_count, 1)
        self.assertEqual(mock_capture.call_count, 1)

    @patch.object(xsCollections, "computeFissionEnergyGenerationConstants")
    def test_getFissionEnergyDepositionConstants(self, mock_method):
        """Test RuntimeError and that it gets to the deposition constant call."""
        # make sure xsCollections.compute* gets hit
        _x = self.block.getFissionEnergyGenerationConstants()
        self.assertEqual(mock_method.call_count, 1)
        # set core.lib to None and get RuntimeError
        self.block.core.lib = None
        with self.assertRaises(RuntimeError):
            # fails because this test reactor does not have a cross-section library
            _x = self.block.getFissionEnergyGenerationConstants()

    @patch.object(xsCollections, "computeCaptureEnergyGenerationConstants")
    def test_getCaptureEnergyGenerationConstants(self, mock_method):
        """Test RuntimeError and that it gets to the deposition constant call."""
        # make sure xsCollections.compute* gets hit
        _x = self.block.getCaptureEnergyGenerationConstants()
        self.assertEqual(mock_method.call_count, 1)
        # set core.lib to None and get RuntimeError
        self.block.core.lib = None
        with self.assertRaises(RuntimeError):
            # fails because this test reactor does not have a cross-section library
            _x = self.block.getCaptureEnergyGenerationConstants()

    @patch.object(xsCollections, "computeNeutronEnergyDepositionConstants")
    def test_getNeutronEnergyDepositionConstants(self, mock_method):
        """Test RuntimeError and that it gets to the deposition constant call."""
        # make sure xsCollections.compute* gets hit
        _x = self.block.getNeutronEnergyDepositionConstants()
        self.assertEqual(mock_method.call_count, 1)
        # set core.lib to None and get RuntimeError
        self.block.core.lib = None
        with self.assertRaises(RuntimeError):
            _x = self.block.getNeutronEnergyDepositionConstants()

    @patch.object(xsCollections, "computeGammaEnergyDepositionConstants")
    def test_getGammaEnergyDepositionConstants(self, mock_method):
        """Test RuntimeError and that it gets to the deposition constant call."""
        # make sure xsCollections.compute* gets hit
        _x = self.block.getGammaEnergyDepositionConstants()
        self.assertEqual(mock_method.call_count, 1)
        # set core.lib to None and get RuntimeError
        self.block.core.lib = None
        with self.assertRaises(RuntimeError):
            # fails because this test reactor does not have a cross-section library
            _x = self.block.getGammaEnergyDepositionConstants()


class TestNegativeVolume(unittest.TestCase):
    def test_negativeVolume(self):
        """Build a Block with WAY too many fuel pins & show that the derived volume is negative."""
        block = blocks.HexBlock("TestHexBlock")

        coldTemp = 20
        hotTemp = 200

        fuelDims = {
            "Tinput": coldTemp,
            "Thot": hotTemp,
            "od": 0.84,
            "id": 0.6,
            "mult": 1000.0,  # pack in too many fuels
        }
        fuel = components.Circle("fuel", "UZr", **fuelDims)

        coolantDims = {"Tinput": hotTemp, "Thot": hotTemp}
        coolant = components.DerivedShape("coolant", "Sodium", **coolantDims)

        interDims = {
            "Tinput": hotTemp,
            "Thot": hotTemp,
            "op": 17.8,
            "ip": 17.3,
            "mult": 1.0,
        }
        interSodium = components.Hexagon("interCoolant", "Sodium", **interDims)

        block.add(fuel)
        block.add(coolant)
        block.add(interSodium)
        block.setHeight(16.0)
        with self.assertRaises(ValueError):
            block.getVolumeFractions()


class HexBlock_TestCase(unittest.TestCase):
    def setUp(self):
        self.hexBlock = blocks.HexBlock("TestHexBlock")
        hexDims = {"Tinput": 273.0, "Thot": 273.0, "op": 70.6, "ip": 70.0, "mult": 1.0}
        self.hexComponent = components.Hexagon("duct", "UZr", **hexDims)
        self.hexBlock.add(self.hexComponent)
        self.hexBlock.add(components.Circle("clad", "HT9", Tinput=273.0, Thot=273.0, od=0.1, mult=169.0))
        self.hexBlock.add(components.Circle("wire", "HT9", Tinput=273.0, Thot=273.0, od=0.01, mult=169.0))
        self.hexBlock.add(components.DerivedShape("coolant", "Sodium", Tinput=273.0, Thot=273.0))
        self.r = tests.getEmptyHexReactor()
        self.hexBlock.autoCreateSpatialGrids(self.r.core.spatialGrid)
        a = makeTestAssembly(1, 1)
        a.add(self.hexBlock)
        loc1 = self.r.core.spatialGrid[0, 1, 0]
        self.r.core.add(a, loc1)

    def test_getArea(self):
        """Test that we can correctly calculate the area of a hexagonal block.

        .. test:: Users can create blocks that have the correct hexagonal area.
            :id: T_ARMI_BLOCK_HEX0
            :tests: R_ARMI_BLOCK_HEX
        """
        # Test for various outer and inner pitches for HexBlocks with hex holes
        for op in (20.0, 20.4, 20.1234, 25.001):
            for ip in (0.0, 5.0001, 7.123, 10.0):
                # generate a block with a different outer pitch
                hBlock = blocks.HexBlock("TestAreaHexBlock")
                hexDims = {
                    "Tinput": 273.0,
                    "Thot": 273.0,
                    "op": op,
                    "ip": ip,
                    "mult": 1.0,
                }
                hComponent = components.Hexagon("duct", "UZr", **hexDims)
                hBlock.add(hComponent)

                # verify the area of the hexagon (with a hex hole) is correct
                cur = hBlock.getArea()
                ref = math.sqrt(3) / 2.0 * op**2
                ref -= math.sqrt(3) / 2.0 * ip**2
                self.assertAlmostEqual(cur, ref, places=6, msg=str(op))

    def test_component_type(self):
        """
        Test that a hex block has the proper "hexagon" __name__.

        .. test:: Users can create blocks with a hexagonal shape.
            :id: T_ARMI_BLOCK_HEX1
            :tests: R_ARMI_BLOCK_HEX
        """
        pitch_comp_type = self.hexBlock.PITCH_COMPONENT_TYPE[0]
        self.assertEqual(pitch_comp_type.__name__, "Hexagon")

    def test_coords(self):
        """
        Test that coordinates are retrievable from a block.

        .. test:: Coordinates of a block are queryable.
            :id: T_ARMI_BLOCK_POSI1
            :tests: R_ARMI_BLOCK_POSI
        """
        core = self.hexBlock.core
        a = self.hexBlock.parent
        loc1 = core.spatialGrid[0, 1, 0]
        a.spatialLocator = loc1
        x0, y0 = self.hexBlock.coords()
        a.spatialLocator = core.spatialGrid[0, -1, 0]  # symmetric
        x2, y2 = self.hexBlock.coords()
        a.spatialLocator = loc1
        self.hexBlock.p.displacementX = 0.01
        self.hexBlock.p.displacementY = 0.02
        x1, y1 = self.hexBlock.coords()

        # make sure displacements are working
        self.assertAlmostEqual(x1 - x0, 1.0)
        self.assertAlmostEqual(y1 - y0, 2.0)

        # make sure location symmetry is working
        self.assertAlmostEqual(x0, -x2)
        self.assertAlmostEqual(y0, -y2)

    def test_getNumPins(self):
        self.assertEqual(self.hexBlock.getNumPins(), 169)

    def test_block_dims(self):
        """Tests that the block class can provide basic dimensionality information about itself."""
        self.assertAlmostEqual(4316.582, self.hexBlock.getVolume(), 3)
        self.assertAlmostEqual(70.6, self.hexBlock.getPitch(), 1)
        self.assertAlmostEqual(4316.582, self.hexBlock.getMaxArea(), 3)

        self.assertEqual(70, self.hexBlock.getDuctIP())
        self.assertEqual(70.6, self.hexBlock.getDuctOP())

        self.assertAlmostEqual(34.273, self.hexBlock.getPinToDuctGap(), 3)
        self.assertEqual(0.11, self.hexBlock.getPinPitch())
        self.assertAlmostEqual(300.889, self.hexBlock.getWettedPerimeter(), 3)
        self.assertAlmostEqual(4242.184, self.hexBlock.getFlowArea(), 3)
        self.assertAlmostEqual(56.395, self.hexBlock.getHydraulicDiameter(), 3)

    def test_symmetryFactor(self):
        # full hex
        self.hexBlock.spatialLocator = self.hexBlock.core.spatialGrid[2, 0, 0]
        self.hexBlock.clearCache()
        self.assertEqual(1.0, self.hexBlock.getSymmetryFactor())
        a0 = self.hexBlock.getArea()
        v0 = self.hexBlock.getVolume()
        m0 = self.hexBlock.getMass()

        # 1/3 symmetric
        self.hexBlock.spatialLocator = self.hexBlock.core.spatialGrid[0, 0, 0]
        self.hexBlock.clearCache()
        self.assertEqual(3.0, self.hexBlock.getSymmetryFactor())
        self.assertEqual(a0 / 3.0, self.hexBlock.getArea())
        self.assertEqual(v0 / 3.0, self.hexBlock.getVolume())
        self.assertAlmostEqual(m0 / 3.0, self.hexBlock.getMass())

    def test_retainState(self):
        """Ensure retainState restores params and spatialGrids."""
        self.hexBlock.spatialGrid = grids.HexGrid.fromPitch(1.0)
        self.hexBlock.setType("intercoolant")
        with self.hexBlock.retainState():
            self.hexBlock.setType("fuel")
            self.hexBlock.spatialGrid.changePitch(2.0)
        self.assertAlmostEqual(self.hexBlock.spatialGrid.pitch, 1.0)
        self.assertTrue(self.hexBlock.hasFlags(Flags.INTERCOOLANT))

    def test_getPinLocations(self):
        """Test pin locations can be obtained."""
        locs = set(self.hexBlock.getPinLocations())
        nPins = self.hexBlock.getNumPins()
        self.assertEqual(len(locs), nPins)
        for l in locs:
            self.assertIs(l.grid, self.hexBlock.spatialGrid)

        # Check all clad components are represented
        for c in self.hexBlock.getChildrenWithFlags(Flags.CLAD):
            if isinstance(c.spatialLocator, grids.MultiIndexLocation):
                for l in c.spatialLocator:
                    locs.remove(l)
            else:
                locs.remove(c.spatialLocator)
        self.assertFalse(
            locs,
            msg="Some clad locations were not found but returned by getPinLocations",
        )

    def test_getPinCoordsAndLocsAgree(self):
        """Ensure consistency in ordering of pin locations and coordinates."""
        locs = self.hexBlock.getPinLocations()
        coords = self.hexBlock.getPinCoordinates()
        self.assertEqual(len(locs), len(coords))
        for loc, coord in zip(locs, coords):
            convertedCoords = loc.getLocalCoordinates()
            np.testing.assert_array_equal(coord, convertedCoords, err_msg=f"{loc=}")

    def test_getPinCoords(self):
        blockPitch = self.hexBlock.getPitch()
        pinPitch = self.hexBlock.getPinPitch()
        nPins = self.hexBlock.getNumPins()
        side = hexagon.side(blockPitch)
        xyz = self.hexBlock.getPinCoordinates()
        x, y, z = xyz.T

        # these two pins should be side by side
        self.assertTrue(self.hexBlock.spatialGrid.cornersUp)
        self.assertAlmostEqual(y[1], y[2])
        self.assertAlmostEqual(x[1], -x[2])
        self.assertEqual(len(xyz), self.hexBlock.getNumPins())

        # ensure all pins are within the proper bounds of a
        # flats-up oriented hex block
        self.assertLess(max(y), blockPitch / 2.0)
        self.assertGreater(min(y), -blockPitch / 2.0)
        self.assertLess(max(x), side)
        self.assertGreater(min(x), -side)

        # center pin should be at 0
        mags = x * x + y * y
        minIndex = mags.argmin()
        cx = x[minIndex]
        cy = y[minIndex]
        self.assertAlmostEqual(cx, 0.0)
        self.assertAlmostEqual(cy, 0.0)

        # extreme pin should be at proper radius
        cornerMag = mags.max()
        nRings = hexagon.numRingsToHoldNumCells(nPins) - 1
        self.assertAlmostEqual(math.sqrt(cornerMag), nRings * pinPitch)

        # all z coords equal to zero
        np.testing.assert_equal(z, 0)

    def test_getPitchHomogeneousBlock(self):
        """
        Demonstrate how to communicate pitch on a hex block with unshaped components.

        Notes
        -----
        This assumes there are 3 materials in the homogeneous block, one with half the area
        fraction, and 2 with 1/4 each.
        """
        desiredPitch = 14.0
        hexTotalArea = hexagon.area(desiredPitch)

        compArgs = {"Tinput": 273.0, "Thot": 273.0}
        areaFractions = [0.5, 0.25, 0.25]
        materials = ["HT9", "UZr", "Sodium"]

        # There are 2 ways to do this, the first is to pick a component to be the pitch defining
        # component, and given it the shape of a hexagon to define the pitch. The hexagon outer
        # pitch (op) is defined by the pitch of the block/assembly. The ip is defined by whatever
        # thickness is necessary to have the desired area fraction. The second way is shown in the
        # second half of this test.
        hexBlock = blocks.HexBlock("TestHexBlock")

        hexComponentArea = areaFractions[0] * hexTotalArea

        # Picking 1st material to use for the hex component here, but really the choice is
        # arbitrary. area grows quadratically with op
        ipNeededForCorrectArea = desiredPitch * areaFractions[0] ** 0.5
        self.assertEqual(hexComponentArea, hexTotalArea - hexagon.area(ipNeededForCorrectArea))

        hexArgs = {"op": desiredPitch, "ip": ipNeededForCorrectArea, "mult": 1.0}
        hexArgs.update(compArgs)
        pitchDefiningComponent = components.Hexagon("pitchComp", materials[0], **hexArgs)
        hexBlock.add(pitchDefiningComponent)

        # hex component is added, now add the rest as unshaped.
        for aFrac, material in zip(areaFractions[1:], materials[1:]):
            unshapedArgs = {"area": hexTotalArea * aFrac}
            unshapedArgs.update(compArgs)
            name = f"unshaped {material}"
            comp = components.UnshapedComponent(name, material, **unshapedArgs)
            hexBlock.add(comp)

        self.assertEqual(desiredPitch, hexBlock.getPitch())
        self.assertAlmostEqual(hexTotalArea, hexBlock.getMaxArea())
        self.assertAlmostEqual(sum(c.getArea() for c in hexBlock), hexTotalArea)

        # For this second way, we will simply define the 3 components as unshaped, with  the desired
        # area fractions, and make a 4th component that is an infinitely thin hexagon with the the
        # desired pitch. The downside of this method is that now the block has a fourth component
        # with no volume.
        hexBlock = blocks.HexBlock("TestHexBlock")
        for aFrac, material in zip(areaFractions, materials):
            unshapedArgs = {"area": hexTotalArea * aFrac}
            unshapedArgs.update(compArgs)
            name = f"unshaped {material}"
            comp = components.UnshapedComponent(name, material, **unshapedArgs)
            hexBlock.add(comp)

        # We haven't set a pitch defining component this time so set it now with 0 area.
        pitchDefiningComponent = components.Hexagon(
            "pitchComp", "Void", op=desiredPitch, ip=desiredPitch, mult=1, **compArgs
        )
        hexBlock.add(pitchDefiningComponent)
        self.assertEqual(desiredPitch, hexBlock.getPitch())
        self.assertAlmostEqual(hexTotalArea, hexBlock.getMaxArea())
        self.assertAlmostEqual(sum(c.getArea() for c in hexBlock), hexTotalArea)

    def test_getDuctPitch(self):
        ductIP = self.hexBlock.getDuctIP()
        self.assertAlmostEqual(70.0, ductIP)
        ductOP = self.hexBlock.getDuctOP()
        self.assertAlmostEqual(70.6, ductOP)

    def test_getPinCenterFlatToFlat(self):
        nRings = hexagon.numRingsToHoldNumCells(self.hexBlock.getNumPins())
        pinPitch = self.hexBlock.getPinPitch()
        pinCenterCornerToCorner = 2 * (nRings - 1) * pinPitch
        pinCenterFlatToFlat = math.sqrt(3.0) / 2.0 * pinCenterCornerToCorner
        f2f = self.hexBlock.getPinCenterFlatToFlat()
        self.assertAlmostEqual(pinCenterFlatToFlat, f2f)

    def test_gridCreation(self):
        """Create a grid for a block, and show that it can handle components with multiplicity > 1.

        .. test:: Grids can handle components with multiplicity > 1.
            :id: T_ARMI_GRID_MULT
            :tests: R_ARMI_GRID_MULT
        """
        b = self.hexBlock
        # The block should have a spatial grid at construction,
        # since it has mults = 1 or 169 from setup
        b.autoCreateSpatialGrids(self.r.core.spatialGrid)
        self.assertIsNotNone(b.spatialGrid)
        for c in b:
            if c.getDimension("mult", cold=True) == 169:
                # Then it's spatialLocator must be of size 169
                locations = c.spatialLocator
                self.assertEqual(type(locations), grids.MultiIndexLocation)

                mult = 0
                uniqueLocations = set()
                for loc in locations:
                    mult = mult + 1

                    # test for the uniqueness of the locations (since mult > 1)
                    if loc not in uniqueLocations:
                        uniqueLocations.add(loc)
                    else:
                        self.assertTrue(False, msg="Duplicate location found!")

                self.assertEqual(mult, 169)

    def test_gridNumPinsAndLocations(self):
        b = blocks.HexBlock("fuel", height=10.0)

        fuelDims = {"Tinput": 25.0, "Thot": 600, "od": 0.76, "id": 0.00, "mult": 168.0}
        cladDims = {"Tinput": 25.0, "Thot": 450, "od": 0.80, "id": 0.77, "mult": 168.0}
        ductDims = {"Tinput": 25.0, "Thot": 400, "op": 16, "ip": 15.3, "mult": 1.0}
        wireDims = {
            "Tinput": 25.0,
            "Thot": 600,
            "od": 0.1,
            "id": 0.0,
            "axialPitch": 30.0,
            "helixDiameter": 0.9,
            "mult": 168.0,
        }
        wire = components.Helix("wire", "HT9", **wireDims)
        fuel = components.Circle("fuel", "UZr", **fuelDims)
        clad = components.Circle("clad", "HT9", **cladDims)
        duct = components.Hexagon("duct", "HT9", **ductDims)
        b.add(fuel)
        b.add(clad)
        b.add(duct)
        b.add(wire)
        with self.assertRaises(ValueError):
            b.autoCreateSpatialGrids(self.r.core.spatialGrid)
        self.assertIsNone(b.spatialGrid)

    def test_gridNotCreatedMultipleMultiplicities(self):
        wireDims = {
            "Tinput": 200,
            "Thot": 200,
            "od": 0.1,
            "id": 0.0,
            "axialPitch": 30.0,
            "helixDiameter": 1.1,
            "mult": 21.0,
        }
        # add a wire only some places in the block, so grid should not be created.
        wire = components.Helix("wire", "HT9", **wireDims)
        self.hexBlock.add(wire)
        self.hexBlock.spatialGrid = None  # clear existing
        self.hexBlock.autoCreateSpatialGrids(self.r.core.spatialGrid)
        self.assertIsNone(self.hexBlock.spatialGrid)

    def test_assignPinIndicesToFullGrid(self):
        """Ensure we can assign pin indices to fuel if it occupies the entire spatial grid."""
        b = blocks.HexBlock("fuel")
        fuel = components.Circle(
            "fuel",
            "UZr",
            Tinput=25.0,
            Thot=600.0,
            od=0.76,
            mult=169,
        )
        b.add(fuel)

        clad = components.Circle(
            "clad",
            "HT9",
            Tinput=25.0,
            Thot=450.0,
            id=0.77,
            od=0.80,
            mult=169,
        )
        b.add(clad)

        wire = components.Helix(
            "wire", "HT9", Tinput=25.0, Thot=600, id=0, od=0.1, axialPitch=30, helixDiameter=0.9, mult=169
        )
        b.add(wire)

        duct = components.Hexagon("duct", "HT9", Tinput=25.0, Thot=400, ip=15.3, op=16, mult=1)
        b.add(duct)

        b.autoCreateSpatialGrids(self.r.core.spatialGrid)
        self.assertIsNotNone(b.spatialGrid)

        b.assignPinIndices()
        self.assertIsNotNone(fuel.p.pinIndices)
        indices = fuel.getPinIndices()
        self.assertIsNotNone(indices)
        np.testing.assert_allclose(indices, np.arange(169, dtype=int))

    def test_pinPitches(self):
        self.assertTrue(self.hexBlock.hasPinPitch())
        self.assertAlmostEqual(self.hexBlock.getPinPitch(cold=True), 0.11)
        self.assertAlmostEqual(self.hexBlock.getPinPitch(cold=False), 0.11)

    def test_getBlocks(self):
        self.assertEqual(len(self.hexBlock.getBlocks()), 1)

    def test_getBoronMassEnrich(self):
        self.assertAlmostEqual(self.hexBlock.getBoronMassEnrich(), 0.0)

    def test_rotationNumbers(self):
        self.assertEqual(self.hexBlock.getRotationNum(), 0.0)
        self.hexBlock.setRotationNum(1)
        self.assertEqual(self.hexBlock.getRotationNum(), 1.0)
        self.hexBlock.setRotationNum(2)
        self.assertEqual(self.hexBlock.getRotationNum(), 2.0)


class MultiPinIndicesTests(unittest.TestCase):
    BP_STR = """
blocks:
    fuel: &fuel_block
        grid name: fuel grid
        fuel 1: &fuel_def
            shape: Circle
            # Use void material because we don't need nuclides, just components with flags
            material: Void
            od: 0.68
            Tinput: 25
            Thot: 600
            latticeIDs: [1]
            flags: primary fuel
        clad 1: &clad_def
            shape: Circle
            material: Void
            id: 0.7
            od: 0.71
            Tinput: 600
            Thot: 450
            latticeIDs: [1]
        # Smaller pin so it gets placed earlier in the sorting
        fuel 2:
            <<: *fuel_def
            id: 0.6
            latticeIDs: [2]
            flags: secondary fuel
        clad 2:
            <<: *clad_def
            id: 0.62
            od: 0.65
            latticeIDs: [2]
        duct:
            shape: Hexagon
            material: Void
            Tinput: 25
            Thot: 450
            ip: 15.3
            op: 16
assemblies:
    fuel:
        specifier: F
        blocks: [*fuel_block]
        height: [10]
        axial mesh points: [1]
        xs types: [A]
grids:
    fuel grid:
        geom: hex_corners_up
        symmetry: full
        # Kind of a convoluted map but helps test a lot of edge conditions
        lattice map: |
            - - -  1 1 1 1
              - - 1 1 1 1 1
               - 1 1 2 2 1 1
                1 1 2 1 2 1 1
                 1 1 2 2 1 1
                  1 1 1 1 1
                   1 2 1 1
nuclide flags:

"""

    @classmethod
    def setUpClass(cls):
        cs = settings.Settings()
        bp: blueprints.Blueprints = blueprints.Blueprints.load(cls.BP_STR)
        bp._prepConstruction(cs)
        cls._originalBlock: blocks.HexBlock = bp.blockDesigns["fuel"].construct(cs, bp, 0, 2, 10, "A", {})

    def setUp(self):
        self.block = copy.deepcopy(self._originalBlock)
        self.block.assignPinIndices()
        self.allLocations = self.block.getPinLocations()
        self.fuelPins = self.block.getComponents(Flags.FUEL)

    def test_nonOverlappingIndices(self):
        """Test pin indices are complete and non-overlapping."""
        foundIndices: set[int] = set()
        for fp in self.fuelPins:
            actualIndices = fp.getPinIndices()
            self.assertIsNotNone(actualIndices, fp)
            overlap = foundIndices.intersection(actualIndices)
            self.assertFalse(overlap, msg="Found overlapping indices on unique fuel pin")
            foundIndices.update(actualIndices)
        # Make sure we have all the indices covered
        for i in range(len(self.allLocations)):
            self.assertIn(i, foundIndices)

    def test_consistentPinOrdering(self):
        """Test values of pin indices on a component align with pin locations of that component within the block."""
        for fp in self.fuelPins:
            locations: list[grids.IndexLocation] = list(fp.spatialLocator)
            indices = fp.getPinIndices()
            self.assertEqual(len(locations), len(indices), msg=fp)
            for loc, ix in zip(locations, indices):
                indexInBlock = self.allLocations.index(loc)
                self.assertEqual(ix, indexInBlock, msg=f"{loc=} in {fp}")

    def test_noPinIndicesForHexes(self):
        """Test we never get pin indices for hexagons."""
        duct = self.block.getComponent(Flags.DUCT)
        self.assertIsNone(duct.p.pinIndices)
        with self.assertRaisesRegex(ValueError, "no pin indices"):
            duct.getPinIndices()

    def test_recoverCladIndicesFromFuel(self):
        """Show the same indices for cladding are found for fuel that it wraps."""
        clad = self.block.getComponents(Flags.CLAD)[0]
        cladIndices = clad.getPinIndices()
        fuel = self.block.getComponents(Flags.FUEL)[0]
        fuelIndices = fuel.getPinIndices()
        # Show not only are they equal, we get literally the same object
        # through the dimension linking. This only works if the fuel pin
        # is not at all the lattice sites, or else they'd both be equal
        # equivalent to np.arange(0, N - 1) but different instances of the same data
        self.assertIs(cladIndices, fuelIndices)

    def test_locations(self):
        """Ensure we have locations consistent with the lattice map."""
        primary: components.Circle = self.block.getComponent(Flags.PRIMARY)
        # Count the number of primary pins in the blueprint above
        nPrimary = 30
        expectedPrimaryRingPos = {
            (1, 1),
        }
        # 12 and 18 pins in one-indexed rings three and four.
        # remember that range is exclusive of the stop
        expectedPrimaryRingPos.update((3, i) for i in range(1, 13))
        expectedPrimaryRingPos.update((4, i) for i in range(1, 19))
        # special pin designed to poke some edge cases
        # remember ARMI hex positions start at 1 in the north east corner and go counterclockwise
        trickyPin = (4, 11)
        # drop the tricky pin in the fourth ring
        expectedPrimaryRingPos.remove(trickyPin)
        self._checkPinLocationsAndIndices(primary, nPrimary, expectedPrimaryRingPos)

        secondary: components.Circle = self.block.getComponent(Flags.SECONDARY)
        nSecondary = 7
        # six pins in one-indexed ring two
        expectedSecondaryRingPos = {(2, i) for i in range(1, 7)}
        expectedSecondaryRingPos.add(trickyPin)
        self._checkPinLocationsAndIndices(secondary, nSecondary, expectedSecondaryRingPos)

    def _checkPinLocationsAndIndices(
        self, pin: components.Circle, expectedNumPins: int, expectedRingPos: set[tuple[int, int]]
    ):
        self.assertEqual(
            len(expectedRingPos),
            expectedNumPins,
            msg="Expected pins and locations differ. Your test inputs are not setup correct.",
        )
        self.assertEqual(pin.getDimension("mult"), expectedNumPins)
        self.assertEqual(len(pin.spatialLocator), expectedNumPins)
        primaryIndices = pin.getPinIndices()
        self.assertIsNotNone(primaryIndices)
        self.assertEqual(primaryIndices.size, expectedNumPins)
        allLocations = self.block.getPinLocations()
        for ix in primaryIndices:
            loc = allLocations[ix]
            ringPos = loc.getRingPos()
            self.assertIn(ringPos, expectedRingPos, msg=f"{ix=} : {loc=}")

    def test_nonFueledBlock(self):
        """If we have no fuel, but we have clad, we should still have pin indices."""
        nonFuel = copy.deepcopy(self._originalBlock)
        # strip out fuel flags
        for c in nonFuel.iterComponents(Flags.FUEL):
            c.p.flags &= ~Flags.FUEL
        nonFuel.assignPinIndices()
        # Should still have what ARMI considers pins
        self.assertTrue(nonFuel.getPinLocations())
        for c in nonFuel.iterComponents(Flags.CLAD):
            self.assertIsNotNone(c.getPinIndices())

    def test_reassignOnSort(self):
        """Show the pin indices are reassigned when the block is sorted."""
        # Make sure we get new block-level pin locations or else this test is meaningless
        with patch.object(self.block, "assignPinIndices") as patchAssign:
            self.block.sort()
        newPinLocations = self.block.getPinLocations()
        self.assertNotEqual(newPinLocations, self.allLocations, msg="Test requires new pin locations post-sort.")
        # Make sure we called it. Other tests confirm that assignPinIndices is correct.
        # this makes sure we've called it where we want to call it
        patchAssign.assert_called_once()


class TestHexBlockOrientation(unittest.TestCase):
    def setUp(self):
        self.td = TemporaryDirectoryChanger()
        self.td.__enter__()

    def tearDown(self):
        self.td.__exit__(None, None, None)

    @staticmethod
    def getLocalCoordinatesBlockBounds(b: blocks.HexBlock):
        """Call getLocalCoordinates() for every Component in the Block and find the X/Y bounds."""
        maxX = -111
        minX = 999
        maxY = -111
        minY = 999
        for comp in b:
            locs = comp.spatialLocator
            if not isinstance(locs, grids.MultiIndexLocation):
                locs = [locs]

            for loc in locs:
                x, y, _ = loc.getLocalCoordinates()
                if x > maxX:
                    maxX = x
                elif x < minX:
                    minX = x

                if y > maxY:
                    maxY = y
                elif y < minY:
                    minY = y

        return minX, maxX, minY, maxY

    def test_validateReactorCornersUp(self):
        """Validate the spatial grid for a corners up HexBlock and its children."""
        # load a corners up reactor
        _o, r = loadTestReactor(
            os.path.join(TEST_ROOT, "smallestTestReactor"),
            inputFileName="armiRunSmallest.yaml",
        )

        # grab a pinned fuel block, and verify it is flats up
        b = r.core.getFirstBlock(Flags.FUEL)
        self.assertTrue(r.core.spatialGrid.cornersUp)
        self.assertFalse(b.spatialGrid.cornersUp)
        self.assertNotEqual(r.core.spatialGrid.cornersUp, b.spatialGrid.cornersUp)

        # for a flats up block-grid, the hex centroids should stretch more in Y than X
        minX, maxX, minY, maxY = self.getLocalCoordinatesBlockBounds(b)
        ratio = (maxY - minY) / (maxX - minX)
        self.assertAlmostEqual(ratio, 2 / math.sqrt(3), delta=0.0001)

    def test_validateReactorFlatsUp(self):
        """Validate the spatial grid for a flats up HexBlock and its children."""
        # copy the files over
        inDir = os.path.join(TEST_ROOT, "smallestTestReactor")
        for filePath in glob(os.path.join(inDir, "*.yaml")):
            outPath = os.path.join(self.td.destination, os.path.basename(filePath))
            shutil.copyfile(filePath, outPath)

        # modify the reactor to make it flats up
        testFile = os.path.join(self.td.destination, "refSmallestReactor.yaml")
        txt = open(testFile, "r").read()
        txt = txt.replace("geom: hex_corners_up", "geom: hex")
        open(testFile, "w").write(txt)

        # load a flats up reactor
        _o, r = loadTestReactor(self.td.destination, inputFileName="armiRunSmallest.yaml")

        # grab a pinned fuel block, and verify it is corners up
        b = r.core.getFirstBlock(Flags.FUEL)
        self.assertFalse(r.core.spatialGrid.cornersUp)
        self.assertTrue(b.spatialGrid.cornersUp)
        self.assertNotEqual(r.core.spatialGrid.cornersUp, b.spatialGrid.cornersUp)

        # for a corners up block-grid, the hex centroids should stretch more in X than Y
        minX, maxX, minY, maxY = self.getLocalCoordinatesBlockBounds(b)
        ratio = (maxX - minX) / (maxY - minY)
        self.assertAlmostEqual(ratio, 2 / math.sqrt(3), delta=0.0001)


class ThRZBlock_TestCase(unittest.TestCase):
    def setUp(self):
        self.ThRZBlock = blocks.ThRZBlock("TestThRZBlock")
        self.ThRZBlock.add(
            components.DifferentialRadialSegment(
                "fuel",
                "UZr",
                Tinput=273.0,
                Thot=273.0,
                inner_radius=0.0,
                radius_differential=40.0,
                inner_theta=0.0,
                azimuthal_differential=1.5 * math.pi,
                inner_axial=5.0,
                height=10.0,
                mult=1.0,
            )
        )
        self.ThRZBlock.add(
            components.DifferentialRadialSegment(
                "coolant",
                "Sodium",
                Tinput=273.0,
                Thot=273.0,
                inner_radius=40.0,
                radius_differential=10.0,
                inner_theta=0.0,
                azimuthal_differential=1.5 * math.pi,
                inner_axial=5.0,
                height=10.0,
                mult=1.0,
            )
        )
        self.ThRZBlock.add(
            components.DifferentialRadialSegment(
                "clad",
                "HT9",
                Tinput=273.0,
                Thot=273.0,
                inner_radius=50.0,
                radius_differential=7.0,
                inner_theta=0.0,
                azimuthal_differential=1.5 * math.pi,
                inner_axial=5.0,
                height=10.0,
                mult=1.0,
            )
        )
        self.ThRZBlock.add(
            components.DifferentialRadialSegment(
                "wire",
                "HT9",
                Tinput=273.0,
                Thot=273.0,
                inner_radius=57.0,
                radius_differential=3.0,
                inner_theta=0.0,
                azimuthal_differential=1.5 * math.pi,
                inner_axial=5.0,
                height=10.0,
                mult=1.0,
            )
        )
        # random 1/4 chunk taken out to exercise Theta-RZ block capabilities
        self.ThRZBlock.add(
            components.DifferentialRadialSegment(
                "chunk",
                "Sodium",
                Tinput=273.0,
                Thot=273.0,
                inner_radius=0.0,
                radius_differential=60.0,
                inner_theta=1.5 * math.pi,
                azimuthal_differential=0.5 * math.pi,
                inner_axial=5.0,
                height=10.0,
                mult=1.0,
            )
        )

    def test_radii(self):
        radialInner = self.ThRZBlock.radialInner()
        self.assertEqual(0.0, radialInner)
        radialOuter = self.ThRZBlock.radialOuter()
        self.assertEqual(60.0, radialOuter)

    def test_theta(self):
        thetaInner = self.ThRZBlock.thetaInner()
        self.assertEqual(0.0, thetaInner)
        thetaOuter = self.ThRZBlock.thetaOuter()
        self.assertEqual(2.0 * math.pi, thetaOuter)

    def test_axial(self):
        axialInner = self.ThRZBlock.axialInner()
        self.assertEqual({5.0}, axialInner)
        axialOuter = self.ThRZBlock.axialOuter()
        self.assertEqual({15.0}, axialOuter)

    def test_verifyBlockDims(self):
        with mockRunLogs.BufferLog() as mock:
            # we should start with a clean slate, before debug logging
            self.assertEqual("", mock.getStdout())
            runLog.LOG.setVerbosity(logging.WARNING)
            runLog.LOG.startLog("test_updateComponentDims")

            # the verify method throws a ton of warnings or raises errors when there are problems
            self.ThRZBlock.verifyBlockDims()
            self.assertEqual("", mock.getStdout())

    def test_getThetaRZGrid(self):
        """Since not applicable to ThetaRZ Grids."""
        b = self.ThRZBlock
        self.assertIsNone(b.spatialGrid)
        b.autoCreateSpatialGrids("FakeSpatilGrid")
        self.assertIsNotNone(b.spatialGrid)

    def test_getWettedPerimeter(self):
        with self.assertRaises(NotImplementedError):
            _ = self.ThRZBlock.getWettedPerimeter()

    def test_getHydraulicDiameter(self):
        with self.assertRaises(NotImplementedError):
            _ = self.ThRZBlock.getHydraulicDiameter()

    def test_pinPitches(self):
        self.assertFalse(self.ThRZBlock.hasPinPitch())

        with self.assertRaises(AttributeError):
            self.ThRZBlock.getPinPitch(cold=False)

        with self.assertRaises(AttributeError):
            self.ThRZBlock.getPinPitch(cold=True)

    def test_updateComponentDims(self):
        with mockRunLogs.BufferLog() as mock:
            # we should start with a clean slate, before logging
            self.assertEqual("", mock.getStdout())
            runLog.LOG.setVerbosity(logging.WARNING)
            runLog.LOG.startLog("test_updateComponentDims")

            # if this fails, we get a warning. Here we just test the warning isn't thrown.
            self.ThRZBlock.updateComponentDims()
            self.assertEqual("", mock.getStdout())

    def test_getBoronMassEnrich(self):
        self.assertAlmostEqual(self.ThRZBlock.getBoronMassEnrich(), 0.0)


class CartesianBlock_TestCase(unittest.TestCase):
    """Tests for blocks with rectangular/square outer shape."""

    PITCH = 70

    def setUp(self):
        self.cartesianBlock = blocks.CartesianBlock("TestCartesianBlock")

        self.cartesianComponent = components.HoledSquare(
            "duct",
            "UZr",
            Tinput=273.0,
            Thot=273.0,
            holeOD=68.0,
            widthOuter=self.PITCH,
            mult=1.0,
        )
        self.cartesianBlock.add(self.cartesianComponent)
        self.cartesianBlock.add(components.Circle("clad", "HT9", Tinput=273.0, Thot=273.0, od=68.0, mult=169.0))

    def test_getPitchSquare(self):
        self.assertEqual(self.cartesianBlock.getPitch(), (self.PITCH, self.PITCH))

    def test_getPitchHomogeneousBlock(self):
        """
        Demonstrate how to communicate pitch on a hex block with unshaped components.

        Notes
        -----
        This assumes there are 3 materials in the homogeneous block, one with half the area
        fraction, and 2 with 1/4 each.
        """
        desiredPitch = (10.0, 12.0)
        rectTotalArea = desiredPitch[0] * desiredPitch[1]

        compArgs = {"Tinput": 273.0, "Thot": 273.0}
        areaFractions = [0.5, 0.25, 0.25]
        materials = ["HT9", "UZr", "Sodium"]

        # There are 2 ways to do this, the first is to pick a component to be the pitch defining
        # component, and given it the shape of a rectangle to define the pitch. The rectangle outer
        # dimensions is defined by the pitch of the block/assembly. The inner dimensions is defined
        # by whatever thickness is necessary to have the desired area fraction. The second way is to
        # define all physical material components as unshaped, and add an additional infinitely thin
        # Void component (no area) that defines pitch. See second part of
        # HexBlock_TestCase.test_getPitchHomogeneousBlock for demonstration.
        cartBlock = blocks.CartesianBlock("TestCartBlock")

        hexComponentArea = areaFractions[0] * rectTotalArea

        # Picking 1st material to use for the hex component here, but really the choice is
        # arbitrary.
        # area grows quadratically with outer dimensions.
        # Note there are infinitely many inner dims that would preserve area, this is just one.
        innerDims = [dim * areaFractions[0] ** 0.5 for dim in desiredPitch]
        self.assertAlmostEqual(hexComponentArea, rectTotalArea - innerDims[0] * innerDims[1])

        rectArgs = {
            "lengthOuter": desiredPitch[0],
            "lengthInner": innerDims[0],
            "widthOuter": desiredPitch[1],
            "widthInner": innerDims[1],
            "mult": 1.0,
        }
        rectArgs.update(compArgs)
        pitchDefiningComponent = components.Rectangle("pitchComp", materials[0], **rectArgs)
        cartBlock.add(pitchDefiningComponent)

        # Rectangle component is added, now add the rest as unshaped.
        for aFrac, material in zip(areaFractions[1:], materials[1:]):
            unshapedArgs = {"area": rectTotalArea * aFrac}
            unshapedArgs.update(compArgs)
            name = f"unshaped {material}"
            comp = components.UnshapedComponent(name, material, **unshapedArgs)
            cartBlock.add(comp)

        self.assertEqual(desiredPitch, cartBlock.getPitch())
        self.assertAlmostEqual(rectTotalArea, cartBlock.getMaxArea())
        self.assertAlmostEqual(sum(c.getArea() for c in cartBlock), rectTotalArea)

    def test_getCartesianGrid(self):
        """Since not applicable to Cartesian Grids."""
        b = self.cartesianBlock
        self.assertIsNone(b.spatialGrid)
        b.autoCreateSpatialGrids("FakeSpatialGrid")
        self.assertIsNotNone(b.spatialGrid)

    def test_getWettedPerimeter(self):
        with self.assertRaises(NotImplementedError):
            _ = self.cartesianBlock.getWettedPerimeter()

    def test_getHydraulicDiameter(self):
        with self.assertRaises(NotImplementedError):
            _ = self.cartesianBlock.getHydraulicDiameter()

    def test_pinPitches(self):
        self.assertFalse(self.cartesianBlock.hasPinPitch())

        with self.assertRaises(AttributeError):
            self.cartesianBlock.getPinPitch(cold=False)

        with self.assertRaises(AttributeError):
            self.cartesianBlock.getPinPitch(cold=True)

    def test_getBoronMassEnrich(self):
        self.assertAlmostEqual(self.cartesianBlock.getBoronMassEnrich(), 0.0)

    def test_getPinCenterFlatToFlat(self):
        r = tests.getEmptyHexReactor()
        self.cartesianBlock.autoCreateSpatialGrids(r.core.spatialGrid)
        self.assertAlmostEqual(self.cartesianBlock.getPinCenterFlatToFlat(), 14.0, delta=1e-6)


class MassConservationTests(unittest.TestCase):
    """Tests designed to verify mass conservation during thermal expansion."""

    def setUp(self):
        self.b = buildSimpleFuelBlock()

    def test_heightExpansionDifferences(self):
        """The point of this test is to determine if the number densities stay the same with two
        different heights of the same block.  Since we want to expand a block from cold temperatures
        to hot using the fuel expansion coefficient (most important neutronicall), other components
        are not grown correctly. This means that on the block level, axial expansion will NOT
        conserve mass of non-fuel components. However, the excess mass is simply added to the top of
        the reactor in the plenum regions (or any non fueled region).
        """
        # Assume the default block height is 'cold' height.  Now we must determine what the hot
        # height should be based on thermal expansion.  Change the height of the block based on the
        # different thermal expansions of the components then see the effect on number densities.
        fuel = self.b.getComponent(Flags.FUEL)
        height = self.b.getHeight()
        Thot = fuel.temperatureInC
        Tcold = fuel.inputTemperatureInC

        dllHot = fuel.getProperties().linearExpansionFactor(Tc=Thot, T0=Tcold)
        hotFuelHeight = height * (1 + dllHot)

        self.b.setHeight(hotFuelHeight)

        hotFuelU238 = self.b.getNumberDensity("U238")
        hotFuelIRON = self.b.getNumberDensity("FE")

        # look at clad
        clad = self.b.getComponent(Flags.CLAD)

        Thot = clad.temperatureInC
        Tcold = clad.inputTemperatureInC

        dllHot = fuel.getProperties().linearExpansionFactor(Tc=Thot, T0=Tcold)
        hotCladHeight = height * (1 + dllHot)

        self.b.setHeight(hotCladHeight)

        hotCladU238 = self.b.getNumberDensity("U238")
        hotCladIRON = self.b.getNumberDensity("FE")

        self.assertAlmostEqual(
            hotFuelU238,
            hotCladU238,
            10,
            "Number Density of fuel in one height ({0}) != number density of fuel at another "
            "height {1}. Number density conservation violated during thermal "
            "expansion".format(hotFuelU238, hotCladU238),
        )

        self.assertAlmostEqual(
            hotFuelIRON,
            hotCladIRON,
            10,
            "Number Density of clad in one height ({0}) != number density of clad at another "
            "height {1}. Number density conservation violated during thermal "
            "expansion".format(hotFuelIRON, hotCladIRON),
        )

    def test_massFuelHeatup(self):
        fuel = self.b.getComponent(Flags.FUEL)
        massCold = fuel.getMass()
        fuel.setTemperature(100)
        massHot = fuel.getMass()

        self.assertAlmostEqual(
            massCold,
            massHot,
            10,
            "Cold mass of fuel ({0}) != hot mass {1}. Mass conservation violated during thermal expansion".format(
                massCold, massHot
            ),
        )

    def test_massCladHeatup(self):
        cladding = self.b.getComponent(Flags.CLAD)
        massCold = cladding.getMass()
        cladding.setTemperature(100)
        massHot = cladding.getMass()

        self.assertAlmostEqual(
            massCold,
            massHot,
            10,
            "Cold mass of clad ({0}) != hot mass {1}. Mass conservation violated during thermal expansion".format(
                massCold, massHot
            ),
        )

    def test_massDuctHeatup(self):
        duct = self.b.getComponent(Flags.DUCT)
        massCold = duct.getMass()
        duct.setTemperature(100)
        massHot = duct.getMass()

        self.assertAlmostEqual(
            massCold,
            massHot,
            10,
            "Cold mass of duct ({0}) != hot mass {1}. Mass conservation violated during thermal expansion".format(
                massCold, massHot
            ),
        )

    def test_massCoolHeatup(self):
        """Make sure mass of coolant goes down when it heats up."""
        coolant = self.b.getComponent(Flags.COOLANT)
        massCold = coolant.getMass()
        coolant.setTemperature(coolant.temperatureInC + 100)
        massHot = coolant.getMass()

        self.assertGreater(
            massCold,
            massHot,
            "Cold mass of coolant ({0}) <= hot mass {1}. Mass conservation not violated during "
            "thermal expansion of coolant".format(massCold, massHot),
        )

    def test_dimensionDuctHeatup(self):
        duct = self.b.getComponent(Flags.DUCT)
        pitchCold = duct.getDimension("op", cold=True)
        duct.setTemperature(100)
        pitchHot = duct.getDimension("op")
        dLL = duct.getProperties().linearExpansionFactor(100, 25)
        correctHot = pitchCold * (1 + dLL)
        self.assertAlmostEqual(
            correctHot,
            pitchHot,
            10,
            "Theoretical pitch of duct ({0}) != hot pitch {1}. Linear expansion violated during "
            "heatup. \nTc={tc} Tref={tref} dLL={dLL} cold={pcold}".format(
                correctHot,
                pitchHot,
                tc=duct.temperatureInC,
                tref=duct.inputTemperatureInC,
                dLL=dLL,
                pcold=pitchCold,
            ),
        )

    def test_coldMass(self):
        """
        Verify that the cold mass is what it should be, even though the hot height is input.

        At the cold temperature (but with hot height), the mass should be the same as at hot
        temperature and hot height.
        """
        fuel = self.b.getComponent(Flags.FUEL)
        # set ref (input/cold) temperature.
        Thot = fuel.temperatureInC
        Tcold = fuel.inputTemperatureInC

        # change temp to cold
        fuel.setTemperature(Tcold)
        massCold = fuel.getMass()
        fuelArea = fuel.getArea()
        # we are at cold temp so cold and hot area are equal
        self.assertAlmostEqual(fuel.getArea(cold=True), fuel.getArea())
        height = self.b.getHeight()  # hot height.
        rho = fuel.getProperties().density(Tc=Tcold)
        # can't use getThermalExpansionFactor since hot=cold so it would be 0
        dllHot = fuel.getProperties().linearExpansionFactor(Tc=Thot, T0=Tcold)
        coldHeight = height / (1 + dllHot)
        theoreticalMass = fuelArea * coldHeight * rho

        self.assertAlmostEqual(
            massCold,
            theoreticalMass,
            7,
            msg="Cold mass of fuel ({0}) != theoretical mass {1}.  Check calculation of cold mass".format(
                massCold, theoreticalMass
            ),
        )

    def test_massConsistency(self):
        """Verify that the sum of the component masses equals the total mass."""
        tMass = 0.0
        for child in self.b:
            tMass += child.getMass()
        bMass = self.b.getMass()
        self.assertAlmostEqual(
            tMass,
            bMass,
            10,
            "Sum of component mass {0} != total block mass {1}. ".format(tMass, bMass),
        )<|MERGE_RESOLUTION|>--- conflicted
+++ resolved
@@ -1282,11 +1282,10 @@
         cur = self.block.getUraniumNumEnrich()
         self.assertEqual(cur, 0.0)
 
-<<<<<<< HEAD
         self.block.setNumberDensity("U238", 0.0)
         cur = self.block.getUraniumNumEnrich()
         self.assertEqual(cur, 0.0)
-=======
+
     def test_getUraniumNumEnrichWith233(self):
         fuel = self.block.getComponent(Flags.FUEL)
         u5 = fuel.getNumberDensity("U235")
@@ -1301,7 +1300,6 @@
         ref = (u3 + u5) / (u3 + u5 + u8)
 
         self.assertAlmostEqual(cur, ref, places=6)
->>>>>>> 74041ec5
 
     def test_getNumberOfAtoms(self):
         self.block.clearNumberDensities()
