--- conflicted
+++ resolved
@@ -1477,24 +1477,10 @@
         self.assertEqual(b.p.pinLocation[1], 4)
         self.assertEqual(b.p.pinLocation[5], 2)
 
-<<<<<<< HEAD
-        # test the numPins argument
-        b.setRotationNum(0)
-        index = b.rotatePins(1, justCompute=True, numPins=271)
-        self.assertEqual(index[2], 3)
-        self.assertEqual(index[6], 7)
-        self.assertEqual(index[262], 271)
-
-        self.assertRaises(ValueError, b.rotatePins, -1)
-        self.assertRaises(ValueError, b.rotatePins, 10)
-        self.assertRaises((ValueError, TypeError), b.rotatePins, None)
-        self.assertRaises((ValueError, TypeError), b.rotatePins, "a")
-=======
         self.assertRaises(ValueError, b._rotatePins, -1)
         self.assertRaises(ValueError, b._rotatePins, 10)
         self.assertRaises((ValueError, TypeError), b._rotatePins, None)
         self.assertRaises((ValueError, TypeError), b._rotatePins, "a")
->>>>>>> abd1db4a
 
     def test_expandElementalToIsotopics(self):
         r"""Tests the expand to elementals capability."""
