--- conflicted
+++ resolved
@@ -252,15 +252,9 @@
     def test_hasFlags(self):
         """Ensure flags are queryable.
 
-<<<<<<< HEAD
-        .. test:: Composites have queriable flags.
+        .. test:: Flags can be queried.
             :id: T_ARMI_CMP_FLAG
             :tests: R_ARMI_CMP_FLAG
-=======
-        .. test:: Flags can be queried.
-            :id: T_ARMI_CMP_HAS_FLAGS
-            :tests: R_ARMI_CMP_HAS_FLAGS
->>>>>>> 6ae1598f
         """
         self.container.setType("fuel")
         self.assertFalse(self.container.hasFlags(Flags.SHIELD | Flags.FUEL, exact=True))
