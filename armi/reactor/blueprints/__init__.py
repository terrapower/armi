# Copyright 2019 TerraPower, LLC
#
# Licensed under the Apache License, Version 2.0 (the "License");
# you may not use this file except in compliance with the License.
# You may obtain a copy of the License at
#
#     http://www.apache.org/licenses/LICENSE-2.0
#
# Unless required by applicable law or agreed to in writing, software
# distributed under the License is distributed on an "AS IS" BASIS,
# WITHOUT WARRANTIES OR CONDITIONS OF ANY KIND, either express or implied.
# See the License for the specific language governing permissions and
# limitations under the License.

"""
Blueprints describe the geometric and composition details of the objects in the reactor
(e.g. fuel assemblies, control rods, etc.).

Inputs captured within this blueprints module pertain to major design criteria like
custom material properties or basic structures like the assemblies in use.

This is essentially a wrapper for a yaml loader.
The given yaml file is expected to rigidly adhere to given key:value pairings.

See the :ref:`blueprints documentation <bp-input-file>` for more details.

The file structure is expectation is::

    nuclide flags:
        AM241: {burn: true, xs: true}
        ...

    custom isotopics: {} # optional

    blocks:
        name:
            component name:
                component dimensions
        ...

    assemblies:
        name:
            specifier: ABC
            blocks: [...]
            height: [...]
            axial mesh points: [...]
            xs types: [...]

            # optional
            myMaterialModification1: [...]
            myMaterialModification2: [...]

            # optionally extra settings (note this is probably going to be a removed feature)
            #    hotChannelFactors: TWRPclad

Examples
--------
>>> design = blueprints.Blueprints.load(self.yamlString)
>>> print(design.gridDesigns)

Notes
-----
The blueprints system was built to enable round trip translations between
text representations of input and objects in the code.
"""

import copy
import math
import pathlib
import traceback
import typing

import ordered_set
import yamlize
import yamlize.objects
from ruamel.yaml import CLoader, RoundTripLoader

from armi import (
    context,
    getPluginManager,
    getPluginManagerOrFail,
    migration,
    plugins,
    runLog,
)
from armi.nucDirectory import nuclideBases
from armi.physics.neutronics.settings import CONF_LOADING_FILE
from armi.reactor import assemblies
from armi.reactor.blueprints import isotopicOptions
from armi.reactor.blueprints.assemblyBlueprint import AssemblyKeyedList
from armi.reactor.blueprints.blockBlueprint import BlockKeyedList
from armi.reactor.blueprints.componentBlueprint import (
    ComponentGroups,
    ComponentKeyedList,
)
from armi.reactor.blueprints.gridBlueprint import Grids, Triplet
from armi.reactor.blueprints.reactorBlueprint import SystemBlueprint, Systems
from armi.reactor.converters import axialExpansionChanger
from armi.reactor.flags import Flags
from armi.settings.fwSettings.globalSettings import (
    CONF_ACCEPTABLE_BLOCK_AREA_ERROR,
    CONF_ASSEM_FLAGS_SKIP_AXIAL_EXP,
    CONF_DETAILED_AXIAL_EXPANSION,
    CONF_INPUT_HEIGHTS_HOT,
    CONF_NON_UNIFORM_ASSEM_FLAGS,
)
from armi.utils import tabulate, textProcessors
from armi.utils.customExceptions import InputError

context.BLUEPRINTS_IMPORTED = True
context.BLUEPRINTS_IMPORT_CONTEXT = "".join(traceback.format_stack())


def loadFromCs(cs, roundTrip=False):
    """Function to load Blueprints based on supplied ``Settings``."""
    from armi.utils import directoryChangers

    with directoryChangers.DirectoryChanger(cs.inputDirectory, dumpOnException=False):
        with open(cs[CONF_LOADING_FILE], "r") as bpYaml:
            root = pathlib.Path(cs[CONF_LOADING_FILE]).parent.absolute()
            bpYaml = textProcessors.resolveMarkupInclusions(bpYaml, root)
            try:
                bp = Blueprints.load(bpYaml, roundTrip=roundTrip)
            except yamlize.yamlizing_error.YamlizingError as err:
                if "cross sections" in err.args[0]:
                    runLog.error(
                        "The loading file {} contains invalid `cross sections` input. "
                        "Please run the `modify` entry point on this case to automatically convert."
                        "".format(cs[CONF_LOADING_FILE])
                    )
                raise
    return bp


class _BlueprintsPluginCollector(yamlize.objects.ObjectType):
    """
    Simple metaclass for adding yamlize.Attributes from plugins to Blueprints.

    This calls the defineBlueprintsSections() plugin hook to discover new class
    attributes to add before the yamlize code fires off to make the root yamlize.Object.
    Since yamlize.Object itself uses a metaclass to define the attributes to turn into
    yamlize.Attributes, these need to be folded in early.
    """

    def __new__(mcs, name, bases, attrs):
        pm = getPluginManager()
        if pm is None:
            runLog.warning(
                "Blueprints were instantiated before the framework was "
                "configured with plugins. Blueprints cannot be imported before "
                "ARMI has been configured."
            )
        else:
            pluginSections = pm.hook.defineBlueprintsSections()
            for plug in pluginSections:
                for attrName, section, resolver in plug:
                    assert isinstance(section, yamlize.Attribute)
                    if attrName in attrs:
                        raise plugins.PluginError(
                            "There is already a section called '{}' in the reactor blueprints".format(attrName)
                        )
                    attrs[attrName] = section
                    attrs["_resolveFunctions"].append(resolver)

        newType = yamlize.objects.ObjectType.__new__(mcs, name, bases, attrs)

        return newType


class Blueprints(yamlize.Object, metaclass=_BlueprintsPluginCollector):
    """Base Blueprintsobject representing all the subsections in the input file."""

    nuclideFlags = yamlize.Attribute(key="nuclide flags", type=isotopicOptions.NuclideFlags, default=None)
    customIsotopics = yamlize.Attribute(key="custom isotopics", type=isotopicOptions.CustomIsotopics, default=None)
    blockDesigns = yamlize.Attribute(key="blocks", type=BlockKeyedList, default=None)
    assemDesigns = yamlize.Attribute(key="assemblies", type=AssemblyKeyedList, default=None)
    systemDesigns = yamlize.Attribute(key="systems", type=Systems, default=None)
    gridDesigns = yamlize.Attribute(key="grids", type=Grids, default=None)
    componentDesigns = yamlize.Attribute(key="components", type=ComponentKeyedList, default=None)
    componentGroups = yamlize.Attribute(key="component groups", type=ComponentGroups, default=None)

    # These are used to set up new attributes that come from plugins.
    _resolveFunctions = []

    def __new__(cls):
        # yamlizable does not call __init__, so attributes that are not defined above need to be
        # initialized here
        self = yamlize.Object.__new__(cls)
        self.assemblies = {}
        self._prepped = False
        self._assembliesBySpecifier = {}

        # Better for performance since these are used for lookups
        self.allNuclidesInProblem = ordered_set.OrderedSet()
        self.activeNuclides = ordered_set.OrderedSet()
        self.inertNuclides = ordered_set.OrderedSet()
        self.nucsToForceInXsGen = ordered_set.OrderedSet()
        self.elementsToExpand = []
        return self

    def __init__(self):
        # Yamlize does not call __init__, instead we use Blueprints.load which creates and instance
        # of a Blueprints object and initializes it with valuesconstructAssemusing setattr.
        self._assembliesBySpecifier = {}
        self._prepped = False
        self.systemDesigns = Systems()
        self.assemDesigns = AssemblyKeyedList()
        self.blockDesigns = BlockKeyedList()
        self.assemblies = {}
        self.grids = Grids()
        self.elementsToExpand = []

    def __repr__(self):
        return f"<{self.__class__.__name__} Assemblies:{len(self.assemDesigns)} Blocks:{len(self.blockDesigns)}>"

    def constructAssem(self, cs, name=None, specifier=None, orientation=0.0):
        """
        Construct a new assembly instance from the assembly designs in this Blueprints object.

        Parameters
        ----------
        cs : Settings
            Used to apply various modeling options when constructing an assembly.
        name : str (optional, and should be exclusive with specifier)
            Name of the assembly to construct. This should match the key that was used to define the
            assembly in the Blueprints YAML file.
        specifier : str (optional, and should be exclusive with name)
            Identifier of the assembly to construct. This should match the identifier that was used
            to define the assembly in the Blueprints YAML file.
        orientation : float (optional, is usually just zero)
            Rotate the Assembly at creation.

        Raises
        ------
        ValueError
            If neither name nor specifier are passed

        Notes
        -----
        There is some possibility for "compiling" the logic with closures to make constructing an
        assembly / block / component faster. At this point is is pretty much irrelevant because we
        are currently just deepcopying already constructed assemblies.

        Currently, this method is backward compatible with other code in ARMI and generates the
        `.assemblies` attribute (the BOL assemblies). Eventually, this should be removed.
        """
        self._prepConstruction(cs)

        if name is not None:
            assem = self.assemblies[name]
        elif specifier is not None:
            assem = self._assembliesBySpecifier[specifier]
        else:
            raise ValueError("Must supply assembly name or specifier to construct")

        a = copy.deepcopy(assem)
        # since a deepcopy has the same assembly numbers and block id's, we need to make it unique
        a.makeUnique()

        if orientation:
            a.rotate(math.radians(orientation))
        return a

    def _prepConstruction(self, cs):
        """
        This method initializes a bunch of information within a Blueprints object such as assigning
        assembly and block type numbers, resolving the nuclides in the problem, and pre-populating
        assemblies.

        Ideally, it would not be necessary at all, but the ``cs`` currently contains a bunch of
        information necessary to create the applicable model. If it were possible, it would be
        terrific to override the Yamlizable.from_yaml method to run this code after the instance has
        been created, but we need additional information in order to build the assemblies that is
        not within the YAML file.

        This method should not be called directly, but it is used in testing.
        """
        if not self._prepped:
            self._assignTypeNums()
            for func in self._resolveFunctions:
                func(self, cs)
            self._resolveNuclides(cs)
            self._assembliesBySpecifier.clear()
            self.assemblies.clear()

            for aDesign in self.assemDesigns:
                a = aDesign.construct(cs, self)
                self._assembliesBySpecifier[aDesign.specifier] = a
                self.assemblies[aDesign.name] = a

            runLog.header("=========== Verifying Assembly Configurations ===========")
            self._checkAssemblyAreaConsistency(cs)

            if not cs[CONF_DETAILED_AXIAL_EXPANSION]:
                # this is required to set up assemblies so they know how to snap to the reference
                # mesh. They won't know the mesh to conform to otherwise....
                axialExpansionChanger.makeAssemsAbleToSnapToUniformMesh(
                    self.assemblies.values(), cs[CONF_NON_UNIFORM_ASSEM_FLAGS]
                )

            if not cs[CONF_INPUT_HEIGHTS_HOT]:
<<<<<<< HEAD
                runLog.header(
                    "=========== Axially expanding all assemblies from Tinput to Thot ==========="
                )
                # expand axial heights from cold to hot so dims and masses are consistent with
                # specified component hot temperatures.
                assemsToSkip = [
                    Flags.fromStringIgnoreErrors(t)
                    for t in cs[CONF_ASSEM_FLAGS_SKIP_AXIAL_EXP]
                ]
=======
                runLog.header("=========== Axially expanding all assemblies from Tinput to Thot ===========")
                # expand axial heights from cold to hot so dims and masses are consistent
                # with specified component hot temperatures.
                assemsToSkip = [Flags.fromStringIgnoreErrors(t) for t in cs[CONF_ASSEM_FLAGS_SKIP_AXIAL_EXP]]
>>>>>>> 14392c84
                assemsToExpand = list(
                    a for a in list(self.assemblies.values()) if not any(a.hasFlags(f) for f in assemsToSkip)
                )
                axialExpander = getPluginManagerOrFail().hook.getAxialExpansionChanger()
                if axialExpander is not None:
                    axialExpander.expandColdDimsToHot(
                        assemsToExpand,
                        cs[CONF_DETAILED_AXIAL_EXPANSION],
                    )

            getPluginManagerOrFail().hook.afterConstructionOfAssemblies(assemblies=self.assemblies.values(), cs=cs)

        self._prepped = True

    def _assignTypeNums(self):
        if self.blockDesigns is None:
            # this happens when directly defining assemblies.
            self.blockDesigns = BlockKeyedList()
            for aDesign in self.assemDesigns:
                for bDesign in aDesign.blocks:
                    if bDesign not in self.blockDesigns:
                        self.blockDesigns.add(bDesign)

    def _resolveNuclides(self, cs):
        """
        Process elements and determine how to expand them to natural isotopics.

        Also builds meta-data about which nuclides are in the problem.

        This system works by building a dictionary in the ``elementsToExpand`` attribute with
        ``Element`` keys and list of ``NuclideBase`` values.

        The actual expansion of elementals to isotopics occurs during
        :py:meth:`Component construction <armi.reactor.blueprints.componentBlueprint.
        ComponentBlueprint._constructMaterial>`.
        """
        from armi import utils

        actives = set()
        inerts = set()

        nuclideFlags = self.nuclideFlags or isotopicOptions.genDefaultNucFlags()

        nucsToForceInXsGen = set()
        # just expanding flags now. ndense gets expanded in comp blueprints
        self.elementsToExpand = []
        for nucFlag in nuclideFlags:
            # this returns any nuclides that are flagged specifically for expansion by input
            (
                expandedElements,
                undefBurnChainActiveNuclides,
            ) = nucFlag.fileAsActiveOrInert(
                actives,
                inerts,
            )
            self.elementsToExpand.extend(expandedElements)

        inerts -= actives
        self.customIsotopics = self.customIsotopics or isotopicOptions.CustomIsotopics()
        eleKeep, eleExpand = isotopicOptions.eleExpandInfoBasedOnCodeENDF(cs)

        # Flag all elementals for expansion unless they've been flagged otherwise by
        # user input or automatic lattice/datalib rules.
        for nucBase in nuclideBases.instances:
            isAlreadyIsotopic = not isinstance(nucBase, nuclideBases.NaturalNuclideBase)
            if isAlreadyIsotopic:
                # `elemental` may be a NaturalNuclideBase or a NuclideBase
                # skip all NuclideBases (isotopics)
                continue

            # we now know its an elemental
            elemental = nucBase
            if elemental in eleKeep:
                continue

            if elemental.name in actives:
                currentSet = actives
            elif elemental.name in inerts:
                currentSet = inerts
            else:
                # This was not specified in the nuclide flags at all as burn or xs.
                # If a material with this in its composition is brought in it's nice from a user
                # perspective to allow it.
                # But current behavior is that all nuclides in problem must be declared up front.
                continue

            self.elementsToExpand.append(elemental.element)

            if elemental.name in nuclideFlags and nuclideFlags[elemental.element.symbol].expandTo:
                # user-input expandTo has precedence
                newNuclides = [nuclideBases.byName[nn] for nn in nuclideFlags[elemental.element.symbol].expandTo]
            elif elemental in eleExpand and elemental.element.symbol in nuclideFlags:
                # code-specific expansion required based on code and ENDF
                newNuclides = eleExpand[elemental]
                # Overlay code details onto nuclideFlags for other parts of the code that use them.
                # Also, if this element is not in nuclideFlags at all, we just don't add it.
                nuclideFlags[elemental.element.symbol].expandTo = [nb.name for nb in newNuclides]
            else:
                # expand to all possible natural isotopics
                newNuclides = elemental.element.getNaturalIsotopics()

            # remove the elemental and add the isotopic
            currentSet.remove(elemental.name)
            for nb in newNuclides:
                currentSet.add(nb.name)

        # force everything asked for in xsGen
        nucsToForceInXsGen = ordered_set.OrderedSet(sorted(actives.union(inerts)))

        # add all detailed isotopes in ENDF if requested
        isotopicOptions.autoUpdateNuclideFlags(cs, nuclideFlags, inerts)
        self.nuclideFlags = nuclideFlags

        if self.elementsToExpand:
            runLog.info(
                "Will expand {} elementals to have natural isotopics".format(
                    ", ".join(element.symbol for element in self.elementsToExpand)
                )
            )

        self.activeNuclides = ordered_set.OrderedSet(sorted(actives))
        self.inertNuclides = ordered_set.OrderedSet(sorted(inerts))
        self.allNuclidesInProblem = ordered_set.OrderedSet(sorted(actives.union(inerts)))
        self.nucsToForceInXsGen = ordered_set.OrderedSet(sorted(nucsToForceInXsGen))

        # Inform user which nuclides are truncating the burn chain.
        if undefBurnChainActiveNuclides and nuclideBases.burnChainImposed:
            runLog.info(
                tabulate.tabulate(
                    [
                        [
                            "Nuclides truncating the burn-chain:",
                            utils.createFormattedStrWithDelimiter(list(undefBurnChainActiveNuclides)),
                        ]
                    ],
                    tableFmt="plain",
                ),
                single=True,
            )

    def _checkAssemblyAreaConsistency(self, cs):
        references = None
        for a in self.assemblies.values():
            if references is None:
                references = (a, a.getArea())
                continue

            assemblyArea = a.getArea()
            if isinstance(a, assemblies.RZAssembly):
                # R-Z assemblies by definition have different areas, so skip the check
                continue
            if abs(references[1] - assemblyArea) > 1e-9:
                runLog.error("REFERENCE COMPARISON ASSEMBLY:")
                references[0][0].printContents()
                runLog.error("CURRENT COMPARISON ASSEMBLY:")
                a[0].printContents()
                raise InputError(
                    "Assembly {} has a different area {} than assembly {} {}.  Check inputs for accuracy".format(
                        a, assemblyArea, references[0], references[1]
                    )
                )

            blockArea = a[0].getArea()
            for b in a[1:]:
                if abs(b.getArea() - blockArea) / blockArea > cs[CONF_ACCEPTABLE_BLOCK_AREA_ERROR]:
                    runLog.error("REFERENCE COMPARISON BLOCK:")
                    a[0].printContents(includeNuclides=False)
                    runLog.error("CURRENT COMPARISON BLOCK:")
                    b.printContents(includeNuclides=False)

                    for c in b:
                        runLog.error(
                            "{0} area {1} effective area {2}".format(c, c.getArea(), c.getVolume() / b.getHeight())
                        )

                    raise InputError(
                        "Block {} has a different area {} than block {} {}. Check inputs for accuracy".format(
                            b, b.getArea(), a[0], blockArea
                        )
                    )

    @classmethod
    def migrate(cls, inp: typing.TextIO):
        """Given a stream representation of a blueprints file, migrate it.

        Parameters
        ----------
        inp : typing.TextIO
            Input stream to migrate.
        """
        for migI in migration.ACTIVE_MIGRATIONS:
            if issubclass(migI, migration.base.BlueprintsMigration):
                mig = migI(stream=inp)
                inp = mig.apply()
        return inp

    @classmethod
    def load(cls, stream, roundTrip=False):
        """This method is a wrapper around the `yamlize.Object.load()` method.

        The reason for the wrapper is to allow us to default to `Cloader`. Essentially,
        the `CLoader` class is 10x faster, but doesn't allow for "round trip" (read-
        write) access to YAMLs; for that we have the `RoundTripLoader`.
        """
        loader = RoundTripLoader if roundTrip else CLoader
        return super().load(stream, Loader=loader)

    def addDefaultSFP(self):
        """Create a default SFP if it's not in the blueprints."""
        if self.systemDesigns is not None:
            if not any(structure.typ == "sfp" for structure in self.systemDesigns):
                sfp = SystemBlueprint("Spent Fuel Pool", "sfp", Triplet())
                sfp.typ = "sfp"
                self.systemDesigns["Spent Fuel Pool"] = sfp
        else:
            runLog.warning(f"Can't add default SFP to {self}, there are no systemDesigns!")


def migrate(bp: Blueprints, cs):
    """
    Apply migrations to the input structure.

    This is a good place to perform migrations that address changes to the system design description
    (settings, blueprints). We have access both here, so we can even move stuff between files.
    """
    from armi.reactor.blueprints import gridBlueprint

    if bp.systemDesigns is None:
        bp.systemDesigns = Systems()
    if bp.gridDesigns is None:
        bp.gridDesigns = gridBlueprint.Grids()

    if "core" in [rd.name for rd in bp.gridDesigns]:
        raise ValueError("Cannot auto-create a 2nd `core` grid. Adjust input.")

    if "core" in [rd.name for rd in bp.systemDesigns]:
        raise ValueError("Cannot auto-create a 2nd `core` grid. Adjust input.")

    bp.systemDesigns["core"] = SystemBlueprint("core", "core", Triplet())<|MERGE_RESOLUTION|>--- conflicted
+++ resolved
@@ -299,22 +299,10 @@
                 )
 
             if not cs[CONF_INPUT_HEIGHTS_HOT]:
-<<<<<<< HEAD
-                runLog.header(
-                    "=========== Axially expanding all assemblies from Tinput to Thot ==========="
-                )
+                runLog.header("=========== Axially expanding all assemblies from Tinput to Thot ===========")
                 # expand axial heights from cold to hot so dims and masses are consistent with
                 # specified component hot temperatures.
-                assemsToSkip = [
-                    Flags.fromStringIgnoreErrors(t)
-                    for t in cs[CONF_ASSEM_FLAGS_SKIP_AXIAL_EXP]
-                ]
-=======
-                runLog.header("=========== Axially expanding all assemblies from Tinput to Thot ===========")
-                # expand axial heights from cold to hot so dims and masses are consistent
-                # with specified component hot temperatures.
                 assemsToSkip = [Flags.fromStringIgnoreErrors(t) for t in cs[CONF_ASSEM_FLAGS_SKIP_AXIAL_EXP]]
->>>>>>> 14392c84
                 assemsToExpand = list(
                     a for a in list(self.assemblies.values()) if not any(a.hasFlags(f) for f in assemsToSkip)
                 )
