# Copyright 2019 TerraPower, LLC
#
# Licensed under the Apache License, Version 2.0 (the "License");
# you may not use this file except in compliance with the License.
# You may obtain a copy of the License at
#
#     http://www.apache.org/licenses/LICENSE-2.0
#
# Unless required by applicable law or agreed to in writing, software
# distributed under the License is distributed on an "AS IS" BASIS,
# WITHOUT WARRANTIES OR CONDITIONS OF ANY KIND, either express or implied.
# See the License for the specific language governing permissions and
# limitations under the License.

"""
Definitions of top-level reactor arrangements like the Core (default), SFP, etc.

See documentation of blueprints in :doc:`/user/inputs/blueprints` for more context. See example in
:py:mod:`armi.reactor.blueprints.tests.test_reactorBlueprints`.

This was built to replace the old system that loaded the core geometry from the ``cs['geometry']``
setting. Until the geom file-based input is completely removed, this system will attempt to migrate
the core layout from geom files. When geom files are used, explicitly specifying a ``core`` system
will result in an error.

System Blueprints are a big step in the right direction to generalize user input, but was still
mostly adapted from the old Core layout input. As such, they still only really support Core-like
systems. Future work should generalize the concept of "system" to more varied scenarios.

See Also
--------
armi.reactor.blueprints.gridBlueprints : Method for storing system assembly layouts.
armi.reactor.systemLayoutInput.SystemLayoutInput : Deprecated method for reading the individual
face-map xml files.
"""
import yamlize

from armi import context
from armi import getPluginManagerOrFail
from armi import runLog
from armi.reactor import geometry
from armi.reactor import grids
from armi.reactor.blueprints.gridBlueprint import Triplet
from armi.utils import tabulate


class SystemBlueprint(yamlize.Object):
    """
    The reactor-level structure input blueprint.

    .. impl:: Build core and spent fuel pool from blueprints
        :id: I_ARMI_BP_SYSTEMS
        :implements: R_ARMI_BP_SYSTEMS, R_ARMI_BP_CORE

        This class creates a yaml interface for the user to define systems with
        grids, such as cores or spent fuel pools, each having their own name,
        type, grid, and position in space. It is incorporated into the "systems"
        section of a blueprints file by being included as key-value pairs within
        the :py:class:`~armi.reactor.blueprints.reactorBlueprint.Systems` class,
        which is in turn included into the overall blueprints within
        :py:class:`~armi.reactor.blueprints.Blueprints`.

        This class includes a
        :py:meth:`~armi.reactor.blueprints.reactorBlueprint.SystemBlueprint.construct` method, which
        is typically called from within :py:func:`~armi.reactor.reactors.factory` during the
        initialization of the reactor object to instantiate the core and/or spent fuel pool objects.
        During that process, a spatial grid is constructed based on the grid blueprints specified in
        the "grids" section of the blueprints (see :need:`I_ARMI_BP_GRID`) and the assemblies needed
        to fill the lattice are built from blueprints using
        :py:meth:`~armi.reactor.blueprints.Blueprints.constructAssem`.

    Notes
    -----
    We use string keys to link grids to objects that use them. This differs from how blocks/
    assembies are specified, which use YAML anchors. YAML anchors have proven to be problematic and
    difficult to work with.
    """

    name = yamlize.Attribute(key="name", type=str)
    typ = yamlize.Attribute(key="type", type=str, default="core")
    gridName = yamlize.Attribute(key="grid name", type=str)
    origin = yamlize.Attribute(key="origin", type=Triplet, default=None)

    def __init__(self, name=None, gridName=None, origin=None):
        """
        A Reactor-level structure like a core, or ex-core like SFP.

        Notes
        -----
        yamlize does not call an __init__ method, instead it uses __new__ and setattr this is only
        needed for when you want to make this object from a non-YAML source.
        """
        self.name = name
        self.gridName = gridName
        self.origin = origin

    @staticmethod
    def _resolveSystemType(typ: str):
        """Loop over all plugins that could be attached and determine if any tell us how to build a
        specific systems attribute.
        """
        manager = getPluginManagerOrFail()

        # Only need this to handle the case we don't find the system we expect
        seen = set()
        for options in manager.hook.defineSystemBuilders():
            for key, builder in options.items():
                # Take the first match we find. This would allow other plugins to define a new core
                # builder before finding those defined by the ReactorPlugin
                if key == typ:
                    return builder
                seen.add(key)

        raise ValueError(
            "Could not determine an appropriate class for handling a "
            "system of type `{}`. Supported types are {}.".format(typ, sorted(seen))
        )

    def construct(self, cs, bp, reactor, geom=None, loadComps=True):
        """Build a core or ex-core grid and fill it with children.

        Parameters
        ----------
        cs : :py:class:`Settings <armi.settings.Settings>`
            armi settings to apply
        bp : :py:class:`Reactor <armi.reactor.blueprints.Blueprints>`
            armi blueprints to apply
        reactor : :py:class:`Reactor <armi.reactor.reactors.Reactor>`
            reactor to fill
        geom : optional
        loadComps : bool, optional
            whether to fill reactor with assemblies, as defined in blueprints, or not. Is False in
            :py:class:`UniformMeshGeometryConverter <armi.reactor.converters.uniformMesh.UniformMeshGeometryConverter>`
            within the initNewReactor() method.

        Returns
        -------
        Composite
            A Composite object with a grid, like a Spent Fuel Pool or other ex-core structure.

        Raises
        ------
        ValueError
            input error, no grid design provided
        ValueError
            objects were added to non-existant grid locations
        """
<<<<<<< HEAD
        runLog.info("Constructing the `{}`".format(self.name))
=======
        from armi.reactor import reactors  # avoid circular import

        runLog.info(f"Constructing the `{self.name}`")
>>>>>>> b436537e

        if geom is not None and self.name == "core":
            gridDesign = geom.toGridBlueprints("core")[0]
        else:
            if not bp.gridDesigns:
                raise ValueError(
                    "The input must define grids to construct a reactor, but does not. Update input."
                )
            gridDesign = bp.gridDesigns.get(self.gridName, None)

        system = self._resolveSystemType(self.typ)(self.name)

        # Some systems may not require a prescribed grid design. Only use one if provided
        if gridDesign is not None:
            spatialGrid = gridDesign.construct()
            system.spatialGrid = spatialGrid
            system.spatialGrid.armiObject = system

        reactor.add(system)  # ensure the reactor is the parent
        spatialLocator = grids.CoordinateLocation(
            self.origin.x, self.origin.y, self.origin.z, None
        )
        system.spatialLocator = spatialLocator
        if context.MPI_RANK != 0:
            # Non-primary nodes get the reactor via DistributeState.
            return None

        system = self._constructComposites(cs, bp, loadComps, system, gridDesign)

        return system

    def _constructComposites(self, cs, bp, loadComps, system, gridDesign):
        """Fill a grid with composities, if there are any to fill.

        Parameters
        ----------
        cs : Settings object.
            armi settings to apply
        bp : Blueprints object.
            armi blueprints to apply
        loadComps : bool
            whether to fill reactor with composities, as defined in blueprints, or not
        system : Composite
            The composite we are building.
        gridDesign : GridBlueprint
            The defintion of the grid on the object.

        Returns
        -------
        Composite
            A Composite object with a grid, like a Spent Fuel Pool or other ex-core structure.
        """
        from armi.reactor.reactors import Core  # avoid circular import

        if loadComps and gridDesign is not None:
            self._loadComposites(cs, system, gridDesign.gridContents, bp)

            if isinstance(system, Core):
                summarizeMaterialData(system)
                self._modifyGeometry(system, gridDesign)
                system.processLoading(cs)

        return system

<<<<<<< HEAD
    def _loadComposites(self, cs, container, gridContents, bp):
        runLog.header(f"=========== Adding Composites to {container} ===========")
=======
    def _loadAssemblies(self, cs, container, gridContents, bp):
        runLog.header(f"=========== Adding Assemblies to {container} ===========")
>>>>>>> b436537e
        badLocations = set()
        for locationInfo, aTypeID in gridContents.items():

            # TODO: We should allow for non-Assembly objects/geometries to be loaded into the grid.
            #       For instance, an ex-core grid may define ducts, not just Assemblies.
            newAssembly = bp.constructAssem(cs, specifier=aTypeID)

            i, j = locationInfo
            loc = container.spatialGrid[i, j, 0]
            try:
                container.add(newAssembly, loc)
            except LookupError:
                badLocations.add(loc)

        if badLocations:
            raise ValueError(
                f"Attempted to add objects to non-existant locations on the grid: {badLocations}."
            )

    def _modifyGeometry(self, container, gridDesign):
        """Perform post-load geometry conversions like full core, edge assems."""
        # all cases should have no edge assemblies. They are added ephemerally when needed
        from armi.reactor.converters import (
            geometryConverters,
        )  # preventing circular imports

        runLog.header("=========== Applying Geometry Modifications ===========")
        converter = geometryConverters.EdgeAssemblyChanger()
        converter.removeEdgeAssemblies(container)

        # now update the spatial grid dimensions based on the populated children
        # (unless specified on input)
        if not gridDesign.latticeDimensions:
            runLog.info(
                f"Updating spatial grid pitch data for {container.geomType} geometry"
            )
            if container.geomType == geometry.GeomType.HEX:
                container.spatialGrid.changePitch(container[0][0].getPitch())
            elif container.geomType == geometry.GeomType.CARTESIAN:
                xw, yw = container[0][0].getPitch()
                container.spatialGrid.changePitch(xw, yw)


class Systems(yamlize.KeyedList):
    item_type = SystemBlueprint
    key_attr = SystemBlueprint.name


def summarizeMaterialData(container):
    """
    Create a summary of the material objects and source data for a reactor container.

    Parameters
    ----------
    container : Core object
        Any Core object with Blocks and Components defined.
    """
    runLog.header(
        f"=========== Summarizing Source of Material Data for {container} ==========="
    )
    materialNames = set()
    materialData = []
    for c in container.iterComponents():
        if c.material.name in materialNames:
            continue
        materialData.append((c.material.name, c.material.DATA_SOURCE))
        materialNames.add(c.material.name)

    materialData = sorted(materialData)
    runLog.info(
        tabulate.tabulate(
            data=materialData,
            headers=["Material Name", "Source Location"],
            tableFmt="armi",
        )
    )
    return materialData<|MERGE_RESOLUTION|>--- conflicted
+++ resolved
@@ -145,13 +145,7 @@
         ValueError
             objects were added to non-existant grid locations
         """
-<<<<<<< HEAD
-        runLog.info("Constructing the `{}`".format(self.name))
-=======
-        from armi.reactor import reactors  # avoid circular import
-
         runLog.info(f"Constructing the `{self.name}`")
->>>>>>> b436537e
 
         if geom is not None and self.name == "core":
             gridDesign = geom.toGridBlueprints("core")[0]
@@ -216,13 +210,8 @@
 
         return system
 
-<<<<<<< HEAD
     def _loadComposites(self, cs, container, gridContents, bp):
         runLog.header(f"=========== Adding Composites to {container} ===========")
-=======
-    def _loadAssemblies(self, cs, container, gridContents, bp):
-        runLog.header(f"=========== Adding Assemblies to {container} ===========")
->>>>>>> b436537e
         badLocations = set()
         for locationInfo, aTypeID in gridContents.items():
 
