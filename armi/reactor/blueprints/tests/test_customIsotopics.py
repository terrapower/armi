--- conflicted
+++ resolved
@@ -369,14 +369,10 @@
         self.assertEqual(self.numCustomNuclides, len(fuel1.p.numberDensities))
         self.assertAlmostEqual(19.1, fuel1.density())
 
-<<<<<<< HEAD
         # keys are same
         keys1 = set([i for i, v in enumerate(fuel1.p.numberDensities) if v == 0.0])
         keys2 = set([i for i, v in enumerate(fuel2.p.numberDensities) if v == 0.0])
         self.assertEqual(keys1, keys2)
-=======
-        self.assertEqual(set(fuel2.p.numberDensities.keys()), set(fuel1.p.numberDensities.keys()))  # keys are same
->>>>>>> 14392c84
 
     def test_densitiesAppliedToNonCustomMaterials(self):
         """Ensure that a density can be set in custom isotopics for components using library materials."""
@@ -499,14 +495,10 @@
         fuel4 = self.a[3].getComponent(Flags.FUEL)
         self.assertAlmostEqual(fuel2.density(), fuel4.density())
 
-<<<<<<< HEAD
         keys2 = set([i for i, v in enumerate(fuel2.p.numberDensities) if v == 0.0])
         keys4 = set([i for i, v in enumerate(fuel4.p.numberDensities) if v == 0.0])
         self.assertEqual(keys2, keys4)
-=======
-        for nuc in fuel2.p.numberDensities.keys():
-            self.assertAlmostEqual(fuel2.p.numberDensities[nuc], fuel4.p.numberDensities[nuc])
->>>>>>> 14392c84
+        np.testing.assert_almost_equal(fuel2.p.numberDensities, fuel4.p.numberDensities)
 
     def test_numberDensities(self):
         """Ensure that the custom isotopics can be specified via number densities.
@@ -521,29 +513,16 @@
         fuel5 = self.a[4].getComponent(Flags.FUEL)
         self.assertAlmostEqual(fuel2.density(), fuel5.density())
 
-<<<<<<< HEAD
         for i, nuc in enumerate(fuel2.p.nuclides):
             self.assertIn(nuc, fuel5.p.nuclides)
             j = np.where(fuel5.p.nuclides == nuc)[0][0]
-            self.assertAlmostEqual(
-                fuel2.p.numberDensities[i], fuel5.p.numberDensities[j]
-            )
-=======
-        for nuc in fuel2.p.numberDensities.keys():
-            self.assertAlmostEqual(fuel2.p.numberDensities[nuc], fuel5.p.numberDensities[nuc])
->>>>>>> 14392c84
+            self.assertAlmostEqual(fuel2.p.numberDensities[i], fuel5.p.numberDensities[j])
 
     def test_numberDensitiesAnchor(self):
         fuel4 = self.a[4].getComponent(Flags.FUEL)
         fuel5 = self.a[5].getComponent(Flags.FUEL)
         self.assertAlmostEqual(fuel4.density(), fuel5.density())
-<<<<<<< HEAD
         np.testing.assert_almost_equal(fuel4.p.numberDensities, fuel5.p.numberDensities)
-=======
-
-        for nuc in fuel4.p.numberDensities.keys():
-            self.assertAlmostEqual(fuel4.p.numberDensities[nuc], fuel5.p.numberDensities[nuc])
->>>>>>> 14392c84
 
     def test_expandedNatural(self):
         cs = settings.Settings()
