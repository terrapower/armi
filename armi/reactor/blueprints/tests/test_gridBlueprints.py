# Copyright 2019 TerraPower, LLC
#
# Licensed under the Apache License, Version 2.0 (the "License");
# you may not use this file except in compliance with the License.
# You may obtain a copy of the License at
#
#     http://www.apache.org/licenses/LICENSE-2.0
#
# Unless required by applicable law or agreed to in writing, software
# distributed under the License is distributed on an "AS IS" BASIS,
# WITHOUT WARRANTIES OR CONDITIONS OF ANY KIND, either express or implied.
# See the License for the specific language governing permissions and
# limitations under the License.
"""Tests for grid blueprints."""
import io
import os
import unittest

from armi import configure, isConfigured

if not isConfigured():
    configure()
from armi.reactor import systemLayoutInput
from armi.reactor.blueprints import Blueprints
from armi.reactor.blueprints.gridBlueprint import Grids, saveToStream
from armi.utils.directoryChangers import TemporaryDirectoryChanger


LATTICE_BLUEPRINT = """
control:
    geom: hex_corners_up
    symmetry: full
    lattice pitch: {{hex: 1.2}}
    lattice map: |
       - - - - - - - - - 1 1 1 1 1 1 1 1 1 4
        - - - - - - - - 1 1 1 1 1 1 1 1 1 1 1
         - - - - - - - 1 8 1 1 1 1 1 1 1 1 1 1
          - - - - - - 1 1 1 1 1 1 1 1 1 1 1 1 1
           - - - - - 1 1 1 1 1 1 1 1 1 1 1 1 1 1
            - - - - 1 1 1 1 1 1 1 1 1 1 1 1 1 1 1
             - - - 1 1 1 1 1 1 1 1 1 1 1 1 1 1 1 1
              - - 1 1 1 1 1 1 1 1 1 1 1 1 1 1 1 1 1
               - 1 1 1 1 1 1 1 1 1 1 1 1 1 1 1 1 1 1
                7 1 1 1 1 1 1 1 1 0 1 1 1 1 1 1 1 1 1
                 1 1 1 1 1 1 1 1 2 1 1 1 1 1 1 1 1 1
                  1 1 1 1 1 1 1 1 1 1 1 1 1 1 1 1 1
                   1 1 1 1 1 1 1 1 1 1 1 1 1 1 1 1
                    1 1 1 1 1 1 1 1 1 1 1 1 1 1 1
                     1 1 1 1 1 1 1 1 1 1 1 1 1 1
                      1 1 1 1 1 1 1 1 1 3 1 1 1
                       1 1 1 1 1 1 1 1 1 1 1 1
                        1 6 1 1 1 1 1 1 1 1 1
                         1 1 1 1 1 1 1 1 1 1

sfp:
    geom: cartesian
    symmetry: full
    lattice map: |
        2 2 2 2 2
        2 1 1 1 2
        2 1 3 1 2
        2 3 1 1 2
        2 2 2 2 2

sfp quarter:
    geom: cartesian
    symmetry: quarter through center assembly
    lattice map: |
        2 2 2 2 2
        2 1 1 1 2
        2 1 3 1 2
        2 3 1 1 2
        2 2 2 2 2

sfp quarter even:
    geom: cartesian
    symmetry: quarter core
    lattice map: |
        2 2 2 2 2
        2 1 1 1 2
        2 1 3 1 2
        2 3 1 1 2
        2 2 2 2 2

sfp even:
    geom: cartesian
    symmetry: full
    lattice map: |
        1 2 2 2 2 2
        1 2 1 1 1 2
        1 2 1 4 1 2
        1 2 2 1 1 2
        1 2 2 2 2 2
        1 1 1 1 1 1
"""

RZT_BLUEPRINT = """
rzt_core:
    geom: thetarz
    symmetry: eighth core periodic
    grid bounds:
        r:
            - 0.0
            - 14.2857142857
            - 28.5714285714
            - 42.8571428571
            - 57.1428571429
            - 71.4285714286
            - 85.7142857143
            - 100.001
            - 115.001
            - 130.001
        theta:
            - 0.0
            - 0.11556368446681414
            - 0.2311273689343264
            - 0.34669105340061696
            - 0.43870710999683127
            - 0.5542707944631219
            - 0.6698344789311578
            - 0.7853981633974483
    grid contents:
        [0,0]: assembly1_1 fuel
        [0,1]: assembly1_2 fuel
        [0,2]: assembly1_3 fuel
        [0,3]: assembly1_4 fuel
        [0,4]: assembly1_5 fuel
        [0,5]: assembly1_6 fuel
        [0,6]: assembly1_7 fuel

        [1,0]: assembly2_1 fuel
        [1,1]: assembly2_2 fuel
        [1,2]: assembly2_3 fuel
        [1,3]: assembly2_4 fuel
        [1,4]: assembly2_5 fuel
        [1,5]: assembly2_6 fuel
        [1,6]: assembly2_7 fuel

        [2,0]: assembly3_1 fuel
        [2,1]: assembly3_2 fuel
        [2,2]: assembly3_3 fuel
        [2,3]: assembly3_4 fuel
        [2,4]: assembly3_5 fuel
        [2,5]: assembly3_6 fuel
        [2,6]: assembly3_7 fuel

        [3,0]: assembly4_1 fuel
        [3,1]: assembly4_2 fuel
        [3,2]: assembly4_3 fuel
        [3,3]: assembly4_4 fuel
        [3,4]: assembly4_5 fuel
        [3,5]: assembly4_6 fuel
        [3,6]: assembly4_7 fuel

        [4,0]: assembly5_1 fuel
        [4,1]: assembly5_2 fuel
        [4,2]: assembly5_3 fuel
        [4,3]: assembly5_4 fuel
        [4,4]: assembly5_5 fuel
        [4,5]: assembly5_6 fuel
        [4,6]: assembly5_7 fuel

        [5,0]: assembly6_1 fuel
        [5,1]: assembly6_2 fuel
        [5,2]: assembly6_3 fuel
        [5,3]: assembly6_4 fuel
        [5,4]: assembly6_5 fuel
        [5,5]: assembly6_6 fuel
        [5,6]: assembly6_7 fuel

        [6,0]: assembly7_1 fuel
        [6,1]: assembly7_2 fuel
        [6,2]: assembly7_3 fuel
        [6,3]: assembly7_4 fuel
        [6,4]: assembly7_5 fuel
        [6,5]: assembly7_6 fuel
        [6,6]: assembly7_7 fuel

        [7,0]: assembly8_1 fuel
        [7,1]: assembly8_2 fuel
        [7,2]: assembly8_3 fuel
        [7,3]: assembly8_4 fuel
        [7,4]: assembly8_5 fuel
        [7,5]: assembly8_6 fuel
        [7,6]: assembly8_7 fuel

        [8,0]: assembly9_1 fuel
        [8,1]: assembly9_2 fuel
        [8,2]: assembly9_3 fuel
        [8,3]: assembly9_4 fuel
        [8,4]: assembly9_5 fuel
        [8,5]: assembly9_6 fuel
        [8,6]: assembly9_7 fuel
"""

# ruff: noqa: E501
RTH_GEOM = """
<reactor geom="ThetaRZ" symmetry="eighth core periodic">
    <assembly azimuthalMesh="4" name="assembly1_1 fuel" rad1="0.0" rad2="14.2857142857" radialMesh="4" theta1="0.0" theta2="0.11556368446681414" />
    <assembly azimuthalMesh="4" name="assembly1_2 fuel" rad1="0.0" rad2="14.2857142857" radialMesh="4" theta1="0.11556368446681414" theta2="0.2311273689343264" />
    <assembly azimuthalMesh="4" name="assembly1_3 fuel" rad1="0.0" rad2="14.2857142857" radialMesh="4" theta1="0.2311273689343264" theta2="0.34669105340061696" />
    <assembly azimuthalMesh="4" name="assembly1_4 fuel" rad1="0.0" rad2="14.2857142857" radialMesh="4" theta1="0.34669105340061696" theta2="0.43870710999683127" />
    <assembly azimuthalMesh="4" name="assembly1_5 fuel" rad1="0.0" rad2="14.2857142857" radialMesh="4" theta1="0.43870710999683127" theta2="0.5542707944631219" />
    <assembly azimuthalMesh="4" name="assembly1_6 fuel" rad1="0.0" rad2="14.2857142857" radialMesh="4" theta1="0.5542707944631219" theta2="0.6698344789311578" />
    <assembly azimuthalMesh="4" name="assembly1_7 fuel" rad1="0.0" rad2="14.2857142857" radialMesh="4" theta1="0.6698344789311578" theta2="0.7853981633974483" />
    <assembly azimuthalMesh="4" name="assembly2_1 fuel" rad1="14.2857142857" rad2="28.5714285714" radialMesh="4" theta1="0.0" theta2="0.11556368446681414" />
    <assembly azimuthalMesh="4" name="assembly2_2 fuel" rad1="14.2857142857" rad2="28.5714285714" radialMesh="4" theta1="0.11556368446681414" theta2="0.2311273689343264" />
    <assembly azimuthalMesh="4" name="assembly2_3 fuel" rad1="14.2857142857" rad2="28.5714285714" radialMesh="4" theta1="0.2311273689343264" theta2="0.34669105340061696" />
    <assembly azimuthalMesh="4" name="assembly2_4 fuel" rad1="14.2857142857" rad2="28.5714285714" radialMesh="4" theta1="0.34669105340061696" theta2="0.43870710999683127" />
    <assembly azimuthalMesh="4" name="assembly2_5 fuel" rad1="14.2857142857" rad2="28.5714285714" radialMesh="4" theta1="0.43870710999683127" theta2="0.5542707944631219" />
    <assembly azimuthalMesh="4" name="assembly2_6 fuel" rad1="14.2857142857" rad2="28.5714285714" radialMesh="4" theta1="0.5542707944631219" theta2="0.6698344789311578" />
    <assembly azimuthalMesh="4" name="assembly2_7 fuel" rad1="14.2857142857" rad2="28.5714285714" radialMesh="4" theta1="0.6698344789311578" theta2="0.7853981633974483" />
    <assembly azimuthalMesh="4" name="assembly3_1 fuel" rad1="28.5714285714" rad2="42.8571428571" radialMesh="4" theta1="0.0" theta2="0.11556368446681414" />
    <assembly azimuthalMesh="4" name="assembly3_2 fuel" rad1="28.5714285714" rad2="42.8571428571" radialMesh="4" theta1="0.11556368446681414" theta2="0.2311273689343264" />
    <assembly azimuthalMesh="4" name="assembly3_3 fuel" rad1="28.5714285714" rad2="42.8571428571" radialMesh="4" theta1="0.2311273689343264" theta2="0.34669105340061696" />
    <assembly azimuthalMesh="4" name="assembly3_4 fuel" rad1="28.5714285714" rad2="42.8571428571" radialMesh="4" theta1="0.34669105340061696" theta2="0.43870710999683127" />
    <assembly azimuthalMesh="4" name="assembly3_5 fuel" rad1="28.5714285714" rad2="42.8571428571" radialMesh="4" theta1="0.43870710999683127" theta2="0.5542707944631219" />
    <assembly azimuthalMesh="4" name="assembly3_6 fuel" rad1="28.5714285714" rad2="42.8571428571" radialMesh="4" theta1="0.5542707944631219" theta2="0.6698344789311578" />
    <assembly azimuthalMesh="4" name="assembly3_7 fuel" rad1="28.5714285714" rad2="42.8571428571" radialMesh="4" theta1="0.6698344789311578" theta2="0.7853981633974483" />
    <assembly azimuthalMesh="4" name="assembly4_1 fuel" rad1="42.8571428571" rad2="57.1428571429" radialMesh="4" theta1="0.0" theta2="0.11556368446681414" />
    <assembly azimuthalMesh="4" name="assembly4_2 fuel" rad1="42.8571428571" rad2="57.1428571429" radialMesh="4" theta1="0.11556368446681414" theta2="0.2311273689343264" />
    <assembly azimuthalMesh="4" name="assembly4_3 fuel" rad1="42.8571428571" rad2="57.1428571429" radialMesh="4" theta1="0.2311273689343264" theta2="0.34669105340061696" />
    <assembly azimuthalMesh="4" name="assembly4_4 fuel" rad1="42.8571428571" rad2="57.1428571429" radialMesh="4" theta1="0.34669105340061696" theta2="0.43870710999683127" />
    <assembly azimuthalMesh="4" name="assembly4_5 fuel" rad1="42.8571428571" rad2="57.1428571429" radialMesh="4" theta1="0.43870710999683127" theta2="0.5542707944631219" />
    <assembly azimuthalMesh="4" name="assembly4_6 fuel" rad1="42.8571428571" rad2="57.1428571429" radialMesh="4" theta1="0.5542707944631219" theta2="0.6698344789311578" />
    <assembly azimuthalMesh="4" name="assembly4_7 fuel" rad1="42.8571428571" rad2="57.1428571429" radialMesh="4" theta1="0.6698344789311578" theta2="0.7853981633974483" />
    <assembly azimuthalMesh="4" name="assembly5_1 fuel" rad1="57.1428571429" rad2="71.4285714286" radialMesh="4" theta1="0.0" theta2="0.11556368446681414" />
    <assembly azimuthalMesh="4" name="assembly5_2 fuel" rad1="57.1428571429" rad2="71.4285714286" radialMesh="4" theta1="0.11556368446681414" theta2="0.2311273689343264" />
    <assembly azimuthalMesh="4" name="assembly5_3 fuel" rad1="57.1428571429" rad2="71.4285714286" radialMesh="4" theta1="0.2311273689343264" theta2="0.34669105340061696" />
    <assembly azimuthalMesh="4" name="assembly5_4 fuel" rad1="57.1428571429" rad2="71.4285714286" radialMesh="4" theta1="0.34669105340061696" theta2="0.43870710999683127" />
    <assembly azimuthalMesh="4" name="assembly5_5 fuel" rad1="57.1428571429" rad2="71.4285714286" radialMesh="4" theta1="0.43870710999683127" theta2="0.5542707944631219" />
    <assembly azimuthalMesh="4" name="assembly5_6 fuel" rad1="57.1428571429" rad2="71.4285714286" radialMesh="4" theta1="0.5542707944631219" theta2="0.6698344789311578" />
    <assembly azimuthalMesh="4" name="assembly5_7 fuel" rad1="57.1428571429" rad2="71.4285714286" radialMesh="4" theta1="0.6698344789311578" theta2="0.7853981633974483" />
    <assembly azimuthalMesh="4" name="assembly6_1 fuel" rad1="71.4285714286" rad2="85.7142857143" radialMesh="4" theta1="0.0" theta2="0.11556368446681414" />
    <assembly azimuthalMesh="4" name="assembly6_2 fuel" rad1="71.4285714286" rad2="85.7142857143" radialMesh="4" theta1="0.11556368446681414" theta2="0.2311273689343264" />
    <assembly azimuthalMesh="4" name="assembly6_3 fuel" rad1="71.4285714286" rad2="85.7142857143" radialMesh="4" theta1="0.2311273689343264" theta2="0.34669105340061696" />
    <assembly azimuthalMesh="4" name="assembly6_4 fuel" rad1="71.4285714286" rad2="85.7142857143" radialMesh="4" theta1="0.34669105340061696" theta2="0.43870710999683127" />
    <assembly azimuthalMesh="4" name="assembly6_5 fuel" rad1="71.4285714286" rad2="85.7142857143" radialMesh="4" theta1="0.43870710999683127" theta2="0.5542707944631219" />
    <assembly azimuthalMesh="4" name="assembly6_6 fuel" rad1="71.4285714286" rad2="85.7142857143" radialMesh="4" theta1="0.5542707944631219" theta2="0.6698344789311578" />
    <assembly azimuthalMesh="4" name="assembly6_7 fuel" rad1="71.4285714286" rad2="85.7142857143" radialMesh="4" theta1="0.6698344789311578" theta2="0.7853981633974483" />
    <assembly azimuthalMesh="4" name="assembly7_1 fuel" rad1="85.7142857143" rad2="100.001" radialMesh="4" theta1="0.0" theta2="0.11556368446681414" />
    <assembly azimuthalMesh="4" name="assembly7_2 fuel" rad1="85.7142857143" rad2="100.001" radialMesh="4" theta1="0.11556368446681414" theta2="0.2311273689343264" />
    <assembly azimuthalMesh="4" name="assembly7_3 fuel" rad1="85.7142857143" rad2="100.001" radialMesh="4" theta1="0.2311273689343264" theta2="0.34669105340061696" />
    <assembly azimuthalMesh="4" name="assembly7_4 fuel" rad1="85.7142857143" rad2="100.001" radialMesh="4" theta1="0.34669105340061696" theta2="0.43870710999683127" />
    <assembly azimuthalMesh="4" name="assembly7_5 fuel" rad1="85.7142857143" rad2="100.001" radialMesh="4" theta1="0.43870710999683127" theta2="0.5542707944631219" />
    <assembly azimuthalMesh="4" name="assembly7_6 fuel" rad1="85.7142857143" rad2="100.001" radialMesh="4" theta1="0.5542707944631219" theta2="0.6698344789311578" />
    <assembly azimuthalMesh="4" name="assembly7_7 fuel" rad1="85.7142857143" rad2="100.001" radialMesh="4" theta1="0.6698344789311578" theta2="0.7853981633974483" />
    <assembly azimuthalMesh="4" name="assembly8_1 fuel" rad1="100.001" rad2="115.001" radialMesh="4" theta1="0.0" theta2="0.11556368446681414" />
    <assembly azimuthalMesh="4" name="assembly8_2 fuel" rad1="100.001" rad2="115.001" radialMesh="4" theta1="0.11556368446681414" theta2="0.2311273689343264" />
    <assembly azimuthalMesh="4" name="assembly8_3 fuel" rad1="100.001" rad2="115.001" radialMesh="4" theta1="0.2311273689343264" theta2="0.34669105340061696" />
    <assembly azimuthalMesh="4" name="assembly8_4 fuel" rad1="100.001" rad2="115.001" radialMesh="4" theta1="0.34669105340061696" theta2="0.43870710999683127" />
    <assembly azimuthalMesh="4" name="assembly8_5 fuel" rad1="100.001" rad2="115.001" radialMesh="4" theta1="0.43870710999683127" theta2="0.5542707944631219" />
    <assembly azimuthalMesh="4" name="assembly8_6 fuel" rad1="100.001" rad2="115.001" radialMesh="4" theta1="0.5542707944631219" theta2="0.6698344789311578" />
    <assembly azimuthalMesh="4" name="assembly8_7 fuel" rad1="100.001" rad2="115.001" radialMesh="4" theta1="0.6698344789311578" theta2="0.7853981633974483" />
    <assembly azimuthalMesh="4" name="assembly9_1 fuel" rad1="115.001" rad2="130.001" radialMesh="4" theta1="0.0" theta2="0.11556368446681414" />
    <assembly azimuthalMesh="4" name="assembly9_2 fuel" rad1="115.001" rad2="130.001" radialMesh="4" theta1="0.11556368446681414" theta2="0.2311273689343264" />
    <assembly azimuthalMesh="4" name="assembly9_3 fuel" rad1="115.001" rad2="130.001" radialMesh="4" theta1="0.2311273689343264" theta2="0.34669105340061696" />
    <assembly azimuthalMesh="4" name="assembly9_4 fuel" rad1="115.001" rad2="130.001" radialMesh="4" theta1="0.34669105340061696" theta2="0.43870710999683127" />
    <assembly azimuthalMesh="4" name="assembly9_5 fuel" rad1="115.001" rad2="130.001" radialMesh="4" theta1="0.43870710999683127" theta2="0.5542707944631219" />
    <assembly azimuthalMesh="4" name="assembly9_6 fuel" rad1="115.001" rad2="130.001" radialMesh="4" theta1="0.5542707944631219" theta2="0.6698344789311578" />
    <assembly azimuthalMesh="4" name="assembly9_7 fuel" rad1="115.001" rad2="130.001" radialMesh="4" theta1="0.6698344789311578" theta2="0.7853981633974483" />
</reactor>
"""


SMALL_HEX = """core:
  geom: hex
  symmetry: third periodic
  lattice map: |
    F
     F
    F F
     F
    F F
pins:
  geom: hex
  symmetry: full
  lattice map: |
    -   -   FP
      -   FP  FP
    -   CL  CL  CL
      FP  FP  FP  FP
    FP  FP  FP  FP  FP
      CL  CL  CL  CL
    FP  FP  FP  FP  FP
      FP  FP  FP  FP
    CL  CL  CL  CL  CL
      FP  FP  FP  FP
    FP  FP  FP  FP  FP
      CL  CL  CL  CL
    FP  FP  FP  FP  FP
      FP  FP  FP  FP
        CL  CL  CL
          FP  FP
            FP
"""

TINY_GRID = """core:
    geom: hex
    lattice map:
    grid bounds:
    symmetry: full
    grid contents:
       ? - 0
         - 0
       : IF
"""


class TestGridBPRoundTrip(unittest.TestCase):
    def setUp(self):
        self.grids = Grids.load(SMALL_HEX)

    def test_contents(self):
        self.assertIn("core", self.grids)

    def test_roundTrip(self):
        """
        Test saving blueprint data to a stream.

        .. test:: Grid blueprints can be written to disk.
            :id: T_ARMI_BP_TO_DB0
            :tests: R_ARMI_BP_TO_DB
        """
        stream = io.StringIO()
        saveToStream(stream, self.grids, False, True)
        stream.seek(0)
        gridBp = Grids.load(stream)
        self.assertIn("third", gridBp["core"].symmetry)

    def test_tinyMap(self):
        """
        Test that a lattice map can be defined, written, and read in from blueprint file.

        .. test:: Define a lattice map in reactor core.
            :id: T_ARMI_BP_GRID1
            :tests: R_ARMI_BP_GRID
        """
        grid = Grids.load(TINY_GRID)
        stream = io.StringIO()
        saveToStream(stream, grid, full=True, tryMap=True)
        stream.seek(0)
        text = stream.read()
        self.assertIn("IF", text)
        stream.seek(0)
        gridBp = Grids.load(stream)
        self.assertIn("full", gridBp["core"].symmetry)
        self.assertIn("IF", gridBp["core"].latticeMap)


class TestGridBlueprintsSection(unittest.TestCase):
    """Tests for lattice blueprint section."""

    def setUp(self):
        self.td = TemporaryDirectoryChanger()
        self.td.__enter__()
        self.grids = Grids.load(LATTICE_BLUEPRINT.format(self._testMethodName))

    def tearDown(self):
        self.td.__exit__(None, None, None)

    def test_simpleRead(self):
        gridDesign = self.grids["control"]
<<<<<<< HEAD
        grid = gridDesign.construct()
        self.assertAlmostEqual(grid.pitch, 1.2)
        self.assertEqual(gridDesign.gridContents[0, -8], "6")
=======
        _ = gridDesign.construct()
        self.assertEqual(gridDesign.gridContents[-8, 0], "6")
>>>>>>> 827d223c

        # Cartesian full, odd
        gridDesign2 = self.grids["sfp"]
        _ = gridDesign2.construct()
        self.assertEqual(gridDesign2.gridContents[1, 1], "1")
        self.assertEqual(gridDesign2.gridContents[0, 0], "3")
        self.assertEqual(gridDesign2.gridContents[-1, -1], "3")

        # Cartesian quarter, odd
        gridDesign3 = self.grids["sfp quarter"]
        grid = gridDesign3.construct()
        self.assertEqual(gridDesign3.gridContents[0, 0], "2")
        self.assertEqual(gridDesign3.gridContents[1, 1], "3")
        self.assertEqual(gridDesign3.gridContents[2, 2], "3")
        self.assertEqual(gridDesign3.gridContents[3, 3], "1")
        self.assertTrue(grid.symmetry.isThroughCenterAssembly)

        # cartesian quarter, even not through center
        gridDesign3 = self.grids["sfp quarter even"]
        grid = gridDesign3.construct()
        self.assertFalse(grid.symmetry.isThroughCenterAssembly)

        # Cartesian full, even/odd hybrid
        gridDesign4 = self.grids["sfp even"]
        grid = gridDesign4.construct()
        self.assertEqual(gridDesign4.gridContents[0, 0], "4")
        self.assertEqual(gridDesign4.gridContents[-1, -1], "2")
        self.assertEqual(gridDesign4.gridContents[2, 2], "2")
        self.assertEqual(gridDesign4.gridContents[-3, -3], "1")
        with self.assertRaises(KeyError):
            self.assertEqual(gridDesign4.gridContents[-4, -3], "1")

    def test_simpleReadLatticeMap(self):
        """Read lattice map and create a grid.

        .. test:: Define a lattice map in reactor core.
            :id: T_ARMI_BP_GRID0
            :tests: R_ARMI_BP_GRID
        """
        from armi.reactor.blueprints.tests.test_blockBlueprints import FULL_BP

        # Cartesian full, even/odd hybrid
        gridDesign4 = self.grids["sfp even"]
        _grid = gridDesign4.construct()

        # test that we can correctly save this to a YAML
        bp = Blueprints.load(FULL_BP)
        filePath = "TestGridBlueprintsSection__test_simpleReadLatticeMap.log"
        with open(filePath, "w") as stream:
            saveToStream(stream, bp, True)

        # test that the output looks valid, and includes a lattice map
        with open(filePath, "r") as f:
            outText = f.read()
            self.assertIn("blocks:", outText)
            self.assertIn("shape: Circle", outText)
            self.assertIn("assemblies:", outText)
            self.assertIn("flags: fuel test", outText)
            self.assertIn("grid contents:", outText)
            self.assertIn("lattice map:", outText)
            before, after = outText.split("lattice map:")
            self.assertGreater(len(before), 100)
            self.assertGreater(len(after), 20)
            self.assertIn("1 3 1 2 1 3 1", after, msg="lattice map not showing up")
            self.assertNotIn(
                "- -3", after, msg="grid contents are showing up when they shouldn't"
            )
            self.assertNotIn("readFromLatticeMap", outText)

        self.assertTrue(os.path.exists(filePath))

    def test_simpleReadNoLatticeMap(self):
        from armi.reactor.blueprints.tests.test_blockBlueprints import FULL_BP_GRID

        # Cartesian full, even/odd hybrid
        gridDesign4 = self.grids["sfp even"]
        _grid = gridDesign4.construct()

        # test that we can correctly save this to a YAML
        bp = Blueprints.load(FULL_BP_GRID)
        filePath = "TestGridBlueprintsSection__test_simpleReadNoLatticeMap.log"
        with open(filePath, "w") as stream:
            saveToStream(stream, bp, True)

        # test that the output looks valid, and includes a lattice map
        with open(filePath, "r") as f:
            outText = f.read()
            self.assertIn("blocks:", outText)
            self.assertIn("shape: Circle", outText)
            self.assertIn("assemblies:", outText)
            self.assertIn("flags: fuel test", outText)
            self.assertIn("grid contents:", outText)
            self.assertIn("lattice map:", outText)
            before, after = outText.split("grid contents:")
            self.assertGreater(len(before), 100)
            self.assertGreater(len(after), 20)
            self.assertIn("- -3", after, msg="grid contents not showing up")
            self.assertNotIn(
                "1 3 1 2 1 3 1", after, msg="lattice map showing up when it shouldn't"
            )
            self.assertNotIn("readFromLatticeMap", outText)

        self.assertTrue(os.path.exists(filePath))


class TestRZTGridBlueprint(unittest.TestCase):
    """Tests for R-Z-Theta grid inputs."""

    def setUp(self):
        self.grids = Grids.load(RZT_BLUEPRINT)

    def test_construct(self):
        gridDesign = self.grids["rzt_core"]
        grid = gridDesign.construct()
        self.assertEqual(gridDesign.gridContents[2, 2], "assembly3_3 fuel")
        self.assertEqual(
            grid.indicesOfBounds(
                57.1428571429, 71.4285714286, 0.5542707944631219, 0.6698344789311578
            ),
            (5, 4, 0),
        )

    def test_geomFile(self):
        geom = systemLayoutInput.SystemLayoutInput()
        geom.readGeomFromStream(io.StringIO(RTH_GEOM))
        gridDesign = geom.toGridBlueprints("test_grid")[0]
        self.assertEqual(gridDesign.name, "test_grid")
        self.assertEqual(gridDesign.geom, "thetarz")
        self.assertEqual(gridDesign.symmetry, "eighth periodic")
        self.assertEqual(gridDesign.geom, "thetarz")<|MERGE_RESOLUTION|>--- conflicted
+++ resolved
@@ -361,14 +361,9 @@
 
     def test_simpleRead(self):
         gridDesign = self.grids["control"]
-<<<<<<< HEAD
-        grid = gridDesign.construct()
+        _ = gridDesign.construct()
         self.assertAlmostEqual(grid.pitch, 1.2)
-        self.assertEqual(gridDesign.gridContents[0, -8], "6")
-=======
-        _ = gridDesign.construct()
         self.assertEqual(gridDesign.gridContents[-8, 0], "6")
->>>>>>> 827d223c
 
         # Cartesian full, odd
         gridDesign2 = self.grids["sfp"]
