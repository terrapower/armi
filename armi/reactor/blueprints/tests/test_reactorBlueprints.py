--- conflicted
+++ resolved
@@ -145,17 +145,8 @@
 
     def test_materialDataSummary(self):
         """Test that the material data summary for the core is valid as a printout to the stdout."""
-<<<<<<< HEAD
-        expectedMaterialData = [
-            ("Custom", "ARMI", False),
-            ("HT9", "ARMI", False),
-            ("UZr", "ARMI", False),
-        ]
+        expectedMaterialData = [("Custom", "ARMI"), ("HT9", "ARMI"), ("UZr", "ARMI")]
         core, _sfp, _evst = self._setupReactor()
-=======
-        expectedMaterialData = [("Custom", "ARMI"), ("HT9", "ARMI"), ("UZr", "ARMI")]
-        core, _sfp = self._setupReactor()
->>>>>>> b436537e
         materialData = reactorBlueprint.summarizeMaterialData(core)
         for actual, expected in zip(materialData, expectedMaterialData):
             self.assertEqual(actual, expected)
