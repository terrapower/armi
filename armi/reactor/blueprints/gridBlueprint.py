--- conflicted
+++ resolved
@@ -621,14 +621,8 @@
                 gridDesign.latticeMap = None
 
         else:
-<<<<<<< HEAD
-            # grid contents were supplied as a dictionary, so we shouldn't even have a
-            # latticeMap, unless it was set explicitly in code somewhere. Discard if
-            # there is one.
-=======
-            # grid contents were supplied as a dictionary, so we shouldnt even have a
-            # latticeMap, unless it was set explicitly in code somewhere. Discard if there is one.
->>>>>>> ba5e3527
+            # grid contents were supplied as a dictionary, so we shouldn't even have a latticeMap,
+            # unless it was set explicitly in code somewhere. Discard if there is one.
             gridDesign.latticeMap = None
 
     toSave = bp if full else gridDesigns
