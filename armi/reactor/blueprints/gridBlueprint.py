# Copyright 2019 TerraPower, LLC
#
# Licensed under the Apache License, Version 2.0 (the "License");
# you may not use this file except in compliance with the License.
# You may obtain a copy of the License at
#
#     http://www.apache.org/licenses/LICENSE-2.0
#
# Unless required by applicable law or agreed to in writing, software
# distributed under the License is distributed on an "AS IS" BASIS,
# WITHOUT WARRANTIES OR CONDITIONS OF ANY KIND, either express or implied.
# See the License for the specific language governing permissions and
# limitations under the License.
"""
Input definitions for Grids.

Grids are given names which can be referred to on other input structures (like core maps and pin
maps).

These are in turn interpreted into concrete things at lower levels. For example:

* Core map lattices get turned into :py:mod:`armi.reactor.grids`, which get set to
  ``core.spatialGrid``.
* Block pin map lattices get applied to the components to provide some subassembly spatial details.

Lattice inputs here are floating in space. Specific dimensions and anchor points are handled by the
lower-level objects definitions. This is intended to maximize lattice reusability.

See Also
--------
armi.utils.asciimaps
    Description of the ascii maps and their formats.

Examples
--------
::

    grids:
        control:
            geom: hex
            symmetry: full
            lattice map: |
               - - - - - - - - - 1 1 1 1 1 1 1 1 1 4
                - - - - - - - - 1 1 1 1 1 1 1 1 1 1 1
                 - - - - - - - 1 8 1 1 1 1 1 1 1 1 1 1
                  - - - - - - 1 1 1 1 1 1 1 1 1 1 1 1 1
                   - - - - - 1 1 1 1 1 1 1 1 1 1 1 1 1 1
                    - - - - 1 1 1 1 1 1 1 1 1 1 1 1 1 1 1
                     - - - 1 1 1 1 1 1 1 1 1 1 1 1 1 1 1 1
                      - - 1 1 1 1 1 1 1 1 1 1 1 1 1 1 1 1 1
                       - 1 1 1 1 1 1 1 1 1 1 1 1 1 1 1 1 1 1
                        7 1 1 1 1 1 1 1 1 0 1 1 1 1 1 1 1 1 1
                         1 1 1 1 1 1 1 1 2 1 1 1 1 1 1 1 1 1
                          1 1 1 1 1 1 1 1 1 1 1 1 1 1 1 1 1
                           1 1 1 1 1 1 1 1 1 1 1 1 1 1 1 1
                            1 1 1 1 1 1 1 1 1 1 1 1 1 1 1
                             1 1 1 1 1 1 1 1 1 1 1 1 1 1
                              1 1 1 1 1 1 1 1 1 3 1 1 1
                               1 1 1 1 1 1 1 1 1 1 1 1
                                1 6 1 1 1 1 1 1 1 1 1
                                 1 1 1 1 1 1 1 1 1 1
        sfp:
            geom: cartesian
            lattice pitch:
                x: 25.0
                y: 25.0
            lattice map: |
                2 2 2 2 2
                2 1 1 1 2
                2 1 3 1 2
                2 3 1 1 2
                2 2 2 2 2

        core:
            geom: hex
            symmetry: third periodic
            origin:
                x: 0.0
                y: 10.1
                z: 1.1
            lattice map: |
                -     SH   SH   SH
                -  SH   SH   SH   SH
                 SH   RR   RR   RR   SH
                   RR   RR   RR   RR   SH
                 RR   RR   RR   RR   RR   SH
                   RR   OC   OC   RR   RR   SH
                     OC   OC   OC   RR   RR   SH
                   OC   OC   OC   OC   RR   RR
                     OC   MC   OC   OC   RR   SH
                       MC   MC   PC   OC   RR   SH
                     MC   MC   MC   OC   OC   RR
                       MC   MC   MC   OC   RR   SH
                         PC   MC   MC   OC   RR   SH
                       MC   MC   MC   MC   OC   RR
                         IC   MC   MC   OC   RR   SH
                           IC   US   MC   OC   RR
                         IC   IC   MC   OC   RR   SH
                           IC   MC   MC   OC   RR
                         IC   IC   MC   PC   RR   SH

"""

import copy
import itertools
from io import StringIO
from typing import Tuple

import numpy as np
import yamlize
from ruamel.yaml import scalarstring

from armi import runLog
from armi.reactor import blueprints, geometry, grids
from armi.utils import asciimaps
from armi.utils.customExceptions import InputError
from armi.utils.mathematics import isMonotonic


class Triplet(yamlize.Object):
    """A x, y, z triplet for coordinates or lattice pitch."""

    x = yamlize.Attribute(type=float)
    y = yamlize.Attribute(type=float, default=0.0)
    z = yamlize.Attribute(type=float, default=0.0)

    def __init__(self, x=0.0, y=0.0, z=0.0):
        self.x = x
        self.y = y
        self.z = z


class Pitch(yamlize.Object):
    """A x, y, z triplet or triangular hex pitch for coordinates or lattice pitch."""

    hex = yamlize.Attribute(type=float, default=0.0)
    x = yamlize.Attribute(type=float, default=0.0)
    y = yamlize.Attribute(type=float, default=0.0)
    z = yamlize.Attribute(type=float, default=0.0)

    def __init__(self, hex=0.0, x=0.0, y=0.0, z=0.0):
        """
        Parameters
        ----------
        hex : float, optional
            Triangular/hex lattice pitch
        x : float, optional
            Cartesian grid: pitch in the x direction
            Hexagonal grid: interpreted as hex lattice pitch
        y : float, optional
            Cartesian grid: pitch in the y direction
        z : float, optional
            Pitch in the z direction

        Raises
        ------
        InputError
            * If a `hex` pitch and `x` or `y` pitch are provided simultaneously.
            * If no non-zero value is provided for any parameter.
        """
        if hex and (x or y):
            raise InputError(
                "Cannot mix `hex` with `x` and `y` attributes of `latticePitch`."
            )

        if not any(hex, x, y, z):
            raise InputError(
                "`lattice pitch` must have at least one non-zero attribute! Check the blueprints."
            )

        self.hex = hex or x
        self.x = x
        self.y = y
        self.z = z


class GridBlueprint(yamlize.Object):
    """
    A grid input blueprint.

    These directly build Grid objects and contain information about how to populate the Grid with
    child ArmiObjects for the Reactor Model.

    The grids get origins either from a parent block (for pin lattices) or from a System (for Cores,
    SFPs, and other components).

    .. impl:: Define a lattice map in reactor core.
        :id: I_ARMI_BP_GRID
        :implements: R_ARMI_BP_GRID

        Defines a yaml construct that allows the user to specify a grid from within their blueprints
        file, including a name, geometry, dimensions, symmetry, and a map with the relative
        locations of components within that grid.

        Relies on the underlying infrastructure from the ``yamlize`` package for reading from text
        files, serialization, and internal storage of the data.

        Is implemented as part of a blueprints file by being used in key-value pairs within the
        :py:class:`~armi.reactor.blueprints.gridBlueprint.Grid` class, which is imported and used as
        an attribute within the larger :py:class:`~armi.reactor.blueprints.Blueprints` class.

        Includes a ``construct`` method, which instantiates an instance of one of the subclasses of
        :py:class:`~armi.reactor.grids.structuredgrid.StructuredGrid`. This is typically called from
        within :py:meth:`~armi.reactor.blueprints.blockBlueprint.BlockBlueprint.construct`, which
        then also associates the individual components in the block with locations specified in the
        grid.

    Attributes
    ----------
    name : str
        The grid name
    geom : str
        The geometry of the grid (e.g. 'cartesian')
    latticeMap : str
        An asciimap representation of the lattice contents
    latticeDimensions : Pitch
        An x/y/z Triplet or hex pitch with grid dimensions in cm. This is used to specify a
        uniform grid, such as Cartesian or Hex. Mutually exclusive with gridBounds.
    gridBounds : dict
        A dictionary containing explicit grid boundaries. Specific keys used will depend on the type
        of grid being defined. Mutually exclusive with latticeDimensions.
    symmetry : str
        A string defining the symmetry mode of the grid
    gridContents : dict
        A {(i,j): str} dictionary mapping spatialGrid indices in 2-D to string specifiers of what's
        supposed to be in the grid.
    """

    name = yamlize.Attribute(key="name", type=str)
    geom = yamlize.Attribute(key="geom", type=str, default=geometry.HEX)
    latticeMap = yamlize.Attribute(key="lattice map", type=str, default=None)
<<<<<<< HEAD
    latticeDimensions = yamlize.Attribute(key="lattice pitch", type=Pitch, default=None)
=======
    latticeDimensions = yamlize.Attribute(key="lattice pitch", type=Triplet, default=None)
>>>>>>> dc058072
    gridBounds = yamlize.Attribute(key="grid bounds", type=dict, default=None)
    symmetry = yamlize.Attribute(
        key="symmetry",
        type=str,
        default=str(geometry.SymmetryType(geometry.DomainType.THIRD_CORE, geometry.BoundaryType.PERIODIC)),
    )
    # gridContents is the final form of grid contents information; it is set regardless of how the
    # input is read. When writing, we attempt to preserve the input mode and write ascii map if that
    # was what was originally provided.
    gridContents = yamlize.Attribute(key="grid contents", type=dict, default=None)

    @gridContents.validator
    def gridContents(self, value):
        if value is None:
            return True
        if not all(isinstance(key, tuple) for key in value.keys()):
            raise InputError("Keys need to be presented as [i, j]. Check the blueprints.")

        return True

    def __init__(
        self,
        name=None,
        geom=geometry.HEX,
        latticeMap=None,
        symmetry=str(geometry.SymmetryType(geometry.DomainType.THIRD_CORE, geometry.BoundaryType.PERIODIC)),
        gridContents=None,
        gridBounds=None,
    ):
        """
        A Grid blueprint.

        Notes
        -----
        yamlize does not call an ``__init__`` method, instead it uses ``__new__`` and
        setattr this is only needed for when you want to make this object from a non-YAML
        source.

        Warning
        -------
        This is a Yamlize object, so ``__init__`` never really gets called. Only ``__new__`` does.
        """
        self.name = name
        self.geom = str(geom)
        self.latticeMap = latticeMap
        self._readFromLatticeMap = False
        self.symmetry = str(symmetry)
        self.gridContents = gridContents
        self.gridBounds = gridBounds

    @property
    def readFromLatticeMap(self):
        """
        This is implemented as a property, since as a Yamlize object, ``__init__`` is not always called
        and we have to lazily evaluate its default value.
        """
        return getattr(self, "_readFromLatticeMap", False)

    @readFromLatticeMap.setter
    def readFromLatticeMap(self, value):
        self._readFromLatticeMap = value

    def construct(self):
        """Build a Grid from a grid definition."""
        self._readGridContents()
        grid = self._constructSpatialGrid()
        return grid

    def _constructSpatialGrid(self):
        """
        Build spatial grid.

        If you do not enter ``latticeDimensions``, a unit grid will be produced which must be adjusted
        to the proper dimensions (often by inspection of children) at a later time.
        """
        symmetry = geometry.SymmetryType.fromStr(self.symmetry) if self.symmetry else None
        geom = self.geom
        maxIndex = self._getMaxIndex()
        runLog.extra("Creating the spatial grid")
        if geom in (geometry.RZT, geometry.RZ):
            if self.gridBounds is None:
                # This check is regrettably late. It would be nice if we could validate
                # that bounds are provided if R-Theta mesh is being used.
                raise InputError(
                    f"Grid bounds must be provided for `{self.name}` to specify a grid with r-theta components."
                )
            for key in ("theta", "r"):
                if key not in self.gridBounds:
                    raise InputError(f"{key} grid bounds were not provided for `{self.name}`.")

            # convert to list, otherwise it is a CommentedSeq
            theta = np.array(self.gridBounds["theta"])
            radii = np.array(self.gridBounds["r"])
            for lst, name in ((theta, "theta"), (radii, "radii")):
                if not isMonotonic(lst, "<"):
                    raise InputError(
                        f"Grid bounds for {self.name}:{name} is not sorted or contains duplicates. Check blueprints."
                    )
            spatialGrid = grids.ThetaRZGrid(bounds=(theta, radii, (0.0, 0.0)))
        if geom in (geometry.HEX, geometry.HEX_CORNERS_UP):
            if not self.latticeDimensions:
                pitch = 1.0
            else:
                ld = self.latticeDimensions
                if ld.hex and (ld.x or ld.y):
                    raise InputError(
                        "Cannot mix `hex` with `x` and `y` attributes of `latticePitch`."
                    )

                if not any([ld.hex, ld.x, ld.y, ld.z]):
                    raise InputError(
                        "`lattice pitch` must have at least one non-zero attribute! Check the blueprints."
                    )

                pitch = ld.hex or ld.x
            # add 2 for potential dummy assems
            spatialGrid = grids.HexGrid.fromPitch(
                pitch,
                numRings=maxIndex + 2,
                cornersUp=geom == geometry.HEX_CORNERS_UP,
            )
        elif geom == geometry.CARTESIAN:
            # if full core or not cut-off, bump the first assembly from the center of
            # the mesh into the positive values.
            xw, yw = (self.latticeDimensions.x, self.latticeDimensions.y) if self.latticeDimensions else (1.0, 1.0)

            # Specifically in the case of grid blueprints, where we have grid contents
            # available, we can also infer "through center" based on the contents.
            # Note that the "through center" symmetry check cannot be performed when
            # the grid contents has not been provided (i.e., None or empty).
            if self.gridContents and symmetry.domain == geometry.DomainType.FULL_CORE:
                nx, ny = _getGridSize(self.gridContents.keys())
                if nx == ny and nx % 2 == 1:
                    symmetry.isThroughCenterAssembly = True

            isOffset = symmetry is not None and not symmetry.isThroughCenterAssembly

            spatialGrid = grids.CartesianGrid.fromRectangle(xw, yw, numRings=maxIndex + 1, isOffset=isOffset)
        runLog.debug("Built grid: {}".format(spatialGrid))
        # set geometric metadata on spatialGrid. This information is needed in various
        # parts of the code and is best encapsulated on the grid itself rather than on
        # the container state.
        spatialGrid._geomType: str = str(self.geom)
        self.symmetry = str(symmetry)
        spatialGrid._symmetry: str = self.symmetry
        return spatialGrid

    def _getMaxIndex(self):
        """
        Find the max index in the grid contents.

        Used to limit the size of the spatialGrid. Used to be called maxNumRings.
        """
        if self.gridContents:
            return max(itertools.chain(*zip(*self.gridContents.keys())))
        else:
            return 6

    def expandToFull(self):
        """
        Unfold the blueprints to represent full symmetry.

        Notes
        -----
        This relatively rudimentary, and copies entries from the currently-represented domain to
        their corresponding locations in full symmetry. This may not produce the desired behavior
        for some scenarios, such as when expanding fuel shuffling paths or the like. Future work may
        make this more sophisticated.
        """
        if geometry.SymmetryType.fromAny(self.symmetry).domain == geometry.DomainType.FULL_CORE:
            # No need!
            return

        grid = self.construct()

        newContents = copy.copy(self.gridContents)
        for idx, contents in self.gridContents.items():
            equivs = grid.getSymmetricEquivalents(idx)
            for idx2 in equivs:
                newContents[idx2] = contents
        self.gridContents = newContents
        split = geometry.THROUGH_CENTER_ASSEMBLY in self.symmetry
        self.symmetry = str(
            geometry.SymmetryType(
                geometry.DomainType.FULL_CORE,
                geometry.BoundaryType.NO_SYMMETRY,
                throughCenterAssembly=split,
            )
        )

    def _readGridContents(self):
        """
        Read the specifiers as a function of grid position.

        The contents can either be provided as:

        * A dict mapping indices to specifiers (default output of this)
        * An asciimap

        The output will always be stored in ``self.gridContents``.
        """
        if self.gridContents:
            return
        elif self.latticeMap:
            self._readGridContentsLattice()

        if self.gridContents is None:
            # Make sure we have at least something; clients shouldn't have to worry
            # about whether gridContents exist at all.
            self.gridContents = dict()

    def _readGridContentsLattice(self):
        """Read an ascii map of grid contents.

        This update the gridContents attribute, which is a dict mapping grid i,j,k indices to
        textual specifiers (e.g. ``IC``))
        """
        self.readFromLatticeMap = True
        symmetry = geometry.SymmetryType.fromStr(self.symmetry)
        geom = geometry.GeomType.fromStr(self.geom)
        latticeCls = asciimaps.asciiMapFromGeomAndDomain(self.geom, symmetry.domain)
        asciimap = latticeCls()
        asciimap.readAscii(self.latticeMap)
        self.gridContents = dict()

        iOffset = 0
        jOffset = 0
        if geom == geometry.GeomType.CARTESIAN and symmetry.domain == geometry.DomainType.FULL_CORE:
            # asciimaps is not smart about where the center should be, so we need to
            # offset appropriately to get (0,0) in the middle
            nx, ny = _getGridSize(asciimap.keys())

            # turns out this works great for even and odd cases. love it when integer
            # math works in your favor
            iOffset = int(-nx / 2)
            jOffset = int(-ny / 2)

        for (i, j), spec in asciimap.items():
            if spec == "-":
                # skip placeholders
                continue
            self.gridContents[i + iOffset, j + jOffset] = spec

    def getLocators(self, spatialGrid: grids.Grid, latticeIDs: list):
        """
        Return spatialLocators in grid corresponding to lattice IDs.

        This requires a fully-populated ``gridContents`` attribute.
        """
        if latticeIDs is None:
            return []
        if self.gridContents is None:
            return []
        # tried using yamlize to coerce ints to strings but failed
        # after much struggle, so we just auto-convert here to deal
        # with int-like specifications.
        # (yamlize.StrList fails to coerce when ints are provided)
        latticeIDs = [str(i) for i in latticeIDs]
        locators = []
        for (i, j), spec in self.gridContents.items():
            locator = spatialGrid[i, j, 0]
            if spec in latticeIDs:
                locators.append(locator)
        return locators

    def getMultiLocator(self, spatialGrid, latticeIDs):
        """Create a MultiIndexLocation based on lattice IDs."""
        spatialLocator = grids.MultiIndexLocation(grid=spatialGrid)
        spatialLocator.extend(self.getLocators(spatialGrid, latticeIDs))
        return spatialLocator


class Grids(yamlize.KeyedList):
    item_type = GridBlueprint
    key_attr = GridBlueprint.name


def _getGridSize(idx) -> Tuple[int, int]:
    """
    Return the number of spaces between the min and max of a collection of (int, int)
    tuples, inclusive.

    This essentially returns the number of grid locations along the i, and j dimensions,
    given the (i,j) indices of each occupied location. This is useful for determining
    certain grid offset behavior.
    """
    nx = max(key[0] for key in idx) - min(key[0] for key in idx) + 1
    ny = max(key[1] for key in idx) - min(key[1] for key in idx) + 1

    return nx, ny


def _filterOutsideDomain(gridBp):
    """Remove grid contents that lie outside the represented domain.

    This removes extra objects; ARMI allows the user input specifiers in regions outside
    of the represented domain, which is fine as long as the contained specifier is
    consistent with the corresponding region in the represented domain given the
    symmetry condition. For instance, if we have a 1/3-core hex model, it is typically
    okay for an assembly to be specified outside of the first 1/3rd of the core, as long
    as it is the same assembly as would be there when expanding the first 1/3rd into a
    full-core model.

    However, we do not really want these hanging around, since editing the represented
    1/Nth of the core will probably lead to consistency issues, so we remove them.
    """
    grid = gridBp.construct()

    contentsToRemove = {
        idx
        for idx, _contents in gridBp.gridContents.items()
        if not grid.locatorInDomain(grid[idx + (0,)], symmetryOverlap=False)
    }
    for idx in contentsToRemove:
        symmetrics = grid.getSymmetricEquivalents(idx)
        for symmetric in symmetrics:
            if symmetric in gridBp.gridContents:
                if gridBp.gridContents[symmetric] != gridBp.gridContents[idx]:
                    raise ValueError(
                        "The contents at `{}` (`{}`) in grid `{}` is not the "
                        "same as it's symmetric equivalent at `{}` (`{}`). "
                        "Check your grid blueprints for symmetry.".format(
                            idx,
                            gridBp.gridContents[idx],
                            gridBp.name,
                            symmetric,
                            gridBp.gridContents[symmetric],
                        )
                    )
        del gridBp.gridContents[idx]


def saveToStream(stream, bluep, full=False, tryMap=False):
    """
    Save the blueprints to the passed stream.

    This can save either the entire blueprints, or just the `grids:` section of the blueprints,
    based on the passed ``full`` argument. Saving just the grid blueprints can be useful when
    cobbling blueprints together with !include flags.

    .. impl:: Write a blueprint file from a blueprint object.
        :id: I_ARMI_BP_TO_DB
        :implements: R_ARMI_BP_TO_DB

        First makes a copy of the blueprints that are passed in. Then modifies any grids specified
        in the blueprints into a canonical lattice map style, if needed. Then uses the ``dump``
        method that is inherent to all ``yamlize`` subclasses to write the blueprints to the given
        ``stream`` object.

        If called with the ``full`` argument, the entire blueprints is dumped. If not, only the
        grids portion is dumped.

    Parameters
    ----------
    stream :
        file output stream of some kind
    bluep : armi.reactor.blueprints.Blueprints, or Grids
    full : bool
        Is this a full output file, or just a partial/grids?
    tryMap : bool
        regardless of input form, attempt to output as a lattice map
    """
    # To save, we want to try our best to output our grid blueprints in the lattice
    # map style. However, we do not want to wreck the state that the current
    # blueprints are in. So we make a copy and do some manipulations to try to
    # canonicalize it and save that, leaving the original blueprints unmolested.
    bp = copy.deepcopy(bluep)

    if isinstance(bp, blueprints.Blueprints):
        gridDesigns = bp.gridDesigns
    elif isinstance(bp, blueprints.Grids):
        gridDesigns = bp
    else:
        raise TypeError("Expected Blueprints or Grids, got {}".format(type(bp)))

    for gridDesignType, gridDesign in gridDesigns.items():
        # The core equilibrium path should be put into the
        # grid contents rather than a lattice map until we write
        # a string-> tuple parser for reading it back in. Skip
        # this type of grid.
        if gridDesignType == "coreEqPath":
            continue
        _filterOutsideDomain(gridDesign)

        if not gridDesign.gridContents:
            # there is no grid, so there must be lattice, and that goes to output
            continue

        if gridDesign.readFromLatticeMap or tryMap:
            symmetry = geometry.SymmetryType.fromStr(gridDesign.symmetry)

            aMap = asciimaps.asciiMapFromGeomAndDomain(gridDesign.geom, symmetry.domain)()
            aMap.asciiLabelByIndices = {(key[0], key[1]): val for key, val in gridDesign.gridContents.items()}
            try:
                aMap.gridContentsToAscii()
            except Exception as e:
                runLog.warning(
                    "The `lattice map` for the current assembly arrangement cannot be written. "
                    f"Defaulting to using the `grid contents` dictionary instead. Exception: {e}"
                )
                aMap = None

            if aMap is not None:
                # If there is an ascii map available then use it to fill out
                # the contents of the lattice map section of the grid design.
                # This also clears out the grid contents so there is not duplicate data.
                gridDesign.gridContents = None
                mapString = StringIO()
                aMap.writeAscii(mapString)
                gridDesign.latticeMap = scalarstring.LiteralScalarString(mapString.getvalue())
            else:
                gridDesign.latticeMap = None

        else:
            # grid contents were supplied as a dictionary, so we shouldn't even have a latticeMap,
            # unless it was set explicitly in code somewhere. Discard if there is one.
            gridDesign.latticeMap = None

    toSave = bp if full else gridDesigns

    # NOTE: type(bp) here used because importing Blueprints causes a circular import
    type(toSave).dump(toSave, stream)<|MERGE_RESOLUTION|>--- conflicted
+++ resolved
@@ -229,11 +229,7 @@
     name = yamlize.Attribute(key="name", type=str)
     geom = yamlize.Attribute(key="geom", type=str, default=geometry.HEX)
     latticeMap = yamlize.Attribute(key="lattice map", type=str, default=None)
-<<<<<<< HEAD
     latticeDimensions = yamlize.Attribute(key="lattice pitch", type=Pitch, default=None)
-=======
-    latticeDimensions = yamlize.Attribute(key="lattice pitch", type=Triplet, default=None)
->>>>>>> dc058072
     gridBounds = yamlize.Attribute(key="grid bounds", type=dict, default=None)
     symmetry = yamlize.Attribute(
         key="symmetry",
