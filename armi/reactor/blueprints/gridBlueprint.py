# Copyright 2019 TerraPower, LLC
#
# Licensed under the Apache License, Version 2.0 (the "License");
# you may not use this file except in compliance with the License.
# You may obtain a copy of the License at
#
#     http://www.apache.org/licenses/LICENSE-2.0
#
# Unless required by applicable law or agreed to in writing, software
# distributed under the License is distributed on an "AS IS" BASIS,
# WITHOUT WARRANTIES OR CONDITIONS OF ANY KIND, either express or implied.
# See the License for the specific language governing permissions and
# limitations under the License.
"""
Input definitions for Grids.

Grids are given names which can be referred to on other input structures (like core maps and pin
maps).

These are in turn interpreted into concrete things at lower levels. For example:

* Core map lattices get turned into :py:mod:`armi.reactor.grids`, which get set to
  ``core.spatialGrid``.
* Block pin map lattices get applied to the components to provide some subassembly spatial details.

Lattice inputs here are floating in space. Specific dimensions and anchor points are handled by the
lower-level objects definitions. This is intended to maximize lattice reusability.

See Also
--------
armi.utils.asciimaps
    Description of the ascii maps and their formats.

Examples
--------
::

    grids:
        control:
            geom: hex
            symmetry: full
            lattice map: |
               - - - - - - - - - 1 1 1 1 1 1 1 1 1 4
                - - - - - - - - 1 1 1 1 1 1 1 1 1 1 1
                 - - - - - - - 1 8 1 1 1 1 1 1 1 1 1 1
                  - - - - - - 1 1 1 1 1 1 1 1 1 1 1 1 1
                   - - - - - 1 1 1 1 1 1 1 1 1 1 1 1 1 1
                    - - - - 1 1 1 1 1 1 1 1 1 1 1 1 1 1 1
                     - - - 1 1 1 1 1 1 1 1 1 1 1 1 1 1 1 1
                      - - 1 1 1 1 1 1 1 1 1 1 1 1 1 1 1 1 1
                       - 1 1 1 1 1 1 1 1 1 1 1 1 1 1 1 1 1 1
                        7 1 1 1 1 1 1 1 1 0 1 1 1 1 1 1 1 1 1
                         1 1 1 1 1 1 1 1 2 1 1 1 1 1 1 1 1 1
                          1 1 1 1 1 1 1 1 1 1 1 1 1 1 1 1 1
                           1 1 1 1 1 1 1 1 1 1 1 1 1 1 1 1
                            1 1 1 1 1 1 1 1 1 1 1 1 1 1 1
                             1 1 1 1 1 1 1 1 1 1 1 1 1 1
                              1 1 1 1 1 1 1 1 1 3 1 1 1
                               1 1 1 1 1 1 1 1 1 1 1 1
                                1 6 1 1 1 1 1 1 1 1 1
                                 1 1 1 1 1 1 1 1 1 1
        sfp:
            geom: cartesian
            lattice pitch:
                x: 25.0
                y: 25.0
            lattice map: |
                2 2 2 2 2
                2 1 1 1 2
                2 1 3 1 2
                2 3 1 1 2
                2 2 2 2 2

        core:
            geom: hex
            symmetry: third periodic
            origin:
                x: 0.0
                y: 10.1
                z: 1.1
            lattice map: |
                -     SH   SH   SH
                -  SH   SH   SH   SH
                 SH   RR   RR   RR   SH
                   RR   RR   RR   RR   SH
                 RR   RR   RR   RR   RR   SH
                   RR   OC   OC   RR   RR   SH
                     OC   OC   OC   RR   RR   SH
                   OC   OC   OC   OC   RR   RR
                     OC   MC   OC   OC   RR   SH
                       MC   MC   PC   OC   RR   SH
                     MC   MC   MC   OC   OC   RR
                       MC   MC   MC   OC   RR   SH
                         PC   MC   MC   OC   RR   SH
                       MC   MC   MC   MC   OC   RR
                         IC   MC   MC   OC   RR   SH
                           IC   US   MC   OC   RR
                         IC   IC   MC   OC   RR   SH
                           IC   MC   MC   OC   RR
                         IC   IC   MC   PC   RR   SH

"""
import copy
import itertools
from io import StringIO
from typing import Tuple

import numpy as np
import yamlize
from ruamel.yaml import scalarstring

from armi import runLog
from armi.reactor import blueprints, geometry, grids
from armi.utils import asciimaps
from armi.utils.customExceptions import InputError
from armi.utils.mathematics import isMonotonic


class Triplet(yamlize.Object):
    """A x, y, z triplet for coordinates or lattice pitch."""

    x = yamlize.Attribute(type=float)
    y = yamlize.Attribute(type=float, default=0.0)
    z = yamlize.Attribute(type=float, default=0.0)

    def __init__(self, x=0.0, y=0.0, z=0.0):
        self.x = x
        self.y = y
        self.z = z


class GridBlueprint(yamlize.Object):
    """
    A grid input blueprint.

    These directly build Grid objects and contain information about how to populate the Grid with
    child ArmiObjects for the Reactor Model.

    The grids get origins either from a parent block (for pin lattices) or from a System (for Cores,
    SFPs, and other components).

    .. impl:: Define a lattice map in reactor core.
        :id: I_ARMI_BP_GRID
        :implements: R_ARMI_BP_GRID

        Defines a yaml construct that allows the user to specify a grid from within their blueprints
        file, including a name, geometry, dimensions, symmetry, and a map with the relative
        locations of components within that grid.

        Relies on the underlying infrastructure from the ``yamlize`` package for reading from text
        files, serialization, and internal storage of the data.

        Is implemented as part of a blueprints file by being used in key-value pairs within the
        :py:class:`~armi.reactor.blueprints.gridBlueprint.Grid` class, which is imported and used as
        an attribute within the larger :py:class:`~armi.reactor.blueprints.Blueprints` class.

        Includes a ``construct`` method, which instantiates an instance of one of the subclasses of
        :py:class:`~armi.reactor.grids.structuredgrid.StructuredGrid`. This is typically called from
        within :py:meth:`~armi.reactor.blueprints.blockBlueprint.BlockBlueprint.construct`, which
        then also associates the individual components in the block with locations specified in the
        grid.

    Attributes
    ----------
    name : str
        The grid name
    geom : str
        The geometry of the grid (e.g. 'cartesian')
    latticeMap : str
        An asciimap representation of the lattice contents
    latticeDimensions : Triplet
        An x/y/z Triplet with grid dimensions in cm. This is used to specify a uniform grid, such as
        Cartesian or Hex. Mutually exclusive with gridBounds.
    gridBounds : dict
        A dictionary containing explicit grid boundaries. Specific keys used will depend on the type
        of grid being defined. Mutually exclusive with latticeDimensions.
    symmetry : str
        A string defining the symmetry mode of the grid
    gridContents : dict
        A {(i,j): str} dictionary mapping spatialGrid indices in 2-D to string specifiers of what's
        supposed to be in the grid.
    """

    name = yamlize.Attribute(key="name", type=str)
    geom = yamlize.Attribute(key="geom", type=str, default=geometry.HEX)
    latticeMap = yamlize.Attribute(key="lattice map", type=str, default=None)
    latticeDimensions = yamlize.Attribute(
        key="lattice pitch", type=Triplet, default=None
    )
    gridBounds = yamlize.Attribute(key="grid bounds", type=dict, default=None)
    symmetry = yamlize.Attribute(
        key="symmetry",
        type=str,
        default=str(
            geometry.SymmetryType(
                geometry.DomainType.THIRD_CORE, geometry.BoundaryType.PERIODIC
            )
        ),
    )
    # gridContents is the final form of grid contents information; it is set regardless of how the
    # input is read. When writing, we attempt to preserve the input mode and write ascii map if that
    # was what was originally provided.
    gridContents = yamlize.Attribute(key="grid contents", type=dict, default=None)

    @gridContents.validator
    def gridContents(self, value):
        if value is None:
            return True
        if not all(isinstance(key, tuple) for key in value.keys()):
            raise InputError(
                "Keys need to be presented as [i, j]. Check the blueprints."
            )

        return True

    def __init__(
        self,
        name=None,
        geom=geometry.HEX,
        latticeMap=None,
        symmetry=str(
            geometry.SymmetryType(
                geometry.DomainType.THIRD_CORE, geometry.BoundaryType.PERIODIC
            )
        ),
        gridContents=None,
        gridBounds=None,
    ):
        """
        A Grid blueprint.

        Notes
        -----
        yamlize does not call an ``__init__`` method, instead it uses ``__new__`` and
        setattr this is only needed for when you want to make this object from a non-YAML
        source.

        Warning
        -------
        This is a Yamlize object, so ``__init__`` never really gets called. Only ``__new__`` does.
        """
        self.name = name
        self.geom = str(geom)
        self.latticeMap = latticeMap
        self._readFromLatticeMap = False
        self.symmetry = str(symmetry)
        self.gridContents = gridContents
        self.gridBounds = gridBounds

    @property
    def readFromLatticeMap(self):
        """
        This is implemented as a property, since as a Yamlize object, ``__init__`` is not always called
        and we have to lazily evaluate its default value.
        """
        return getattr(self, "_readFromLatticeMap", False)

    @readFromLatticeMap.setter
    def readFromLatticeMap(self, value):
        self._readFromLatticeMap = value

    def construct(self):
        """Build a Grid from a grid definition."""
        self._readGridContents()
        grid = self._constructSpatialGrid()
        return grid

    def _constructSpatialGrid(self):
        """
        Build spatial grid.

        If you do not enter ``latticeDimensions``, a unit grid will be produced which must be adjusted
        to the proper dimensions (often by inspection of children) at a later time.
        """
        symmetry = (
            geometry.SymmetryType.fromStr(self.symmetry) if self.symmetry else None
        )
        geom = self.geom
        maxIndex = self._getMaxIndex()
        runLog.extra("Creating the spatial grid")
        if geom in (geometry.RZT, geometry.RZ):
            if self.gridBounds is None:
                # This check is regrettably late. It would be nice if we could validate
                # that bounds are provided if R-Theta mesh is being used.
                raise InputError(
                    f"Grid bounds must be provided for `{self.name}` to specify a grid with "
                    "r-theta components."
                )
            for key in ("theta", "r"):
                if key not in self.gridBounds:
                    raise InputError(
                        f"{key} grid bounds were not provided for `{self.name}`."
                    )

            # convert to list, otherwise it is a CommentedSeq
            theta = np.array(self.gridBounds["theta"])
            radii = np.array(self.gridBounds["r"])
            for lst, name in ((theta, "theta"), (radii, "radii")):
                if not isMonotonic(lst, "<"):
                    raise InputError(
                        f"Grid bounds for {self.name}:{name} is not sorted or contains duplicates. "
                        "Check blueprints."
                    )
            spatialGrid = grids.ThetaRZGrid(bounds=(theta, radii, (0.0, 0.0)))
        if geom in (geometry.HEX, geometry.HEX_CORNERS_UP):
            pitch = self.latticeDimensions.x if self.latticeDimensions else 1.0
            # add 2 for potential dummy assems
            spatialGrid = grids.HexGrid.fromPitch(
                pitch,
                numRings=maxIndex + 2,
                cornersUp=geom == geometry.HEX_CORNERS_UP,
            )
        elif geom == geometry.CARTESIAN:
            # if full core or not cut-off, bump the first assembly from the center of
            # the mesh into the positive values.
            xw, yw = (
                (self.latticeDimensions.x, self.latticeDimensions.y)
                if self.latticeDimensions
                else (1.0, 1.0)
            )

            # Specifically in the case of grid blueprints, where we have grid contents
            # available, we can also infer "through center" based on the contents.
            # Note that the "through center" symmetry check cannot be performed when
            # the grid contents has not been provided (i.e., None or empty).
            if self.gridContents and symmetry.domain == geometry.DomainType.FULL_CORE:
                nx, ny = _getGridSize(self.gridContents.keys())
                if nx == ny and nx % 2 == 1:
                    symmetry.isThroughCenterAssembly = True

            isOffset = symmetry is not None and not symmetry.isThroughCenterAssembly

            spatialGrid = grids.CartesianGrid.fromRectangle(
                xw, yw, numRings=maxIndex + 1, isOffset=isOffset
            )
        runLog.debug("Built grid: {}".format(spatialGrid))
        # set geometric metadata on spatialGrid. This information is needed in various
        # parts of the code and is best encapsulated on the grid itself rather than on
        # the container state.
        spatialGrid._geomType: str = str(self.geom)
        self.symmetry = str(symmetry)
        spatialGrid._symmetry: str = self.symmetry
        return spatialGrid

    def _getMaxIndex(self):
        """
        Find the max index in the grid contents.

        Used to limit the size of the spatialGrid. Used to be called maxNumRings.
        """
        if self.gridContents:
            return max(itertools.chain(*zip(*self.gridContents.keys())))
        else:
            return 6

    def expandToFull(self):
        """
        Unfold the blueprints to represent full symmetry.

        Notes
        -----
        This relatively rudimentary, and copies entries from the currently-represented domain to
        their corresponding locations in full symmetry. This may not produce the desired behavior
        for some scenarios, such as when expanding fuel shuffling paths or the like. Future work may
        make this more sophisticated.
        """
        if (
            geometry.SymmetryType.fromAny(self.symmetry).domain
            == geometry.DomainType.FULL_CORE
        ):
            # No need!
            return

        grid = self.construct()

        newContents = copy.copy(self.gridContents)
        for idx, contents in self.gridContents.items():
            equivs = grid.getSymmetricEquivalents(idx)
            for idx2 in equivs:
                newContents[idx2] = contents
        self.gridContents = newContents
        split = geometry.THROUGH_CENTER_ASSEMBLY in self.symmetry
        self.symmetry = str(
            geometry.SymmetryType(
                geometry.DomainType.FULL_CORE,
                geometry.BoundaryType.NO_SYMMETRY,
                throughCenterAssembly=split,
            )
        )

    def _readGridContents(self):
        """
        Read the specifiers as a function of grid position.

        The contents can either be provided as:

        * A dict mapping indices to specifiers (default output of this)
        * An asciimap

        The output will always be stored in ``self.gridContents``.
        """
        if self.gridContents:
            return
        elif self.latticeMap:
            self._readGridContentsLattice()

        if self.gridContents is None:
            # Make sure we have at least something; clients shouldn't have to worry
            # about whether gridContents exist at all.
            self.gridContents = dict()

    def _readGridContentsLattice(self):
        """Read an ascii map of grid contents.

        This update the gridContents attribute, which is a dict mapping grid i,j,k indices to
        textual specifiers (e.g. ``IC``))
        """
        self.readFromLatticeMap = True
        symmetry = geometry.SymmetryType.fromStr(self.symmetry)
        geom = geometry.GeomType.fromStr(self.geom)
        latticeCls = asciimaps.asciiMapFromGeomAndDomain(self.geom, symmetry.domain)
        asciimap = latticeCls()
        asciimap.readAscii(self.latticeMap)
        self.gridContents = dict()

        iOffset = 0
        jOffset = 0
        if (
            geom == geometry.GeomType.CARTESIAN
            and symmetry.domain == geometry.DomainType.FULL_CORE
        ):
            # asciimaps is not smart about where the center should be, so we need to
            # offset appropriately to get (0,0) in the middle
            nx, ny = _getGridSize(asciimap.keys())

            # turns out this works great for even and odd cases. love it when integer
            # math works in your favor
            iOffset = int(-nx / 2)
            jOffset = int(-ny / 2)

        for (i, j), spec in asciimap.items():
            if spec == "-":
                # skip placeholders
                continue
            self.gridContents[i + iOffset, j + jOffset] = spec

    def getLocators(self, spatialGrid: grids.Grid, latticeIDs: list):
        """
        Return spatialLocators in grid corresponding to lattice IDs.

        This requires a fully-populated ``gridContents`` attribute.
        """
        if latticeIDs is None:
            return []
        if self.gridContents is None:
            return []
        # tried using yamlize to coerce ints to strings but failed
        # after much struggle, so we just auto-convert here to deal
        # with int-like specifications.
        # (yamlize.StrList fails to coerce when ints are provided)
        latticeIDs = [str(i) for i in latticeIDs]
        locators = []
        for (i, j), spec in self.gridContents.items():
            locator = spatialGrid[i, j, 0]
            if spec in latticeIDs:
                locators.append(locator)
        return locators

    def getMultiLocator(self, spatialGrid, latticeIDs):
        """Create a MultiIndexLocation based on lattice IDs."""
        spatialLocator = grids.MultiIndexLocation(grid=spatialGrid)
        spatialLocator.extend(self.getLocators(spatialGrid, latticeIDs))
        return spatialLocator


class Grids(yamlize.KeyedList):
    item_type = GridBlueprint
    key_attr = GridBlueprint.name


def _getGridSize(idx) -> Tuple[int, int]:
    """
    Return the number of spaces between the min and max of a collection of (int, int)
    tuples, inclusive.

    This essentially returns the number of grid locations along the i, and j dimensions,
    given the (i,j) indices of each occupied location. This is useful for determining
    certain grid offset behavior.
    """
    nx = max(key[0] for key in idx) - min(key[0] for key in idx) + 1
    ny = max(key[1] for key in idx) - min(key[1] for key in idx) + 1

    return nx, ny


def _filterOutsideDomain(gridBp):
    """Remove grid contents that lie outside the represented domain.

    This removes extra objects; ARMI allows the user input specifiers in regions outside
    of the represented domain, which is fine as long as the contained specifier is
    consistent with the corresponding region in the represented domain given the
    symmetry condition. For instance, if we have a 1/3-core hex model, it is typically
    okay for an assembly to be specified outside of the first 1/3rd of the core, as long
    as it is the same assembly as would be there when expanding the first 1/3rd into a
    full-core model.

    However, we do not really want these hanging around, since editing the represented
    1/Nth of the core will probably lead to consistency issues, so we remove them.
    """
    grid = gridBp.construct()

    contentsToRemove = {
        idx
        for idx, _contents in gridBp.gridContents.items()
        if not grid.locatorInDomain(grid[idx + (0,)], symmetryOverlap=False)
    }
    for idx in contentsToRemove:
        symmetrics = grid.getSymmetricEquivalents(idx)
        for symmetric in symmetrics:
            if symmetric in gridBp.gridContents:
                if gridBp.gridContents[symmetric] != gridBp.gridContents[idx]:
                    raise ValueError(
                        "The contents at `{}` (`{}`) in grid `{}` is not the "
                        "same as it's symmetric equivalent at `{}` (`{}`). "
                        "Check your grid blueprints for symmetry.".format(
                            idx,
                            gridBp.gridContents[idx],
                            gridBp.name,
                            symmetric,
                            gridBp.gridContents[symmetric],
                        )
                    )
        del gridBp.gridContents[idx]


def saveToStream(stream, bluep, full=False, tryMap=False):
    """
    Save the blueprints to the passed stream.

    This can save either the entire blueprints, or just the `grids:` section of the blueprints,
    based on the passed ``full`` argument. Saving just the grid blueprints can be useful when
    cobbling blueprints together with !include flags.

    .. impl:: Write a blueprint file from a blueprint object.
        :id: I_ARMI_BP_TO_DB
        :implements: R_ARMI_BP_TO_DB

        First makes a copy of the blueprints that are passed in. Then modifies any grids specified
        in the blueprints into a canonical lattice map style, if needed. Then uses the ``dump``
        method that is inherent to all ``yamlize`` subclasses to write the blueprints to the given
        ``stream`` object.

        If called with the ``full`` argument, the entire blueprints is dumped. If not, only the
        grids portion is dumped.

    Parameters
    ----------
    stream :
        file output stream of some kind
    bluep : armi.reactor.blueprints.Blueprints, or Grids
    full : bool
        Is this a full output file, or just a partial/grids?
    tryMap : bool
        regardless of input form, attempt to output as a lattice map
    """
    # To save, we want to try our best to output our grid blueprints in the lattice
    # map style. However, we do not want to wreck the state that the current
    # blueprints are in. So we make a copy and do some manipulations to try to
    # canonicalize it and save that, leaving the original blueprints unmolested.
    bp = copy.deepcopy(bluep)

    if isinstance(bp, blueprints.Blueprints):
        gridDesigns = bp.gridDesigns
    elif isinstance(bp, blueprints.Grids):
        gridDesigns = bp
    else:
        raise TypeError("Expected Blueprints or Grids, got {}".format(type(bp)))

    for gridDesignType, gridDesign in gridDesigns.items():
        # The core equilibrium path should be put into the
        # grid contents rather than a lattice map until we write
        # a string-> tuple parser for reading it back in. Skip
        # this type of grid.
        if gridDesignType == "coreEqPath":
            continue
        _filterOutsideDomain(gridDesign)

        if not gridDesign.gridContents:
            # there is no grid, so there must be lattice, and that goes to output
            continue

        if gridDesign.readFromLatticeMap or tryMap:
            symmetry = geometry.SymmetryType.fromStr(gridDesign.symmetry)

            aMap = asciimaps.asciiMapFromGeomAndDomain(
                gridDesign.geom, symmetry.domain
            )()
            aMap.asciiLabelByIndices = {
                (key[0], key[1]): val for key, val in gridDesign.gridContents.items()
            }
            try:
                aMap.gridContentsToAscii()
            except Exception as e:
                runLog.warning(
                    "The `lattice map` for the current assembly arrangement cannot be written. "
                    f"Defaulting to using the `grid contents` dictionary instead. Exception: {e}"
                )
                aMap = None

            if aMap is not None:
                # If there is an ascii map available then use it to fill out
                # the contents of the lattice map section of the grid design.
                # This also clears out the grid contents so there is not duplicate data.
                gridDesign.gridContents = None
                mapString = StringIO()
                aMap.writeAscii(mapString)
                gridDesign.latticeMap = scalarstring.LiteralScalarString(
                    mapString.getvalue()
                )
            else:
                gridDesign.latticeMap = None

        else:
<<<<<<< HEAD
            # grid contents were supplied as a dictionary, so we shouldn't even have a
            # latticeMap, unless it was set explicitly in code somewhere. Discard if
            # there is one.
=======
            # grid contents were supplied as a dictionary, so we shouldn't even have a latticeMap,
            # unless it was set explicitly in code somewhere. Discard if there is one.
>>>>>>> 89457201
            gridDesign.latticeMap = None

    toSave = bp if full else gridDesigns

    # NOTE: type(bp) here used because importing Blueprints causes a circular import
    type(toSave).dump(toSave, stream)<|MERGE_RESOLUTION|>--- conflicted
+++ resolved
@@ -621,14 +621,8 @@
                 gridDesign.latticeMap = None
 
         else:
-<<<<<<< HEAD
-            # grid contents were supplied as a dictionary, so we shouldn't even have a
-            # latticeMap, unless it was set explicitly in code somewhere. Discard if
-            # there is one.
-=======
             # grid contents were supplied as a dictionary, so we shouldn't even have a latticeMap,
             # unless it was set explicitly in code somewhere. Discard if there is one.
->>>>>>> 89457201
             gridDesign.latticeMap = None
 
     toSave = bp if full else gridDesigns
