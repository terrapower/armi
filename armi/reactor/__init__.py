--- conflicted
+++ resolved
@@ -89,17 +89,8 @@
 
     @staticmethod
     @plugins.HOOKIMPL(trylast=True)
-<<<<<<< HEAD
-    def defineSystemBuilders() -> Dict[
-        str, Callable[[str], Union["Core", "ExcoreStructure", "SpentFuelPool"]]
-    ]:
         from armi.reactor.spentFuelPool import SpentFuelPool
         from armi.reactor.excoreStructure import ExcoreStructure
-=======
-    def defineSystemBuilders() -> (
-        Dict[str, Callable[[str], Union["Core", "SpentFuelPool"]]]
-    ):
->>>>>>> 9ef796d5
         from armi.reactor.reactors import Core
 
         return {
