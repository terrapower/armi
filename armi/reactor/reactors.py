--- conflicted
+++ resolved
@@ -2305,7 +2305,6 @@
 
         getPluginManagerOrFail().hook.onProcessCoreLoading(core=self, cs=cs)
 
-<<<<<<< HEAD
     def buildManualZones(self, cs):
         """
         Build the Zones that are defined manually in the given CaseSettings file,
@@ -2347,7 +2346,7 @@
 
         if not len(self.zones):
             runLog.debug("No manual zones defined in `zoneDefinitions` setting")
-=======
+
     def _applyThermalExpansion(
         self, assems: list, dbLoad: bool, referenceAssembly=None
     ):
@@ -2386,5 +2385,4 @@
         for a in assems:
             if not a.hasFlags(Flags.CONTROL):
                 for b in a:
-                    b.p.heightBOL = b.getHeight()
->>>>>>> 44f287d5
+                    b.p.heightBOL = b.getHeight()