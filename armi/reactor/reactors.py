# Copyright 2019 TerraPower, LLC
#
# Licensed under the Apache License, Version 2.0 (the "License");
# you may not use this file except in compliance with the License.
# You may obtain a copy of the License at
#
#     http://www.apache.org/licenses/LICENSE-2.0
#
# Unless required by applicable law or agreed to in writing, software
# distributed under the License is distributed on an "AS IS" BASIS,
# WITHOUT WARRANTIES OR CONDITIONS OF ANY KIND, either express or implied.
# See the License for the specific language governing permissions and
# limitations under the License.

"""
Reactor objects represent the highest level in the hierarchy of structures that compose the system
to be modeled. Core objects represent collections of assemblies.

Core is a high-level object in the data model in ARMI. They contain assemblies which in turn contain
more refinement in representing the physical reactor. The reactor is the owner of many of the
plant-wide state variables such as keff, cycle, and node.
"""
from typing import Optional
import collections
import copy
import itertools
import os
import time

import numpy
import tabulate

from armi import getPluginManagerOrFail, materials, nuclearDataIO
from armi import runLog
from armi.nuclearDataIO import xsLibraries
from armi.reactor import composites
from armi.reactor import geometry
from armi.reactor import grids
from armi.reactor import parameters
from armi.reactor import reactorParameters
from armi.reactor import zones
from armi.reactor.assemblyLists import SpentFuelPool
from armi.reactor.flags import Flags
from armi.reactor.systemLayoutInput import SystemLayoutInput
from armi.settings.fwSettings.globalSettings import (
    CONF_MATERIAL_NAMESPACE_ORDER,
    CONF_FRESH_FEED_TYPE,
    CONF_SORT_REACTOR,
    CONF_GEOM_FILE,
    CONF_NON_UNIFORM_ASSEM_FLAGS,
    CONF_STATIONARY_BLOCK_FLAGS,
    CONF_ZONE_DEFINITIONS,
    CONF_TRACK_ASSEMS,
    CONF_CIRCULAR_RING_PITCH,
    CONF_AUTOMATIC_VARIABLE_MESH,
    CONF_MIN_MESH_SIZE_RATIO,
    CONF_DETAILED_AXIAL_EXPANSION,
)
from armi.utils import createFormattedStrWithDelimiter, units
from armi.utils import directoryChangers
from armi.utils.iterables import Sequence
from armi.utils.mathematics import average1DWithinTolerance


class Reactor(composites.Composite):
    """
    Top level of the composite structure, potentially representing all components in a reactor.

    This class contains the core and any ex-core structures that are to be represented in the ARMI
    model. Historically, the `Reactor` contained only the core. To support better representation of
    ex-core structures, the old `Reactor` functionality was moved to the newer `Core` class, which
    has a `Reactor` parent.

    .. impl:: The user-specified reactor.
        :id: I_ARMI_R
        :implements: R_ARMI_R

    .. impl:: The reactor includes a core and a spent fuel pool.
        :id: I_ARMI_R_CHILDREN
        :implements: R_ARMI_R_CHILDREN
    """

    pDefs = reactorParameters.defineReactorParameters()

    def __init__(self, name, blueprints):
        composites.Composite.__init__(self, "R-{}".format(name))
        self.o = None
        self.spatialGrid = None
        self.spatialLocator = None
        self.p.maxAssemNum = 0
        self.p.cycle = 0
        self.p.flags |= Flags.REACTOR
        self.core = None
        self.sfp = None
        self.blueprints = blueprints

    def __getstate__(self):
        """Applies a settings and parent to the reactor and components."""
        state = composites.Composite.__getstate__(self)
        state["o"] = None
        return state

    def __setstate__(self, state):
        composites.Composite.__setstate__(self, state)

    def __deepcopy__(self, memo):
        memo[id(self)] = newR = self.__class__.__new__(self.__class__)
        newR.__setstate__(copy.deepcopy(self.__getstate__(), memo))
        newR.name = self.name + "-copy"
        return newR

    def __repr__(self):
        return "<{}: {} id:{}>".format(self.__class__.__name__, self.name, id(self))

    def add(self, container):
        composites.Composite.add(self, container)
        cores = self.getChildrenWithFlags(Flags.CORE)
        if cores:
            if len(cores) != 1:
                raise ValueError(
                    "Only 1 core may be specified at this time. Please adjust input. "
                    "Cores found: {}".format(cores)
                )
            self.core = cores[0]

        if isinstance(container, SpentFuelPool):
            self.sfp = container

    def incrementAssemNum(self):
        """
        Increase the max assembly number by one and returns the current value.

        Notes
        -----
        The "max assembly number" is not currently used in the Reactor. So the idea
        is that we return the current number, then iterate it for the next assembly.

        Obviously, this method will be unused for non-assembly-based reactors.

        Returns
        -------
        int
            The new max Assembly number.
        """
        val = int(self.p.maxAssemNum)
        self.p.maxAssemNum += 1
        return val

    def normalizeNames(self):
        """
        Renumber and rename all the Assemblies and Blocks.

        This method normalizes the names in the Core then the SFP.

        Returns
        -------
        int
            The new max Assembly number.
        """
        self.p.maxAssemNum = 0

        ind = self.core.normalizeNames(self.p.maxAssemNum)
        self.p.maxAssemNum = ind

        ind = self.sfp.normalizeNames(self.p.maxAssemNum)
        self.p.maxAssemNum = ind

        return ind


def loadFromCs(cs) -> Reactor:
    """
    Load a Reactor based on the input settings.

<<<<<<< HEAD
    .. impl:: User can create a reactor from an input yaml file.
=======
    .. impl:: Users can create a reactor from an input yaml file.
>>>>>>> 6ae1598f
        :id: I_ARMI_R_CORE
        :implements: R_ARMI_R_CORE

    Parameters
    ----------
    cs: CaseSettings
        A relevant settings object

    Returns
    -------
    Reactor
        Reactor loaded from settings file
    """
    from armi.reactor import blueprints

    bp = blueprints.loadFromCs(cs)
    return factory(cs, bp)


def factory(cs, bp, geom: Optional[SystemLayoutInput] = None) -> Reactor:
    """Build a reactor from input settings, blueprints and geometry."""
    from armi.reactor import blueprints

    runLog.header("=========== Constructing Reactor and Verifying Inputs ===========")
    # just before reactor construction, update the material "registry" with user settings,
    # if it is set. Often it is set by the application.
    if cs[CONF_MATERIAL_NAMESPACE_ORDER]:
        materials.setMaterialNamespaceOrder(cs[CONF_MATERIAL_NAMESPACE_ORDER])
    r = Reactor(cs.caseTitle, bp)

    if cs[CONF_GEOM_FILE]:
        blueprints.migrate(bp, cs)

    if not any(structure.typ == "sfp" for structure in bp.systemDesigns.values()):
        bp.addDefaultSFP()

    with directoryChangers.DirectoryChanger(cs.inputDirectory, dumpOnException=False):
        # always construct the core first (for assembly serial number purposes)
        if not bp.systemDesigns:
            raise ValueError(
                "The input must define a `core` system, but does not. Update inputs"
            )

        for structure in bp.systemDesigns:
            bpGeom = geom if structure.name.lower() == "core" else None
            structure.construct(cs, bp, r, geom=bpGeom)

    runLog.debug("Reactor: {}".format(r))

    # return a Reactor object
    if cs[CONF_SORT_REACTOR]:
        r.sort()
    else:
        runLog.warning(
            "DeprecationWarning: This Reactor is not being sorted on blueprint read. "
            f"Due to the setting {CONF_SORT_REACTOR}, this Reactor is unsorted. "
            "But this feature is temporary and will be removed by 2024."
        )

    return r


class Core(composites.Composite):
    """
    Reactor structure made up of assemblies. Could be a Core, spent fuel pool, reactor head, etc.

    This has the bulk of the data management operations.

    Attributes
    ----------
    params : dict
        Core-level parameters are scalar values that have time dependence. Examples are keff,
        maxPercentBu, etc.

    assemblies : list
        List of assembly objects that are currently in the core
    """

    pDefs = reactorParameters.defineCoreParameters()

    def __init__(self, name):
        """
        Initialize the reactor object.

        Parameters
        ----------
        name : str
            Name of the object. Flags will inherit from this.
        """
        composites.Composite.__init__(self, name)
        self.p.flags = Flags.fromStringIgnoreErrors(name)
        self.assembliesByName = {}
        self.circularRingList = {}
        self.blocksByName = {}  # lookup tables
        self.numRings = 0
        self.spatialGrid = None
        self.xsIndex = {}
        self.p.numMoves = 0
        self._lib = None  # placeholder for ISOTXS object
        self.locParams = {}  # location-based parameters
        # overridden in case.py to include pre-reactor time.
        self.timeOfStart = time.time()
        self.zones = zones.Zones()  # initialize with empty Zones object
        # initialize the list that holds all shuffles
        self.moveList = {}
        self.scalarVals = {}
        self._nuclideCategories = {}
        self.typeList = []  # list of block types to convert name - to -number.

        # leftover default "settings" that are intended to eventually be elsewhere.
        self._freshFeedType = "feed fuel"
        self._trackAssems = False
        self._circularRingMode = False
        self._circularRingPitch = 1.0
        self._automaticVariableMesh = False
        self._minMeshSizeRatio = 0.15
        self._detailedAxialExpansion = False

    def setOptionsFromCs(self, cs):
        from armi.physics.fuelCycle.settings import (
            CONF_JUMP_RING_NUM,
            CONF_CIRCULAR_RING_MODE,
        )

        # these are really "user modifiable modeling constants"
        self.p.jumpRing = cs[CONF_JUMP_RING_NUM]
        self._freshFeedType = cs[CONF_FRESH_FEED_TYPE]
        self._trackAssems = cs[CONF_TRACK_ASSEMS]
        self._circularRingMode = cs[CONF_CIRCULAR_RING_MODE]
        self._circularRingPitch = cs[CONF_CIRCULAR_RING_PITCH]
        self._automaticVariableMesh = cs[CONF_AUTOMATIC_VARIABLE_MESH]
        self._minMeshSizeRatio = cs[CONF_MIN_MESH_SIZE_RATIO]
        self._detailedAxialExpansion = cs[CONF_DETAILED_AXIAL_EXPANSION]

    def __getstate__(self):
        """Applies a settings and parent to the core and components."""
        state = composites.Composite.__getstate__(self)
        return state

    def __setstate__(self, state):
        composites.Composite.__setstate__(self, state)
        self.regenAssemblyLists()

    def __deepcopy__(self, memo):
        memo[id(self)] = newC = self.__class__.__new__(self.__class__)
        newC.__setstate__(copy.deepcopy(self.__getstate__(), memo))
        newC.name = self.name + "-copy"
        return newC

    def __repr__(self):
        return "<{}: {} id:{}>".format(self.__class__.__name__, self.name, id(self))

    def __iter__(self):
        """
        Override the base Composite __iter__ to produce stable sort order.

        See Also
        --------
        getAssemblies()
        """
        return iter(self._children)

    @property
    def r(self):
        if isinstance(self.parent, Reactor):
            return self.parent

        return None

    @property
    def symmetry(self) -> geometry.SymmetryType:
        """Getter for symmetry type.

        .. impl:: Get core symmetry.
            :id: I_ARMI_R_SYMM0
            :implements: R_ARMI_R_SYMM
        """
        if not self.spatialGrid:
            raise ValueError("Cannot access symmetry before a spatialGrid is attached.")
        return self.spatialGrid.symmetry

    @symmetry.setter
    def symmetry(self, val: str):
        """Setter for symmetry type.

        .. impl:: Set core symmetry.
            :id: I_ARMI_R_SYMM1
            :implements: R_ARMI_R_SYMM
        """
        self.spatialGrid.symmetry = str(val)
        self.clearCache()

    @property
    def geomType(self) -> geometry.GeomType:
        if not self.spatialGrid:
            raise ValueError("Cannot access geomType before a spatialGrid is attached.")
        return self.spatialGrid.geomType

    @property
    def powerMultiplier(self):
        """
        Symmetry factor for this model. 1 for full core, 3 for 1/3 core, etc.

        Notes
        -----
        This should not be a state variable because it just reflects the current geometry.
        It changes automatically if the symmetry changes (e.g. from a geometry conversion).
        """
        return self.symmetry.symmetryFactor()

    @property
    def lib(self) -> Optional[xsLibraries.IsotxsLibrary]:
        """
        Return the microscopic cross section library if one exists.

        - If there is a library currently associated with the core,
          it will be returned
        - Otherwise, an ``ISOTXS`` file will be searched for in the working directory,
          opened as ``ISOTXS`` object and returned.
        - Finally, if no ``ISOTXS`` file exists in the working directory,
          a None will be returned.
        """
        isotxsFileName = nuclearDataIO.getExpectedISOTXSFileName()
        if self._lib is None and os.path.exists(isotxsFileName):
            runLog.info(f"Loading microscopic cross section library `{isotxsFileName}`")
            self._lib = nuclearDataIO.isotxs.readBinary(isotxsFileName)
        return self._lib

    @lib.setter
    def lib(self, value):
        """Set the microscopic cross section library."""
        runLog.extra(
            f"Updating cross section library on {self}.\n"
            f"Initial: {self._lib}\n"
            f"Updated: {value}."
        )
        self._lib = value

    @property
    def isFullCore(self):
        """Return True if reactor is full core, otherwise False."""
        # Avoid using `not core.isFullCore` to check if third core geometry
        # use `core.symmetry.domain == geometry.DomainType.THIRD_CORE
        return self.symmetry.domain == geometry.DomainType.FULL_CORE

    @property
    def refAssem(self):
        """
        Return the "reference" assembly for this Core.

        The reference assembly is defined as the center-most assembly with a FUEL flag,
        if any are present, or the center-most of any assembly otherwise.

        Warning
        -------
        The convenience of this property should be weighed against it's somewhat
        arbitrary nature for any particular client. The center-most fueled assembly is
        not particularly representative of the state of the core as a whole.
        """
        key = lambda a: a.spatialLocator.getRingPos()
        assems = self.getAssemblies(Flags.FUEL, sortKey=key)
        if not assems:
            assems = self.getAssemblies(sortKey=key)

        return assems[0]

    def sortAssemsByRing(self):
        """Sorts the reactor assemblies by ring and position."""
        sortKey = lambda a: a.spatialLocator.getRingPos()
        self._children = sorted(self._children, key=sortKey)

    def summarizeReactorStats(self):
        """Writes a summary of the reactor to check the mass and volume of all of the blocks."""
        totalMass = 0.0
        fissileMass = 0.0
        heavyMetalMass = 0.0
        totalVolume = 0.0
        numBlocks = len(self.getBlocks())
        for block in self.getBlocks():
            totalMass += block.getMass()
            fissileMass += block.getFissileMass()
            heavyMetalMass += block.getHMMass()
            totalVolume += block.getVolume()
        totalMass = totalMass * self.powerMultiplier / 1000.0
        fissileMass = fissileMass * self.powerMultiplier / 1000.0
        heavyMetalMass = heavyMetalMass * self.powerMultiplier / 1000.0
        totalVolume = totalVolume * self.powerMultiplier
        runLog.extra(
            "Summary of {}\n".format(self)
            + tabulate.tabulate(
                [
                    ("Number of Blocks", numBlocks),
                    ("Total Volume (cc)", totalVolume),
                    ("Total Mass (kg)", totalMass),
                    ("Fissile Mass (kg)", fissileMass),
                    ("Heavy Metal Mass (kg)", heavyMetalMass),
                ],
                tablefmt="armi",
            )
        )

    def setPowerFromDensity(self):
        """Set the power from the powerDensity."""
        self.p.power = self.p.powerDensity * self.getHMMass()

    def setPowerIfNecessary(self):
        """Set the core power, from the power density.

        If the power density is set, but the power isn't, we set the calculate the
        total heavy metal mass of the reactor, and set the total power. Which will
        then be the real source of truth again.
        """
        if self.p.power == 0 and self.p.powerDensity > 0:
            self.setPowerFromDensity()

    def setBlockMassParams(self):
        """Set the parameters kgHM and kgFis for each block and calculate Pu fraction."""
        for b in self.getBlocks():
            b.p.kgHM = b.getHMMass() / units.G_PER_KG
            b.p.kgFis = b.getFissileMass() / units.G_PER_KG
            b.p.puFrac = (
                b.getPuMoles() / b.p.molesHmBOL if b.p.molesHmBOL > 0.0 else 0.0
            )

    def getScalarEvolution(self, key):
        return self.scalarVals[key]

    def locateAllAssemblies(self):
        """
        Store the current location of all assemblies.

        This is required for shuffle printouts, repeat shuffling, and
        MCNP shuffling.
        """
        for a in self.getAssemblies(includeAll=True):
            a.lastLocationLabel = a.getLocation()

    def removeAssembly(self, a1, discharge=True):
        """
        Takes an assembly and puts it out of core.

        Parameters
        ----------
        a1 : assembly
            The assembly to remove

        discharge : bool, optional
            Discharge the assembly, including adding it to the SFP. Default: True

        Notes
        -----
        Please expect this method will delete your assembly (instead of moving it to a
        Spent Fuel Pool) unless you set the ``trackAssems`` to True in your settings file.

        Originally, this held onto all assemblies in the spend fuel pool. However, having
        this sitting in memory becomes constraining for large simulations. It is more
        memory-efficient to only save the assemblies that are required for detailed
        history tracking. In fact, there's no need to save the assembly object at all,
        just have the history interface save the relevant parameters.

        See Also
        --------
        add : adds an assembly
        """
        paramDefs = set(parameters.ALL_DEFINITIONS)
        paramDefs.difference_update(set(parameters.forType(Core)))
        paramDefs.difference_update(set(parameters.forType(Reactor)))
        for paramDef in paramDefs:
            if paramDef.assigned & parameters.SINCE_ANYTHING:
                paramDef.assigned = parameters.SINCE_ANYTHING
        if discharge:
            runLog.debug("Removing {0} from {1}".format(a1, self))
        else:
            runLog.debug("Purging  {0} from {1}".format(a1, self))

        self.childrenByLocator.pop(a1.spatialLocator)
        a1.p.dischargeTime = self.r.p.time
        self.remove(a1)

        if discharge and self._trackAssems:
            if self.parent.sfp is not None:
                self.parent.sfp.add(a1)
            else:
                runLog.info("No Spent Fuel Pool is found, can't track assemblies.")
        else:
            self._removeListFromAuxiliaries(a1)

    def removeAssembliesInRing(self, ringNum, cs, overrideCircularRingMode=False):
        """
        Removes all of the assemblies in a given ring.

        Parameters
        ----------
        ringNum : int
            The ring to remove
        cs: CaseSettings
            A relevant settings object
        overrideCircularRingMode : bool, optional
            False ~ default: use circular/square/hex rings, just as the reactor defines them
            True ~ If you know you don't want to use the circular ring mode, and instead want square or hex.

        See Also
        --------
        getAssembliesInRing : definition of a ring
        """
        for a in self.getAssembliesInRing(
            ringNum, overrideCircularRingMode=overrideCircularRingMode
        ):
            self.removeAssembly(a)

        self.processLoading(cs)

    def _removeListFromAuxiliaries(self, assembly):
        """
        Remove an assembly from all auxiliary reference tables and lists.

        Otherwise it will get added back into assembliesByName, etc.

        History will fail if it tries to summarize an assembly that has been purged.
        """
        del self.assembliesByName[assembly.getName()]
        for b in assembly:
            try:
                del self.blocksByName[b.getName()]
            except KeyError:
                runLog.warning(
                    "Cannot delete block {0}. It is not in the Core.blocksByName structure"
                    "".format(b),
                    single=True,
                    label="cannot dereference: lost block",
                )

    def removeAllAssemblies(self, discharge=True):
        """
        Clears the core.

        Notes
        -----
        must clear auxiliary bookkeeping lists as well or else a regeneration step will
        auto-add assemblies back in.
        """
        assems = set(self)
        for a in assems:
            self.removeAssembly(a, discharge)
        if hasattr(self.parent, "sfp"):
            self.parent.sfp.removeAll()
        self.blocksByName = {}
        self.assembliesByName = {}
        self.parent.p.maxAssemNum = 0

    def normalizeNames(self, startIndex=0):
        """
        Renumber and rename all the Assemblies and Blocks.

        Parameters
        ----------
        startIndex : int, optional
            The default is to start counting at zero. But if you are renumbering assemblies
            across the entire Reactor, you may want to start at a different number.

        Returns
        -------
        int
            The new max Assembly number.
        """
        ind = startIndex
        for a in self:
            oldName = a.getName()
            newName = a.makeNameFromAssemNum(ind)
            if oldName == newName:
                ind += 1
                continue

            a.p.assemNum = ind
            a.setName(newName)

            for b in a:
                axialIndex = int(b.name.split("-")[-1])
                b.name = b.makeName(ind, axialIndex)

            ind += 1

        self.normalizeInternalBookeeping()

        return ind

    def normalizeInternalBookeeping(self):
        """Update some bookkeeping dictionaries of assembly and block names in this Core."""
        self.assembliesByName = {}
        self.blocksByName = {}
        for assem in self:
            self.assembliesByName[assem.getName()] = assem
            for b in assem:
                self.blocksByName[b.getName()] = b

    def add(self, a, spatialLocator=None):
        """
        Adds an assembly to the reactor.

        An object must be added before it is placed in a particular cell
        in the reactor's spatialGrid. When an object is added to a reactor
        it get placed in a generic location at the center of the reactor unless
        a spatialLocator is passed in as well.

        Parameters
        ----------
        a : ArmiObject
            The object to add to the reactor
        spatialLocator : SpatialLocator object, optional
            The location in the reactor to add the new object to. Must be unoccupied.

        See Also
        --------
        removeAssembly : removes an assembly
        """
        # Negative assembly IDs are placeholders, and we need to renumber the assembly
        if a.p.assemNum < 0:
            a.renumber(self.r.incrementAssemNum())

        # resetting .assigned forces database to be rewritten for shuffled core
        paramDefs = set(parameters.ALL_DEFINITIONS)
        paramDefs.difference_update(set(parameters.forType(Core)))
        paramDefs.difference_update(set(parameters.forType(Reactor)))
        for paramDef in paramDefs:
            if paramDef.assigned & parameters.SINCE_ANYTHING:
                paramDef.assigned = parameters.SINCE_ANYTHING

        # could speed up output by passing format args as an arg and only process if verb good.
        runLog.debug("Adding   {0} to {1}".format(a, self))
        composites.Composite.add(self, a)
        aName = a.getName()

        spatialLocator = spatialLocator or a.spatialLocator

        if spatialLocator is not None and spatialLocator in self.childrenByLocator:
            raise ValueError(
                "Cannot add {} because location {} is already filled by {}."
                "".format(
                    aName, a.spatialLocator, self.childrenByLocator[a.spatialLocator]
                )
            )

        if spatialLocator is not None:
            # transfer spatialLocator to Core one
            spatialLocator = self.spatialGrid[tuple(spatialLocator.indices)]
            if not self.spatialGrid.locatorInDomain(
                spatialLocator, symmetryOverlap=True
            ):
                raise LookupError(
                    "Location `{}` outside of the represented domain: `{}`".format(
                        spatialLocator, self.spatialGrid.symmetry.domain
                    )
                )
            a.moveTo(spatialLocator)

        self.childrenByLocator[spatialLocator] = a
        # build a lookup table for history tracking.
        if aName in self.assembliesByName and self.assembliesByName[aName] != a:
            # try to keep assem numbering correct
            runLog.error(
                "The assembly {1} in the reactor already has the name {0}.\nCannot add {2}. "
                "Current assemNum is {3}"
                "".format(aName, self.assembliesByName[aName], a, self.r.p.maxAssemNum)
            )
            raise RuntimeError("Core already contains an assembly with the same name.")
        self.assembliesByName[aName] = a
        for b in a:
            self.blocksByName[b.getName()] = b

        if self.geomType == geometry.GeomType.HEX:
            ring, _loc = self.spatialGrid.getRingPos(
                a.spatialLocator.getCompleteIndices()
            )
            if ring > self.numRings:
                self.numRings = ring

        # track the highest assem Num so when we load from a DB the future assemNums remain constant
        aNum = a.p.assemNum
        if aNum > self.p.maxAssemNum:
            self.p.maxAssemNum = aNum

        if a.lastLocationLabel != a.DATABASE:
            # time the assembly enters the core in days
            a.p.chargeTime = self.r.p.time
            # cycle that the assembly enters the core
            a.p.chargeCycle = self.r.p.cycle
            # convert to kg
            a.p.chargeFis = a.getFissileMass() / 1000.0
            a.p.chargeBu = a.getMaxParam("percentBu")

    def genAssembliesAddedThisCycle(self):
        """
        Yield the assemblies that have been added in the current cycle.

        This uses the reactor's cycle parameter and the assemblies' chargeCycle
        parameters.
        """
        for a in self:
            if a.p.chargeCycle == self.r.p.cycle:
                yield a

    def getNumRings(self, indexBased=False):
        """
        Returns the number of rings in this reactor. Based on location so indexing will start at 1.

        .. impl:: Retrieve number of rings in core.
            :id: I_ARMI_R_NUM_RINGS
            :implements: R_ARMI_R_NUM_RINGS

        Warning
        -------
        If you loop through range(maxRing) then ring+1 is the one you want!

        Parameters
        ----------
        indexBased : bool, optional
            If true, will force location-index interpretation, even if "circular shuffling" is enabled.

        When circular ring shuffling is activated, this changes interpretation.
        Developers plan on making this another method for the secondary interpretation.
        """
        if self.circularRingList and not indexBased:
            return max(self.circularRingList)
        else:
            return self.getNumHexRings()

    def getNumHexRings(self):
        """Returns the number of hex rings in this reactor. Based on location so indexing will start at 1."""
        maxRing = 0
        for a in self.getAssemblies():
            ring, _pos = self.spatialGrid.getRingPos(a.spatialLocator)
            maxRing = max(maxRing, ring)
        return maxRing

    def getNumAssembliesWithAllRingsFilledOut(self, nRings):
        """
        Returns nAssmWithBlanks (see description immediately below).

        Parameters
        ----------
        nRings : int
            The number of hex assembly rings in this core, including
            partially-complete (non-full) rings.

        Returns
        -------
        nAssmWithBlanks: int
            The number of assemblies that WOULD exist in this core if
            all outer assembly hex rings were "filled out".
        """
        if self.powerMultiplier == 1:
            return 3 * nRings * (nRings - 1) + 1
        else:
            return nRings * (nRings - 1) + (nRings + 1) // 2

    def getNumEnergyGroups(self):
        """
        Return the number of energy groups used in the problem.

        See Also
        --------
        armi.nuclearDataIO.ISOTXS.read1D : reads the number of energy groups off the ISOTXS library.
        """
        return self.lib.numGroups

    def countBlocksWithFlags(self, blockTypeSpec, assemTypeSpec=None):
        """
        Return the total number of blocks in an assembly in the reactor that
        meets the specified type.

        Parameters
        ----------
        blockTypeSpec : Flags or list of Flags
            The types of blocks to be counted in a single assembly

        assemTypeSpec : Flags or list of Flags
            The types of assemblies that are to be examine for the blockTypes
            of interest.  None is every assembly

        Returns
        -------
        maxBlocks : int
            The maximum number of blocks of the specified types in a single
            assembly in the entire core
        """
        assems = self.getAssemblies(typeSpec=assemTypeSpec)
        try:
            return max(sum(b.hasFlags(blockTypeSpec) for b in a) for a in assems)
        except ValueError:
            # In case assems is empty
            return 0

    def countFuelAxialBlocks(self):
        """
        Return the maximum number of fuel type blocks in any assembly in the core.

        See Also
        --------
        getFirstFuelBlockAxialNode
        """
        fuelblocks = (
            a.getBlocks(Flags.FUEL) for a in self.getAssemblies(includeBolAssems=True)
        )
        try:
            return max(len(fuel) for fuel in fuelblocks)
        except ValueError:  # thrown when iterator is empty
            return 0

    def getFirstFuelBlockAxialNode(self):
        """
        Determine the offset of the fuel from the grid plate in the assembly
        with the lowest fuel block.

        This assembly will dictate at what block level the SASSYS reactivity
        coefficients will start to be generated
        """
        try:
            return min(
                i
                for a in self.getAssemblies(includeBolAssems=True)
                for (i, b) in enumerate(a)
                if b.hasFlags(Flags.FUEL)
            )
        except ValueError:
            """ValueError is thrown if min is called on an empty sequence.
            Since this is expected to be a rare case, try/except is more
            efficient than an if/else condition that checks whether the
            iterator is empty (the latter would require generating a list
            or tuple, which further adds to the inefficiency). Hence Python's
            mantra, "It's easier to ask forgiveness than permission." In fact
            it's quicker to ask forgiveness than permission."""
            return float("inf")

    def getAssembliesInRing(
        self,
        ring,
        typeSpec=None,
        exactType=False,
        exclusions=None,
        overrideCircularRingMode=False,
    ):
        """
        Returns the assemblies in a specified ring. Definitions of rings can change
        with problem parameters.

        This function acts as a switch between two separate functions that define what a
        ring is based on a cs setting 'circularRingMode'

        Parameters
        ----------
        ring : int
            The ring number

        typeSpec : str, list
            a string or list of assembly types of interest

        exactType : bool
            flag to match the assembly type exactly

        exclusions : list of assemblies
            list of assemblies that are not to be considered

        overrideCircularRingMode : bool, optional
            False ~ default: use circular/square/hex rings, just as the reactor defines them
            True ~ If you know you don't want to use the circular ring mode, and instead want square or hex.

        Returns
        -------
        aList : list of assemblies
            A list of assemblies that match the criteria within the ring
        """
        if self._circularRingMode and not overrideCircularRingMode:
            getter = self.getAssembliesInCircularRing
        else:
            getter = self.getAssembliesInSquareOrHexRing

        return getter(
            ring=ring, typeSpec=typeSpec, exactType=exactType, exclusions=exclusions
        )

    def getMaxAssembliesInHexRing(self, ring, fullCore=False):
        """
        Returns the maximum number of assemblies possible for a given Hexagonal ring.

        ring - The ring of interest to calculate the maximum number of assemblies.
        numEdgeAssems - The number of edge assemblies in the reactor model (1/3 core).

        Notes
        -----
        Assumes that odd rings do not have an edge assembly in third core geometry.
        These should be removed in: self._modifyGeometryAfterLoad during importGeom
        """
        numAssemsUpToOuterRing = self.getNumAssembliesWithAllRingsFilledOut(ring)
        numAssemsUpToInnerRing = self.getNumAssembliesWithAllRingsFilledOut(ring - 1)
        maxAssemsInRing = numAssemsUpToOuterRing - numAssemsUpToInnerRing

        # See note*
        if not fullCore:
            ringMod = ring % 2
            if ringMod == 1:
                maxAssemsInRing -= 1

        return maxAssemsInRing

    def getAssembliesInSquareOrHexRing(
        self, ring, typeSpec=None, exactType=False, exclusions=None
    ):
        """
        Returns the assemblies in a specified ring.  Definitions of rings can change
        with problem parameters.

        Parameters
        ----------
        ring : int
            The ring number

        typeSpec : Flags or [Flags], optional
            a Flags instance or list of Flags with assembly types of interest

        exactType : bool
            flag to match the assembly type exactly

        exclusions : list of assemblies
            list of assemblies that are not to be considered

        Returns
        -------
        assems : list of assemblies
            A list of assemblies that match the criteria within the ring
        """
        assems = Sequence(self)

        if exclusions:
            exclusions = set(exclusions)
            assems.drop(lambda a: a in exclusions)

        # filter based on geomType
        if (
            self.geomType == geometry.GeomType.CARTESIAN
        ):  # a ring in cartesian is basically a square.
            assems.select(
                lambda a: any(xy == ring for xy in abs(a.spatialLocator.indices[:2]))
            )
        else:
            assems.select(lambda a: (a.spatialLocator.getRingPos()[0] == ring))

        # filter based on typeSpec
        if typeSpec:
            assems.select(lambda a: a.hasFlags(typeSpec, exact=exactType))

        return list(assems)

    def getAssembliesInCircularRing(
        self, ring, typeSpec=None, exactType=False, exclusions=None
    ):
        """
        Gets an assemblies within a circular range of the center of the core.  This
        function allows for more circular styled assembly shuffling instead of the
        current hex approach.

        Parameters
        ----------
        ring : int
            The ring number

        typeSpec : Flags or list of Flags
            a Flags instance or list of Flags with assembly types of interest

        exactType : bool
            flag to match the assembly type exactly

        exclusions : list of assemblies
            list of assemblies that are not to be considered

        Returns
        -------
        assems : list of assemblies
            A list of assemblies that match the criteria within the ring
        """
        if self.geomType == geometry.GeomType.CARTESIAN:
            # a ring in cartesian is basically a square.
            raise RuntimeError(
                "A circular ring in cartesian coordinates has not been defined yet."
            )

        # determine if the circularRingList has been generated
        # TODO: make circularRingList a property that is generated on request
        if not self.circularRingList:
            self.circularRingList = self.buildCircularRingDictionary(
                self._circularRingPitch
            )

        assems = Sequence(self)

        # Remove exclusions
        if exclusions:
            exclusions = set(exclusions)
            assems.drop(lambda a: a in exclusions)

        # get assemblies at locations
        locSet = self.circularRingList[ring]
        assems.select(lambda a: a.getLocation() in locSet)

        if typeSpec:
            assems.select(lambda a: a.hasFlags(typeSpec, exact=exactType))

        return list(assems)

    def buildCircularRingDictionary(self, ringPitch=1.0):
        """
        Builds a dictionary of all circular rings in the core.  This is required information for getAssembliesInCircularRing.

        The purpose of this function is to allow for more circular core shuffling in the hex design.

        Parameters
        ----------
        ringPitch : float, optional
            The relative pitch that should be used to define the spacing between each ring.
        """
        runLog.extra(
            "Building a circular ring dictionary with ring pitch {}".format(ringPitch)
        )
        referenceAssembly = self.childrenByLocator[self.spatialGrid[0, 0, 0]]
        refLocation = referenceAssembly.spatialLocator
        pitchFactor = ringPitch / self.spatialGrid.pitch

        circularRingDict = collections.defaultdict(set)

        for a in self:
            dist = a.spatialLocator.distanceTo(refLocation)
            # To reduce numerical sensitivity, round distance to 6 decimal places
            # before truncating.
            index = int(round(dist * pitchFactor, 6)) or 1  # 1 is the smallest ring.
            circularRingDict[index].add(a.getLocation())

        return circularRingDict

    def _getAssembliesByName(self):
        """
        If the assembly name-to-assembly object map is deleted or out of date, then this will
        regenerate it.
        """
        runLog.extra("Generating assemblies-by-name map.")

        # NOTE: eliminated unnecessary repeated lookups in self for self.assembliesByName
        self.assembliesByName = assymap = {}
        # don't includeAll b/c detailed ones are not ready yet
        for assem in self.getAssemblies(includeBolAssems=True, includeSFP=True):
            aName = assem.getName()
            if aName in assymap and assymap[aName] != assem:
                # dangerous situation that can occur in restart runs where the global assemNum isn't updated.
                # !=assem clause added because sometimes an assem is in one of the includeAll lists that is also in the
                # core and that's ok.
                runLog.error(
                    "Two (or more) assemblies in the reactor (and associated lists) have the name {0},\n"
                    "including {1} and {2}.".format(aName, assem, assymap[aName])
                )
                raise RuntimeError("Assembly name collision.")

            assymap[aName] = assem

    def getAssemblyByName(self, name):
        """
        Find the assembly that has this name.

        .. impl:: Get assembly by name.
            :id: I_ARMI_R_GET_ASSEM_NAME
            :implements: R_ARMI_R_GET_ASSEM_NAME

        Parameters
        ----------
        name : str
            the assembly name e.g. 'A0001'

        Returns
        -------
        assembly

        See Also
        --------
        getAssembly : more general version of this method
        """
        return self.assembliesByName[name]

    def getAssemblies(
        self,
        typeSpec=None,
        sortKey=None,
        includeBolAssems=False,
        includeSFP=False,
        includeAll=False,
        zones=None,
        exact=False,
    ):
        """
        Return a list of all the assemblies in the reactor.

        Assemblies from the Core itself are sorted based on the Assemblies' comparison
        operators (location-based). This is done so that two reactors with physically
        identical properties are more likely to behave similarly when their assemblies
        may have been added in different orders. In the future this will likely be
        replaced by sorting the _children list itself internally, as there is still
        opportunity for inconsistencies.

        Parameters
        ----------
        typeSpec : Flags or iterable of Flags, optional
            List of assembly types that will be returned

        sortKey : callable, optional
            Sort predicate to use when sorting the assemblies.

        includeBolAssems : bool, optional
            Include the BOL assemblies as well as the ones that are in the core.
            Default: False

        includeSFP : bool, optional
            Include assemblies in the SFP

        includeAll : bool, optional
            Will include ALL assemblies.

        zones : iterable, optional
            Only include assemblies that are in this these zones
        """
        if includeAll:
            includeBolAssems = includeSFP = True

        assems = []
        if (
            includeBolAssems
            and self.parent is not None
            and self.parent.blueprints is not None
        ):
            assems.extend(self.parent.blueprints.assemblies.values())

        assems.extend(a for a in sorted(self, key=sortKey))

        if includeSFP and self.parent is not None and self.parent.sfp is not None:
            assems.extend(self.parent.sfp.getChildren())

        if typeSpec:
            assems = [a for a in assems if a.hasFlags(typeSpec, exact=exact)]

        if zones:
            zoneLocs = self.zones.getZoneLocations(zones)
            assems = [a for a in assems if a.getLocation() in zoneLocs]

        return assems

    def getNozzleTypes(self):
        """
        Get a dictionary of all of the assembly ``nozzleType``s in the core.

        Returns
        -------
        nozzles : dict
            A dictionary of ``{nozzleType: nozzleID}`` pairs, where the nozzleIDs are
            numbers corresponding to the alphabetical order of the ``nozzleType`` names.

        Notes
        -----
        Getting the ``nozzleID`` by alphabetical order could cause a problem if a new
        ``nozzleType`` is added during a run. This problem should not occur with the
        ``includeBolAssems=True`` argument provided.
        """
        nozzleList = list(
            set(a.p.nozzleType for a in self.getAssemblies(includeBolAssems=True))
        )
        return {nozzleType: i for i, nozzleType in enumerate(sorted(nozzleList))}

    def getBlockByName(self, name):
        """
        Finds a block based on its name.

        Parameters
        ----------
        name : str
            Block name e.g. A0001A

        Returns
        -------
        Block : the block with the name

        Notes
        -----
        The blocksByName structure must be up to date for this to work properly.
        """
        try:
            return self.blocksByName[name]
        except AttributeError:
            self._genBlocksByName()
            return self.blocksByName[name]

    def getBlocksByIndices(self, indices):
        """Get blocks in assemblies by block indices."""
        blocks = []
        for i, j, k in indices:
            assem = self.childrenByLocator[self.spatialGrid[i, j, 0]]
            blocks.append(assem[k])
        return blocks

    def _genBlocksByName(self):
        """If self.blocksByName is deleted, then this will regenerate it."""
        self.blocksByName = {
            block.getName(): block for block in self.getBlocks(includeAll=True)
        }

    # TODO: (Idea) wrap this in an "if not self.blocksByLocName:"
    # This will likely fail, but it will help diagnose why property approach
    # wasn't working correctly
    def genBlocksByLocName(self):
        """If self.blocksByLocName is deleted, then this will regenerate it or update it if things change."""
        self.blocksByLocName = {
            block.getLocation(): block for block in self.getBlocks(includeAll=True)
        }

    def getBlocks(self, bType=None, **kwargs):
        """
        Returns an iterator over all blocks in the reactor in order.

        Parameters
        ----------
        bType : list or Flags, optional
            Restrict results to a specific block type such as Flags.FUEL, Flags.SHIELD, etc.

        includeBolAssems : bool, optional
            Include the BOL-Assembly blocks as well. These blocks are created at BOL
            and used to create new assemblies, etc. If true, the blocks in these
            assemblies will be returned as well as the ones in the reactor.

        kwargs : dict
            Any keyword argument from R.getAssemblies()

        Returns
        -------
        blocks : iterator
            all blocks in the reactor (or of type requested)

        See Also
        --------
        getAssemblies : locates the assemblies in the search
        """
        blocks = [b for a in self.getAssemblies(**kwargs) for b in a]
        if bType:
            blocks = [b for b in blocks if b.hasFlags(bType)]
        return blocks

    def getFirstBlock(self, blockType=None, exact=False):
        """
        Return the first block of the requested type in the reactor, or return first block.
        exact=True will only match fuel, not testfuel, for example.

        Parameters
        ----------
        blockType : Flags, optional
            The type of block to return

        exact : bool, optional
            Requires an exact match on blockType

        Returns
        -------
        b : Block object (or None if no such block exists)
        """
        for a in self:
            for b in a:
                if b.hasFlags(blockType, exact):
                    return b

        return None

    def getFirstAssembly(self, typeSpec=None, exact=False):
        """
        Gets the first assembly in the reactor.

        Warning
        -------
        This function should be used with great care. There are **very** few
        circumstances in which one wants the "first" of a given sort of assembly,
        `whichever that may happen to be`. Precisely which assembly is returned is
        sensitive to all sorts of implementation details in Grids, etc., which make the
        concept of "first" rather slippery. Prefer using some sort of precise logic to
        pick a specific assembly from the Core.

        Parameters
        ----------
        typeSpec : Flags or iterable of Flags, optional
        """
        if typeSpec:
            try:
                return next(a for a in self if a.hasFlags(typeSpec, exact))
            except StopIteration:
                runLog.warning("No assem of type {0} in reactor".format(typeSpec))
                return None

        # Assumes at least one assembly in `self`
        return next(iter(self))

    def regenAssemblyLists(self):
        """
        If the attribute lists which contain assemblies are deleted (such as by reactors.detachAllAssemblies),
        then this function will call the other functions to regrow them.
        """
        self._getAssembliesByName()
        self._genBlocksByName()
        self._genChildByLocationLookupTable()

    def getAllXsSuffixes(self):
        """Return all XS suffices (e.g. AA, AB, etc.) in the core."""
        return sorted(set(b.getMicroSuffix() for b in self.getBlocks()))

    def getNuclideCategories(self):
        """
        Categorize nuclides as coolant, fuel and structure.

        Notes
        -----
        This is used to categorize nuclides for Doppler broadening. Control nuclides are treated as structure.

        The categories are defined in the following way:

        1. Add nuclides from coolant components to coolantNuclides
        2. Add nuclides from fuel components to fuelNuclides (this may be incomplete, e.g.
           at BOL there are no fission products)
        3. Add nuclides from all other components to structureNuclides
        4. Since fuelNuclides may be incomplete, add anything else the user wants to model
           that isn't already listed in coolantNuclides or structureNuclides.

        Returns
        -------
        coolantNuclides : set
            set of nuclide names

        fuelNuclides : set
            set of nuclide names

        structureNuclides : set
            set of nuclide names
        """
        if not self._nuclideCategories:
            coolantNuclides = set()
            fuelNuclides = set()
            structureNuclides = set()
            for c in self.iterComponents():
                # get only nuclides with non-zero number density
                # nuclides could be present at 0.0 density just for XS generation
                nuclides = [
                    nuc for nuc, dens in c.getNumberDensities().items() if dens > 0.0
                ]
                if c.getName() == "coolant":
                    coolantNuclides.update(nuclides)
                elif "fuel" in c.getName():
                    fuelNuclides.update(nuclides)
                else:
                    structureNuclides.update(nuclides)
            structureNuclides -= coolantNuclides
            structureNuclides -= fuelNuclides
            remainingNuclides = (
                set(self.parent.blueprints.allNuclidesInProblem)
                - structureNuclides
                - coolantNuclides
            )
            fuelNuclides.update(remainingNuclides)
            self._nuclideCategories["coolant"] = coolantNuclides
            self._nuclideCategories["fuel"] = fuelNuclides
            self._nuclideCategories["structure"] = structureNuclides
            self.summarizeNuclideCategories()

        return (
            self._nuclideCategories["coolant"],
            self._nuclideCategories["fuel"],
            self._nuclideCategories["structure"],
        )

    def summarizeNuclideCategories(self):
        """Write summary table of the various nuclide categories within the reactor."""
        runLog.info(
            "Nuclide categorization for cross section temperature assignments:\n"
            + tabulate.tabulate(
                [
                    (
                        "Fuel",
                        createFormattedStrWithDelimiter(
                            self._nuclideCategories["fuel"]
                        ),
                    ),
                    (
                        "Coolant",
                        createFormattedStrWithDelimiter(
                            self._nuclideCategories["coolant"]
                        ),
                    ),
                    (
                        "Structure",
                        createFormattedStrWithDelimiter(
                            self._nuclideCategories["structure"]
                        ),
                    ),
                ],
                headers=["Nuclide Category", "Nuclides"],
                tablefmt="armi",
            )
        )

    def getLocationContents(self, locs, assemblyLevel=False, locContents=None):
        """
        Given a list of locations, this goes through and finds the blocks or assemblies.

        Parameters
        ----------
        locs : list of location objects or strings
            The locations you'd like to find assemblies in
        assemblyLevel : bool, optional
            If True, will find assemblies rather than blocks
        locContents : dict, optional
            A lookup table with location string keys and block/assembly values
            useful if you want to call this function many times and would like a speedup.

        Returns
        -------
        blockList : iterable
            List of blocks or assemblies that correspond to the locations passed in

        Notes
        -----
        Useful in reading the db.

        See Also
        --------
        makeLocationLookup : allows caching to speed this up if you call it a lot.
        """
        # Why isn't locContents an attribute of reactor? It could be another
        # property that is generated on demand
        if not locContents:
            locContents = self.makeLocationLookup(assemblyLevel)
        try:
            # now look 'em up
            return [locContents[str(loc)] for loc in locs]
        except KeyError as e:
            raise KeyError("There is nothing in core location {0}.".format(e))

    def makeLocationLookup(self, assemblyLevel=False):
        """
        Build a location-keyed lookup table to figure out which block (or
        assembly, if assemblyLevel=True) is in which location. Used within
        getLocationContents, but can also be used to pre-build a cache for that
        function, speeding the lookup with a cache.

        See Also
        --------
        getLocationContents : can use this lookup table to go faster.
        """
        # build a lookup table one time.
        if assemblyLevel:
            return {a.getLocation(): a for a in self}
        else:
            return {b.getLocation(): b for a in self for b in a}

    # TODO: Can be cleaned up, but need test case to guard agains breakage
    def getFluxVector(
        self, energyOrder=0, adjoint=False, extSrc=False, volumeIntegrated=True
    ):
        """
        Return the multigroup real or adjoint flux of the entire reactor as a vector.

        Order of meshes is based on getBlocks

        Parameters
        ----------
        energyOrder : int, optional
            A value of 0 implies that the flux will have all energy groups for
            the first mesh point, and then all energy groups for the next mesh point, etc.

            A value of 1 implies that the flux will have values for all mesh points
            of the first energy group first, followed by all mesh points for the second energy
            group, etc.

        adjoint : bool, optional
            If True, will return adjoint flux instead of real flux.

        extSrc : bool, optional
            If True, will return external source instead of real flux.

        volumeIntegrated : bool, optional
            If true (default), flux units will be #-cm/s. If false, they will be #-cm^2/s

        Returns
        -------
        vals : list
            The values you requested. length is NxG.
        """
        flux = []
        blocks = list(self.getBlocks())
        groups = range(self.lib.numGroups)

        # build in order 0
        for b in blocks:
            if adjoint:
                vals = b.p.adjMgFlux
            elif extSrc:
                vals = b.p.extSrc
            else:
                vals = b.p.mgFlux

            if not volumeIntegrated:
                vol = b.getVolume()
                vals = [v / vol for v in vals]

            flux.extend(vals)

        if energyOrder == 1:
            # swap order.
            newFlux = []
            for g in groups:
                oneGroup = [flux[i] for i in range(g, len(flux), len(groups))]
                newFlux.extend(oneGroup)
            flux = newFlux

        return numpy.array(flux)

    def getAssembliesOfType(self, typeSpec, exactMatch=False):
        """Return a list of assemblies in the core that are of type assemType."""
        return self.getChildrenWithFlags(typeSpec, exactMatch=exactMatch)

    def getAssembly(
        self, assemNum=None, locationString=None, assemblyName=None, *args, **kwargs
    ):
        """
        Finds an assembly in the core.

        Parameters
        ----------
        assemNum : int, optional
            Returns the assembly with this assemNum
        locationString : str
            A location string
        assemblyName : str, optional
            The assembly name
        *args : additional optional arguments for self.getAssemblies

        Returns
        -------
        a : Assembly
            The assembly that matches, or None if nothing is found

        See Also
        --------
        getAssemblyByName
        getAssemblyWithStringLocation
        getLocationContents : a much more efficient way to look up assemblies in a list of locations
        """
        if assemblyName:
            return self.getAssemblyByName(assemblyName)

        for a in self.getAssemblies(*args, **kwargs):
            if a.getLocation() == locationString:
                return a
            if a.getNum() == assemNum:
                return a

        return None

    def getAssemblyWithAssemNum(self, assemNum):
        """
        Retrieve assembly with a particular assembly number from the core.

        Parameters
        ----------
        assemNum : int
            The assembly number of interest

        Returns
        -------
        foundAssembly : Assembly object or None
            The assembly found, or None
        """
        return self.getAssembly(assemNum=assemNum)

    def getAssemblyWithStringLocation(self, locationString):
        """Returns an assembly or none if given a location string like 'B0014'.

        .. impl:: Get assembly by location.
            :id: I_ARMI_R_GET_ASSEM_LOC
            :implements: R_ARMI_R_GET_ASSEM_LOC
        """
        ring, pos, _ = grids.locatorLabelToIndices(locationString)
        loc = self.spatialGrid.getLocatorFromRingAndPos(ring, pos)
        assem = self.childrenByLocator.get(loc)
        return assem

    def getAssemblyPitch(self):
        """
        Find the assembly pitch for the whole core.

        This returns the pitch according to the spatialGrid.
        To capture any thermal/hydraulic feedback of the core pitch,
        T/H modules will need to modify the grid pitch directly based
        on the relevant mechanical assumptions.

        Returns
        -------
        pitch : float
            The assembly pitch.
        """
        return self.spatialGrid.pitch

    def findNeighbors(
        self, a, showBlanks=True, duplicateAssembliesOnReflectiveBoundary=False
    ):
        """
        Find assemblies that are next to this assembly.

        Return a list of neighboring assemblies from the 30 degree point (point 1) then
        counterclockwise around.

        .. impl:: Retrieve neighboring assemblies of a given assembly.
            :id: I_ARMI_R_FIND_NEIGHBORS
            :implements: R_ARMI_R_FIND_NEIGHBORS

        Parameters
        ----------
        a : Assembly object
            The assembly to find neighbors of.

        showBlanks : Boolean, optional
            If True, the returned array of 6 neighbors will return "None" for neighbors
            that do not explicitly exist in the 1/3 core model (including many that WOULD
            exist in a full core model).

            If False, the returned array will not include the "None" neighbors. If one or
            more neighbors does not explicitly exist in the 1/3 core model, the returned
            array will have a length of less than 6.

        duplicateAssembliesOnReflectiveBoundary : Boolean, optional
            If True, findNeighbors duplicates neighbor assemblies into their "symmetric
            identicals" so that even assemblies that border symmetry lines will have 6
            neighbors. The only assemblies that will have fewer than 6 neighbors are those
            that border the outer core boundary (usually vacuum).

            If False, findNeighbors returns None for assemblies that do not exist in a 1/3
            core model (but WOULD exist in a full core model).

            For example, applying findNeighbors for the central assembly (ring, pos) = (1,
            1) in 1/3 core symmetry (with duplicateAssembliesOnReflectiveBoundary = True)
            would return a list of 6 assemblies, but those 6 would really only be
            assemblies (2, 1) and (2, 2) repeated 3 times each.

            Note that the value of duplicateAssembliesOnReflectiveBoundary only really if
            showBlanks = True.  This will have no effect if the model is full core since
            asymmetric models could find many duplicates in the other thirds

        Notes
        -----
        This only works for 1/3 or full core symmetry.

        This uses the 'mcnp' index map (MCNP GEODST hex coordinates) instead of the
        standard (ring, pos) map. because neighbors have consistent indices this way.  We
        then convert over to (ring, pos) using the lookup table that a reactor has.

        Returns
        -------
        neighbors : list of assembly objects
            This is a list of "nearest neighbors" to assembly a.

            If showBlanks = False, it will return fewer than 6 neighbors if not all 6
            neighbors explicitly exist in the core model.

            If showBlanks = True and duplicateAssembliesOnReflectiveBoundary = False, it
            will have a "None" for assemblies that do not exist in the 1/3 model.

            If showBlanks = True and duplicateAssembliesOnReflectiveBoundary = True, it
            will return the existing "symmetric identical" assembly of a non-existing
            assembly. It will only return "None" for an assembly when that assembly is
            non-existing AND has no existing "symmetric identical".

        See Also
        --------
        grids.Grid.getSymmetricEquivalents
        """
        neighborIndices = self.spatialGrid.getNeighboringCellIndices(
            *a.spatialLocator.getCompleteIndices()
        )

        dupReflectors = (
            self.symmetry.domain == geometry.DomainType.THIRD_CORE
            and self.symmetry.boundary == geometry.BoundaryType.PERIODIC
            and duplicateAssembliesOnReflectiveBoundary
        )

        neighbors = []
        for iN, jN, kN in neighborIndices:
            neighborLoc = self.spatialGrid[iN, jN, kN]
            neighbor = self.childrenByLocator.get(neighborLoc)
            if neighbor is not None:
                neighbors.append(neighbor)
            elif showBlanks:
                if dupReflectors:
                    symmetricAssem = self._getReflectiveDuplicateAssembly(neighborLoc)
                    neighbors.append(symmetricAssem)
                else:
                    neighbors.append(None)

        return neighbors

    def _getReflectiveDuplicateAssembly(self, neighborLoc):
        """
        Return duplicate assemblies accross symmetry line.

        Notes
        -----
        If an existing symmetric identical has been found, return it.
        If an existing symmetric identical has NOT been found, return a None (it's empty).
        """
        duplicates = []
        otherTwoLocations = self.spatialGrid.getSymmetricEquivalents(neighborLoc)
        for i, j in otherTwoLocations:
            neighborLocation2 = self.spatialGrid[i, j, 0]
            duplicateAssem = self.childrenByLocator.get(neighborLocation2)
            if duplicateAssem is not None:
                duplicates.append(duplicateAssem)

        # should always be 0 or 1
        nDuplicates = len(duplicates)
        if nDuplicates == 1:
            return duplicates[0]
        elif nDuplicates > 1:
            raise ValueError("Too many neighbors found!")
        return None

    def setMoveList(self, cycle, oldLoc, newLoc, enrichList, assemblyType, assemName):
        """Tracks the movements in terms of locations and enrichments."""
        data = (oldLoc, newLoc, enrichList, assemblyType, assemName)
        # NOTE: moveList is actually a moveDict (misnomer)
        if self.moveList.get(cycle) is None:
            self.moveList[cycle] = []
        if data in self.moveList[cycle]:
            # remove the old version and throw the new on at the end.
            self.moveList[cycle].remove(data)
        self.moveList[cycle].append(data)

    def createFreshFeed(self, cs=None):
        """
        Creates a new feed assembly.

        Parameters
        ----------
        cs : CaseSettings object
            Global settings for the case

        See Also
        --------
        createAssemblyOfType: creates an assembly
        """
        return self.createAssemblyOfType(assemType=self._freshFeedType, cs=cs)

    def createAssemblyOfType(self, assemType=None, enrichList=None, cs=None):
        """
        Create an assembly of a specific type and apply enrichments if they are specified.

        Parameters
        ----------
        assemType : str
            The assembly type to create
        enrichList : list
            weight percent enrichments of each block
        cs : CaseSettings object
            Global settings for the case

        Returns
        -------
        a : Assembly
            A new assembly

        Notes
        -----
        This and similar fuel shuffle-enabling functionality on the Core are responsible
        for coupling between the Core and Blueprints. Technically, it should not be
        required to involve Blueprints at all in the construction of a Reactor model.
        Therefore in some circumstances, this function will not work. Ultimately, this
        should be purely the domain of blueprints themselves, and may be migrated out of
        Core in the future.

        See Also
        --------
        armi.fuelHandler.doRepeatShuffle : uses this to repeat shuffling
        """
        a = self.parent.blueprints.constructAssem(cs, name=assemType)

        # check to see if a default bol assembly is being used or we are adding more information
        if enrichList:
            # got an enrichment list that should be the same height as the fuel blocks
            if isinstance(enrichList, float):
                # make endlessly iterable if float was passed in
                enrichList = itertools.cycle([enrichList])
            elif len(a) != len(enrichList):
                raise RuntimeError(
                    "{0} and enrichment list do not have the same number of blocks.".format(
                        a
                    )
                )

            for b, enrich in zip(a, enrichList):
                if enrich == 0.0:
                    # don't change blocks when enrich specified as 0
                    continue
                if abs(b.getUraniumMassEnrich() - enrich) > 1e-10:
                    # only adjust block enrichment if it's different.
                    # WARNING: If this is not fresh fuel, this messes up the number of moles of HM at BOL and
                    # therefore breaks the burnup metric.
                    b.adjustUEnrich(enrich)

        if not self._detailedAxialExpansion:
            # if detailedAxialExpansion: False, make sure that the assembly being created has the correct core mesh
            a.setBlockMesh(
                self.p.referenceBlockAxialMesh[1:], conserveMassFlag="auto"
            )  # pass [1:] to skip 0.0

        return a

    def saveAllFlux(self, fName="allFlux.txt"):
        """Dump all flux to file for debugging purposes."""
        blocks = list(self.getBlocks())
        groups = range(self.lib.numGroups)
        with open(fName, "w") as f:
            for block in blocks:
                for gi in groups:
                    f.write(
                        "{:10s} {:10d} {:12.5E} {:12.5E} {:12.5E}\n"
                        "".format(
                            block.getName(),
                            gi,
                            block.p.mgFlux[gi],
                            block.p.adjMgFlux[gi],
                            block.getVolume(),
                        )
                    )
                if len(block.p.mgFlux) > len(groups) or len(block.p.adjMgFlux) > len(
                    groups
                ):
                    raise ValueError(
                        "Too many flux values: {}\n{}\n{}".format(
                            block, block.p.mgFlux, block.p.adjMgFlux
                        )
                    )

    def getAssembliesOnSymmetryLine(self, symmetryLineID):
        """Find assemblies that are on a symmetry line in a symmetric core."""
        assembliesOnLine = []
        for a in self:
            if a.isOnWhichSymmetryLine() == symmetryLineID:
                assembliesOnLine.append(a)

        # in order of innermost to outermost (for averaging)
        assembliesOnLine.sort(key=lambda a: a.spatialLocator.getRingPos())
        return assembliesOnLine

    def getCoreRadius(self):
        """Returns a radius that the core would fit into."""
        return self.getNumRings(indexBased=True) * self.getFirstBlock().getPitch()

    def findAllMeshPoints(self, assems=None, applySubMesh=True):
        """
        Return all mesh positions in core including both endpoints.

        .. impl:: Construct a mesh based on core blocks.
            :id: I_ARMI_R_MESH
            :implements: R_ARMI_R_MESH

        Parameters
        ----------
        assems : list, optional
            assemblies to consider when determining the mesh points. If not given, all in-core assemblies are used.
        applySubMesh : bool, optional
            Apply submeshing parameters to make mesh points smaller than blocks. Default=True.

        Returns
        -------
        meshVals : tuple
            ((i-vals), (j-vals,), (k-vals,))

        See Also
        --------
        armi.reactor.assemblies.Assembly.getAxialMesh : get block mesh

        Notes
        -----
        These include all mesh points, not just block boundaries. There may be multiple mesh points
        per block.

        If a large block with multiple mesh points is in the same core as arbitrarily-expanded fuel blocks
        from fuel performance, an imbalanced axial mesh may result.

        There is a challenge with TRZ blocks because we need the mesh centroid in terms of RZT, not XYZ

        When determining the submesh, it is important to not use too small of a rounding precision. It was
        found that when using a precision of units.FLOAT_DIMENSION_DECIMALS, that the division in `step`
        can produce mesh points that are the same up to the 9th or 10th digit, resulting in a repeated
        mesh point. This repetition results in problems in downstream methods, such as the uniform mesh converter.
        """
        runLog.debug("Finding all mesh points.")
        if assems is None:
            assems = list(self)

        iMesh, jMesh, kMesh = set(), set(), set()
        for a in assems:
            for b in a:
                # these params should be combined into a new b.p.meshSubdivisions tuple
                numPoints = (
                    (a.p.AziMesh, a.p.RadMesh, b.p.axMesh)
                    if applySubMesh
                    else (1, 1, 1)
                )
                base = b.spatialLocator.getGlobalCellBase()
                # make sure this is in mesh coordinates (important to have TRZ, not XYZ in TRZ cases
                top = b.spatialLocator.getGlobalCellTop()
                for axis, (collection, subdivisions) in enumerate(
                    zip((iMesh, jMesh, kMesh), numPoints)
                ):
                    axisVal = float(base[axis])  # convert from numpy.float64
                    step = float(top[axis] - axisVal) / subdivisions
                    for _subdivision in range(subdivisions):
                        collection.add(round(axisVal, units.FLOAT_DIMENSION_DECIMALS))
                        axisVal += step
                    # add top too (only needed for last point)
                    collection.add(round(axisVal, units.FLOAT_DIMENSION_DECIMALS))

        iMesh, jMesh, kMesh = map(sorted, (iMesh, jMesh, kMesh))

        return iMesh, jMesh, kMesh

    def findAllAxialMeshPoints(self, assems=None, applySubMesh=True):
        """Return a list of all z-mesh positions in the core including zero and the top."""
        _i, _j, k = self.findAllMeshPoints(assems, applySubMesh)
        return k

    def updateAxialMesh(self):
        """
        Update axial mesh based on perturbed meshes of the assemblies that are linked to the ref assem.

        Notes
        -----
        While processLoading finds *all* axial mesh points, this method only updates the values of the
        known mesh with the current assembly heights. **This does not change the number of mesh points**.

        If ``detailedAxialExpansion`` is active, the global axial mesh param still only tracks the refAssem.
        Otherwise, thousands upon thousands of mesh points would get created.

        See Also
        --------
        processLoading : sets up the primary mesh that this perturbs.
        """
        # most of the time, we want fuel, but they should mostly have the same number of blocks
        # if this becomes a problem, we might find either the
        #  1. mode: (len(a) for a in self).mode(), or
        #  2. max: max(len(a) for a in self)
        # depending on what makes the most sense
        refAssem = self.refAssem
        refMesh = self.findAllAxialMeshPoints([refAssem])
        avgHeight = average1DWithinTolerance(
            numpy.array(
                [
                    [
                        h
                        for b in a
                        for h in [(b.p.ztop - b.p.zbottom) / b.p.axMesh] * b.p.axMesh
                    ]
                    for a in self
                    if self.findAllAxialMeshPoints([a]) == refMesh
                ]
            )
        )
        self.p.axialMesh = list(numpy.append([0.0], avgHeight.cumsum()))

    def findAxialMeshIndexOf(self, heightCm):
        """
        Return the axial index of the axial node corresponding to this height.

        If the height lies on the boundary between two nodes, the lower node index
        is returned.

        Parameters
        ----------
        heightCm : float
            The height (cm) from the assembly bottom.

        Returns
        -------
        zIndex : int
            The axial index (beginning with 0) of the mesh node containing the given height.
        """
        for zi, currentHeightCm in enumerate(self.p.axialMesh[1:]):
            if currentHeightCm >= heightCm:
                return zi
        raise ValueError(
            "The value {} cm is not within range of the reactor axial mesh with max {}"
            "".format(heightCm, currentHeightCm)
        )

    def addMoreNodes(self, meshList):
        """Add additional mesh points in the the meshList so that the ratio of mesh sizes does not vary too fast."""
        ratio = self._minMeshSizeRatio
        for i, innerMeshVal in enumerate(meshList[1:-1], start=1):
            dP0 = innerMeshVal - meshList[i - 1]
            dP1 = meshList[i + 1] - innerMeshVal

            if dP0 / (dP0 + dP1) < ratio:
                runLog.warning(
                    "Mesh gap too small. Adjusting mesh to be more reasonable."
                )
                meshList.append(innerMeshVal + dP1 * ratio)
                meshList.sort()
                return meshList, False
            elif dP0 / (dP0 + dP1) > (1.0 - ratio):
                runLog.warning(
                    "Mesh gap too large. Adjusting mesh to be more reasonable."
                )
                meshList.append(meshList[i - 1] + dP0 * (1.0 - ratio))
                meshList.sort()
                return meshList, False

        return meshList, True

    def findAllAziMeshPoints(self, extraAssems=None, applySubMesh=True):
        """
        Returns a list of all azimuthal (theta)-mesh positions in the core.

        Parameters
        ----------
        extraAssems : list
            additional assemblies to consider when determining the mesh points.
            They may be useful in the MCPNXT models to represent the fuel management dummies.

        applySubMesh : bool
            generates submesh points to further discretize the theta reactor mesh
        """
        i, _, _ = self.findAllMeshPoints(extraAssems, applySubMesh)
        return i

    def findAllRadMeshPoints(self, extraAssems=None, applySubMesh=True):
        """
        Return a list of all radial-mesh positions in the core.

        Parameters
        ----------
        extraAssems : list
            additional assemblies to consider when determining the mesh points.  They may
            be useful in the MCPNXT models to represent the fuel management dummies.

        applySubMesh : bool
            (not implemented) generates submesh points to further discretize the radial
            reactor mesh
        """
        _, j, _ = self.findAllMeshPoints(extraAssems, applySubMesh)
        return j

    def getMaxBlockParam(self, *args, **kwargs):
        """Get max param over blocks."""
        if "generationNum" in kwargs:
            raise ValueError(
                "Cannot getMaxBlockParam over anything but blocks. Prefer `getMaxParam`."
            )
        kwargs["generationNum"] = 2
        return self.getMaxParam(*args, **kwargs)

    def getTotalBlockParam(self, *args, **kwargs):
        """Get total param over blocks."""
        if "generationNum" in kwargs:
            raise ValueError(
                "Cannot getTotalBlockParam over anything but blocks. Prefer `calcTotalParam`."
            )
        kwargs["generationNum"] = 2
        return self.calcTotalParam(*args, **kwargs)

    def getMaxNumPins(self):
        """Find max number of pins of any block in the reactor."""
        return max(b.getNumPins() for b in self.getBlocks())

    def getMinimumPercentFluxInFuel(self, target=0.005):
        """
        Goes through the entire reactor to determine what percentage of flux occures at
        each ring.  Starting with the outer ring, this function helps determine the effective
        size of the core where additional assemblies will not help the breeding in the TWR.

        Parameters
        ----------
        target : float
            This is the fraction of the total reactor fuel flux compared to the flux in a
            specific assembly in a ring

        Returns
        -------
        targetRing, fraction of flux : tuple
            targetRing is the ring with the fraction of flux that best meets the target.
        """
        # get the total number of assembly rings
        numRings = self.getNumRings()

        # old target assembly fraction
        fluxFraction = 0
        targetRing = numRings

        allFuelBlocks = list(self.getBlocks(Flags.FUEL))

        # loop there all of the rings
        for ringNumber in range(numRings, 0, -1):
            # compare to outer most ring
            # flatten list into one list of all blocks
            blocksInRing = list(
                itertools.chain(
                    *[
                        a.getBlocks(Flags.FUEL)
                        for a in self.getAssembliesInRing(ringNumber)
                    ]
                )
            )
            # TODO: itertools.chain.from_iterable(...)

            totalPower = self.getTotalBlockParam("flux", objs=allFuelBlocks)
            ringPower = self.getTotalBlockParam("flux", objs=blocksInRing)

            # make sure that there is a non zero return
            if fluxFraction == 0 and ringPower > 0:
                fluxFraction = ringPower / totalPower
                targetRing = ringNumber

            # this will only get the leakage if the target fraction isn't too low
            if (
                ringPower / totalPower < target
                and ringPower / totalPower > fluxFraction
            ):
                fluxFraction = ringPower / totalPower
                targetRing = ringNumber

        return targetRing, fluxFraction

    def getAvgTemp(self, typeSpec, blockList=None, flux2Weight=False):
        """
        get the volume-average fuel, cladding, coolant temperature in core.

        Parameters
        ----------
        typeSpec : Flags or list of Flags
            Component types to consider. If typeSpec is a list, then you get the volume average
            temperature of all components. For instance, getAvgTemp([Flags.CLAD, Flags.WIRE,
            Flags.DUCT]) returns the avg. structure temperature.

        blockList : list, optional
            Blocks to consider. If None, all blocks in core will be considered

        flux2Weight : bool, optional
            If true, will weight temperature against flux**2

        Returns
        -------
        avgTemp : float
            The average temperature in C.
        """
        num = 0.0
        denom = 0.0
        if not blockList:
            blockList = list(self.getBlocks())

        for b in blockList:
            if flux2Weight:
                weight = b.p.flux**2.0
            else:
                weight = 1.0
            for c in b.iterComponents(typeSpec):
                vol = c.getVolume()
                num += c.temperatureInC * vol * weight
                denom += vol * weight

        if denom:
            return num / denom
        else:
            raise RuntimeError("no temperature average for {0}".format(typeSpec))

    def getAllNuclidesIn(self, mats):
        """
        Find all nuclides that are present in these materials anywhere in the core.

        Parameters
        ----------
        mats : iterable or Material
            List (or single) of materials to scan the full core for, accumulating a nuclide list

        Returns
        -------
        allNucNames : list
            All nuclide names in this material anywhere in the reactor

        See Also
        --------
        getDominantMaterial : finds the most prevalent material in a certain type of blocks
        Block.adjustDensity : modifies nuclides in a block

        Notes
        -----
        If you need to know the nuclides in a fuel pin, you can't just use the sample returned
        from getDominantMaterial, because it may be a fresh fuel material (U and Zr) even though
        there are burned materials elsewhere (with U, Zr, Pu, LFP, etc.).
        """
        if not isinstance(mats, list):
            # single material passed in
            mats = [mats]
        names = set(m.name for m in mats)
        allNucNames = set()
        for c in self.iterComponents():
            if c.material.name in names:
                allNucNames.update(c.getNuclides())
        return list(allNucNames)

    def growToFullCore(self, cs):
        """Copies symmetric assemblies to build a full core model out of a 1/3 core model.

        Returns
        -------
        converter : GeometryConverter
            Geometry converter used to do the conversion.
        """
        from armi.reactor.converters.geometryConverters import (
            ThirdCoreHexToFullCoreChanger,
        )

        converter = ThirdCoreHexToFullCoreChanger(cs)
        converter.convert(self.r)

        return converter

    def setPitchUniform(self, pitchInCm):
        """Set the pitch in all blocks."""
        for b in self.getBlocks():
            b.setPitch(pitchInCm)

        # have to update the 2-D reactor mesh too.
        self.spatialGrid.changePitch(pitchInCm)

    def calcBlockMaxes(self):
        """
        Searches all blocks for maximum values of key params.

        See Also
        --------
        armi.physics.optimize.OptimizationInterface.interactBOL : handles these maxes in optimization cases
        """
        # restrict to fuel
        for k in self.p.paramDefs.inCategory("block-max").names:
            try:
                maxVal = self.getMaxBlockParam(k.replace("max", ""), Flags.FUEL)
                if maxVal != 0.0:
                    self.p[k] = maxVal
            except KeyError:
                continue

        # add maxes based on pin-level max if it exists, block level max otherwise.
        # may want to use percentBuMax for pin-detailed cases.
        self.p.maxBuF = max(
            (
                a.getMaxParam("percentBu")
                for a in self.getAssemblies(Flags.FEED | Flags.FUEL)
            ),
            default=0.0,
        )
        self.p.maxBuI = max(
            (
                a.getMaxParam("percentBu")
                for a in self.getAssemblies(
                    [
                        Flags.IGNITER | Flags.FUEL,
                        Flags.DRIVER | Flags.FUEL,
                        Flags.STARTER | Flags.FUEL,
                    ]
                )
            ),
            default=0.0,
        )

    def getFuelBottomHeight(self):
        """
        Obtain the height of the lowest fuel in the core.

        This is the "axial coordinate shift" between ARMI and SASSYS.
        While ARMI sets z=0 at the bottom of the lowest block (usually the
        grid plate), SASSYS sets z=0 at the bottom of the fuel.

        Returns
        -------
        lowestFuelHeightInCm : float
            The height (cm) of the lowest fuel in this core model.
        """
        lowestFuelHeightInCm = self[0].getHeight()
        fuelBottoms = []
        for a in self.getAssemblies(Flags.FUEL):
            fuelHeightInCm = 0.0
            for b in a:
                if b.hasFlags(Flags.FUEL):
                    break
                else:
                    fuelHeightInCm += b.getHeight()
            if fuelHeightInCm < lowestFuelHeightInCm:
                lowestFuelHeightInCm = fuelHeightInCm
            fuelBottoms.append(fuelHeightInCm)
        return lowestFuelHeightInCm

    def processLoading(self, cs, dbLoad: bool = False):
        """
        After nuclide densities are loaded, this goes through and prepares the reactor.

        Notes
        -----
        This does a few operations :
         * It process boosters,
         * sets axial snap lists,
         * checks the geometry,
         * sets up location tables ( tracks where the initial feeds were (for moderation or something)

        See Also
        --------
        updateAxialMesh : Perturbs the axial mesh originally set up here.
        """
        self.setOptionsFromCs(cs)
        runLog.header(
            "=========== Initializing Mesh, Assembly Zones, and Nuclide Categories =========== "
        )

        for b in self.getBlocks():
            if b.p.molesHmBOL > 0.0:
                break
        else:
            # Good easter egg, but sometimes a user will want to use the framework do
            # only decay analyses and heavy metals are not required.
            runLog.warning(
                "The system has no heavy metal and therefore is not a nuclear reactor.\n"
                "Please make sure that this is intended and not a input error."
            )

        if dbLoad:
            # reactor.blueprints.assemblies need to be populated
            # this normally happens during armi/reactor/blueprints/__init__.py::constructAssem
            # but for DB load, this is not called so it must be here.
            self.parent.blueprints._prepConstruction(cs)
        else:
            # set reactor level meshing params
            nonUniformAssems = [
                Flags.fromStringIgnoreErrors(t)
                for t in cs[CONF_NON_UNIFORM_ASSEM_FLAGS]
            ]
            # some assemblies, like control assemblies, have a non-conforming mesh
            # and should not be included in self.p.referenceBlockAxialMesh and self.p.axialMesh
            uniformAssems = [
                a
                for a in self.getAssemblies()
                if not any(a.hasFlags(f) for f in nonUniformAssems)
            ]
            self.p.referenceBlockAxialMesh = self.findAllAxialMeshPoints(
                assems=uniformAssems,
                applySubMesh=False,
            )
            self.p.axialMesh = self.findAllAxialMeshPoints(
                assems=uniformAssems,
                applySubMesh=True,
            )

        self.numRings = self.getNumRings()  # TODO: why needed?

        self.getNuclideCategories()

        # Generate list of flags that are to be stationary during assembly shuffling
        stationaryBlockFlags = []

        for stationaryBlockFlagString in cs[CONF_STATIONARY_BLOCK_FLAGS]:
            stationaryBlockFlags.append(Flags.fromString(stationaryBlockFlagString))

        self.stationaryBlockFlagsList = stationaryBlockFlags

        self.setBlockMassParams()

        self.p.maxAssemNum = self.getMaxParam("assemNum")

        getPluginManagerOrFail().hook.onProcessCoreLoading(
            core=self, cs=cs, dbLoad=dbLoad
        )

    def buildManualZones(self, cs):
        """
        Build the Zones that are defined manually in the given CaseSettings file,
        in the `zoneDefinitions` setting.

        Parameters
        ----------
        cs : CaseSettings
            The standard ARMI settings object

        Examples
        --------
        Manual zones will be defined in a special string format, e.g.:

        zoneDefinitions:
            - ring-1: 001-001
            - ring-2: 002-001, 002-002
            - ring-3: 003-001, 003-002, 003-003

        Notes
        -----
        This function will just define the Zones it sees in the settings, it does
        not do any validation against a Core object to ensure those manual zones
        make sense.
        """
        runLog.debug(
            "Building Zones by manual definitions in `zoneDefinitions` setting"
        )
        stripper = lambda s: s.strip()
        self.zones = zones.Zones()

        # parse the special input string for zone definitions
        for zoneString in cs[CONF_ZONE_DEFINITIONS]:
            zoneName, zoneLocs = zoneString.split(":")
            zoneLocs = zoneLocs.split(",")
            zone = zones.Zone(zoneName.strip())
            zone.addLocs(map(stripper, zoneLocs))
            self.zones.addZone(zone)

        if not len(self.zones):
            runLog.debug("No manual zones defined in `zoneDefinitions` setting")<|MERGE_RESOLUTION|>--- conflicted
+++ resolved
@@ -172,11 +172,7 @@
     """
     Load a Reactor based on the input settings.
 
-<<<<<<< HEAD
-    .. impl:: User can create a reactor from an input yaml file.
-=======
     .. impl:: Users can create a reactor from an input yaml file.
->>>>>>> 6ae1598f
         :id: I_ARMI_R_CORE
         :implements: R_ARMI_R_CORE
 
