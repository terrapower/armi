--- conflicted
+++ resolved
@@ -254,21 +254,11 @@
         :id: I_ARMI_R_CORE
         :implements: R_ARMI_R_CORE
 
-<<<<<<< HEAD
         A :py:class:`Core <armi.reactor.reactors.Core>` object is typically a child of a
         :py:class:`Reactor <armi.reactor.reactors.Reactor>` object. A Reactor can contain multiple
         objects of the Core type. The instance attribute name ``r.core`` is reserved for the object
         representating the active core. A reactor may also have a spent fuel pool instance
         attribute, ``r.sfp``, which is also of type :py:class:`core <armi.reactor.reactors.Core>`.
-=======
-        A :py:class:`Core <armi.reactor.reactors.Core>` object is typically a
-        child of a :py:class:`Reactor <armi.reactor.reactors.Reactor>` object.
-        A Reactor can contain multiple objects of the Core type. The instance
-        attribute name ``r.core`` is reserved for the object representing the
-        active core. A reactor may also have a spent fuel pool instance
-        attribute, ``r.sfp``, which is also of type
-        :py:class:`Core <armi.reactor.reactors.Core>`.
->>>>>>> c3748385
 
         Most of the operations to retrieve information from the ARMI reactor data model are mediated
         through Core objects. For example,
