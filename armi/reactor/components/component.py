# Copyright 2019 TerraPower, LLC
#
# Licensed under the Apache License, Version 2.0 (the "License");
# you may not use this file except in compliance with the License.
# You may obtain a copy of the License at
#
#     http://www.apache.org/licenses/LICENSE-2.0
#
# Unless required by applicable law or agreed to in writing, software
# distributed under the License is distributed on an "AS IS" BASIS,
# WITHOUT WARRANTIES OR CONDITIONS OF ANY KIND, either express or implied.
# See the License for the specific language governing permissions and
# limitations under the License.

"""
Components represent geometric objects within an assembly such as fuel, bond, coolant, ducts, wires,
etc.

This module contains the abstract definition of a Component.
"""
import copy
import re
from typing import Optional

import numpy as np

from armi import materials, runLog
from armi.bookkeeping import report
from armi.materials import custom, material, void
from armi.nucDirectory import nuclideBases
from armi.reactor import composites, flags, grids, parameters
from armi.reactor.components import componentParameters
from armi.utils import densityTools
from armi.utils.units import C_TO_K

COMPONENT_LINK_REGEX = re.compile(r"^\s*(.+?)\s*\.\s*(.+?)\s*$")


_NICE_DIM_NAMES = {
    "id": "Inner Diameter (cm)",
    "od": "Outer Diameter (cm)",
    "ip": "Inner Pitch (cm)",
    "op": "Outer Pitch (cm)",
    "mult": "Multiplicity",
    "axialPitch": "Axial Pitch (cm)",
    "helixDiameter": "Helix Diameter (cm)",
    "length": "Length (cm)",
    "height": "Height (cm)",
    "width": "Width (cm)",
    "areaMod": "Area Mod. Factor",
}


def componentTypeIsValid(component, name):
    """
    Checks that the component assigned component type is valid.

    Notes
    -----
    - `Coolant` components are can no longer be defined as a general `Component` and should be
      specified as a `DerivedShape` if the coolant dimensions are not provided.
    """
    from armi.reactor.components import NullComponent

    if name.lower() == "coolant":
        invalidComponentTypes = [Component, NullComponent]
        if component.__class__ in invalidComponentTypes:
            raise ValueError(
                "Coolant components cannot be defined as a `Component`. Either define coolant as a "
                "`DerivedShape` or specify its dimensions explicitly using another component type."
            )


class _DimensionLink(tuple):
    """
    A linked dimension, where one component uses a dimension from another.

    Useful when the boundaries are physically shared and should move together.

    The tuple contains (linkedComponent, linkedDimensionName).

    In equating two components, we need the linked dimensions to resolve responsibly/precisely.
    """

    def getLinkedComponent(self):
        """Return the linked component."""
        return self[0]

    def resolveDimension(self, Tc=None, cold=False):
        """Return the current value of the linked dimension."""
        linkedComponent = self[0]
        dimID = self[1]
        return linkedComponent.getDimension(dimID, Tc=Tc, cold=cold)

    def __eq__(self, other):
        otherDimension = (
            other.resolveDimension() if isinstance(other, _DimensionLink) else other
        )
        return self.resolveDimension() == otherDimension

    def __ne__(self, other):
        return not self.__eq__(other)

    def __str__(self):
        """Return a string representation of a dimension link.

        These look like ``otherComponentName.otherDimensionName``. For example, if a link were to a
        ``fuel`` component's ``od`` param, the link would render as ``fuel.od``.
        """
        return f"{self[0].name}.{self[1]}"


class ComponentType(composites.CompositeModelType):
    """
    ComponetType is a metaclass for storing and initializing Component subclass types.

    The construction of Component subclasses is being done through factories for ease of user input.
    As a consequence, the ``__init__`` methods' arguments need to be known in order to conform them
    to the correct format. Additionally, the constructors arguments can be used to determine the
    Component subclasses dimensions.

    Warning
    -------
    The import-time metaclass-based component subclass registration was a good idea, but in practice
    has caused significant confusion and trouble. We will replace this soon with an explicit
    plugin-based component subclass registration system.
    """

    TYPES = dict()  #: :meta hide-value:

    NON_DIMENSION_NAMES = (
        "Tinput",
        "Thot",
        "isotopics",
        "mergeWith",
        "material",
        "name",
        "components",
        "area",
    )

    def __new__(cls, name, bases, attrs):
        newType = composites.CompositeModelType.__new__(cls, name, bases, attrs)
        ComponentType.TYPES[name.lower()] = newType

        # the co_varnames attribute contains arguments and then locals so we must
        # restrict it to just the arguments.
        signature = newType.__init__.__code__.co_varnames[
            1 : newType.__init__.__code__.co_argcount
        ]

        # INIT_SIGNATURE and DIMENSION_NAMES are in the same order as the method signature
        newType.INIT_SIGNATURE = tuple(signature)
        newType.DIMENSION_NAMES = tuple(
            k
            for k in newType.INIT_SIGNATURE
            if k not in ComponentType.NON_DIMENSION_NAMES
        )
        return newType


class Component(composites.Composite, metaclass=ComponentType):
    """
    A primitive object in a reactor that has definite area/volume, material and composition.

    Could be fuel pins, cladding, duct, wire wrap, etc. One component object may represent
    multiple physical components via the ``multiplicity`` mechanism.

    .. impl:: Define a physical piece of a reactor.
        :id: I_ARMI_COMP_DEF
        :implements: R_ARMI_COMP_DEF

        The primitive object in an ARMI reactor is a Component. A Component is comprised
        of a shape and composition. This class serves as a base class which all
        Component types within ARMI are built upon. All primitive shapes (such as a
        square, circle, holed hexagon, helix etc.) are derived from this base class.

        Fundamental capabilities of this class include the ability to store parameters
        and attributes which describe the physical state of each Component within the
        ARMI data model.

    .. impl:: Order Components by their outermost diameter (using the < operator).
        :id: I_ARMI_COMP_ORDER
        :implements: R_ARMI_COMP_ORDER

        Determining Component order by outermost diameters is implemented via
        the ``__lt__()`` method, which is used to control ``sort()`` as the
        standard approach in Python. However, ``__lt__()`` does not show up in the API.

    Attributes
    ----------
    temperatureInC : float
        Current temperature of component in celsius.
    inputTemperatureInC : float
        Reference temperature in C at which dimension definitions were input
    temperatureInC : float
        Temperature in C to which dimensions were thermally-expanded upon input.
    material : str or material.Material
        The material object that makes up this component and give it its thermo-mechanical properties.
    """

    DIMENSION_NAMES = tuple()  # will be assigned by ComponentType
    INIT_SIGNATURE = tuple()  # will be assigned by ComponentType

    is3D = False  # flag to show that area is 2D by default

    _COMP_REPORT_GROUPS = {
        "intercoolant": report.INTERCOOLANT_DIMS,
        "bond": report.BOND_DIMS,
        "duct": report.DUCT_DIMS,
        "coolant": report.COOLANT_DIMS,
        "clad": report.CLAD_DIMS,
        "fuel": report.FUEL_DIMS,
        "wire": report.WIRE_DIMS,
        "liner": report.LINER_DIMS,
        "gap": report.GAP_DIMS,
    }

    _TOLERANCE = 1e-10

    THERMAL_EXPANSION_DIMS = set()

    pDefs = componentParameters.getComponentParameterDefinitions()

    material: materials.Material

    def __init__(
        self,
        name,
        material,
        Tinput,
        Thot,
        area=None,
        isotopics="",
        mergeWith="",
        components=None,
    ):
        if components and name in components:
            raise ValueError(
                "Non-unique component name {} repeated in same block.".format(name)
            )

        composites.Composite.__init__(self, str(name))
        componentTypeIsValid(self, str(name))
        self.p.area = area
        self.inputTemperatureInC = Tinput
        self.temperatureInC = Thot
        self.material = None
        self.setProperties(material)
        self.applyMaterialMassFracsToNumberDensities()  # not necessary when duplicating
        self.setType(name)
        self.p.mergeWith = mergeWith
        self.p.customIsotopicsName = isotopics

    @property
    def temperatureInC(self):
        """Return the hot temperature in Celsius."""
        return self.p.temperatureInC

    @temperatureInC.setter
    def temperatureInC(self, value):
        """Set the hot temperature in Celsius."""
        self.p.temperatureInC = value

    @property
    def temperatureInK(self):
        """Current hot temperature in Kelvin."""
        return self.temperatureInC + C_TO_K

    def __lt__(self, other):
        """
        True if a circle encompassing this object has a smaller diameter than one encompassing
        another component.

        If the bounding circles for both components have identical size, then revert to checking the
        inner diameter of each component for sorting.

        This allows sorting because the Python sort functions only use this method.
        """
        thisOD = self.getBoundingCircleOuterDiameter(cold=True)
        thatOD = other.getBoundingCircleOuterDiameter(cold=True)
        try:
            if thisOD == thatOD:
                thisID = self.getCircleInnerDiameter(cold=True)
                thatID = other.getCircleInnerDiameter(cold=True)
                return thisID < thatID
            else:
                return thisOD < thatOD
        except (NotImplementedError, Exception) as e:
            if isinstance(e, NotImplementedError):
                raise NotImplementedError(
                    f"getCircleInnerDiameter not implemented for at least one of {self}, {other}"
                )
            else:
                raise ValueError(
                    "Components 1 ({} with OD {}) and 2 ({} and OD {}) cannot be ordered because their "
                    "bounding circle outer diameters are not comparable.".format(
                        self, thisOD, other, thatOD
                    )
                )

    def __setstate__(self, state):
        composites.Composite.__setstate__(self, state)
        self.material.parent = self

    def _linkAndStoreDimensions(self, components, **dims):
        """Link dimensions to another component."""
        for key, val in dims.items():
            self.setDimension(key, val)

        if components:
            self.resolveLinkedDims(components)

    def resolveLinkedDims(self, components):
        """Convert dimension link strings to actual links.

        .. impl:: The volume of some defined shapes depend on the solid components surrounding them.
            :id: I_ARMI_COMP_FLUID1
            :implements: R_ARMI_COMP_FLUID

            Some Components are fluids and are thus defined by the shapes surrounding
            them. This method cycles through each dimension defining the border of this
            Component and converts the name of that Component to a link to the object
            itself. This series of links is then used downstream to resolve dimensional information.
        """
        for dimName in self.DIMENSION_NAMES:
            value = self.p[dimName]
            if not isinstance(value, str):
                continue

            match = COMPONENT_LINK_REGEX.search(value)

            if match:
                try:
                    name = match.group(1)
                    comp = components[name]
                    linkedKey = match.group(2)
                    self.p[dimName] = _DimensionLink((comp, linkedKey))
                except Exception:
                    if value.count(".") > 1:
                        raise ValueError(
                            "Component names should not have periods in them: `{}`".format(
                                value
                            )
                        )
                    else:
                        raise KeyError(
                            "Bad component link `{}` defined as `{}`".format(
                                dimName, value
                            )
                        )

    def setLink(self, key, otherComp, otherCompKey):
        """Set the dimension link."""
        self.p[key] = _DimensionLink((otherComp, otherCompKey))

    def setProperties(self, properties):
        """Apply thermo-mechanical properties of a Material."""
        if isinstance(properties, str):
            mat = materials.resolveMaterialClassByName(properties)()
            # note that the material will not be expanded to natural isotopics
            # here because the user-input blueprints information is not available
        else:
            mat = properties
        self.material = mat
        self.material.parent = self
        self.clearLinkedCache()

    def applyMaterialMassFracsToNumberDensities(self):
        """
        Set the hot number densities for the component based on material mass fractions/density.

        Notes
        -----
        - the density returned accounts for the expansion of the component
          due to the difference in self.inputTemperatureInC and self.temperatureInC
        - After the expansion, the density of the component should reflect the 3d
          density of the material
        """
        # note, that this is not the actual material density, but rather 2D expanded
        # `density` is 3D density
        # call getProperty to cache and improve speed
        density = self.material.getProperty("pseudoDensity", Tc=self.temperatureInC)
        self.p.numberDensities = densityTools.getNDensFromMasses(
            density, self.material.massFrac
        )

        # Sometimes material thermal expansion depends on its parent's composition (e.g. Pu frac) so
        # setting number densities can sometimes change thermal expansion behavior. Call again so
        # the material has access to its parent's comp when providing the reference initial density.
        densityBasedOnParentComposition = self.material.getProperty(
            "pseudoDensity", Tc=self.temperatureInC
        )
        (
            self.p.nuclides,
            self.p.numberDensities,
        ) = densityTools.getNDensFromMasses(
            densityBasedOnParentComposition, self.material.massFrac
        )

        # material needs to be expanded from the material's cold temp to hot,
        # not components cold temp, so we don't use mat.linearExpansionFactor or
        # component.getThermalExpansionFactor.
        # Materials don't typically define the temperature for which their references
        # density is defined so linearExpansionPercent must be called
        coldMatAxialExpansionFactor = (
            1.0 + self.material.linearExpansionPercent(Tc=self.temperatureInC) / 100
        )
        self.changeNDensByFactor(1.0 / coldMatAxialExpansionFactor)

    def adjustDensityForHeightExpansion(self, newHot):
        """
        Change the densities in cases where height of the block/component is changing with expansion.

        Notes
        -----
        Call before setTemperature since we need old hot temp. This works well if there is only 1
        solid component. If there are multiple components expanding at different rates during
        thermal expansion this becomes more complicated and, and axial expansion should be used.
        Multiple expansion rates cannot trivially be accommodated.
        """
        self.changeNDensByFactor(1.0 / self.getHeightFactor(newHot))

    def getHeightFactor(self, newHot):
        """
        Return the factor by which height would change by if we did 3D expansion.

        Notes
        -----
        Call before setTemperature since we need old hot temp.
        """
        return self.getThermalExpansionFactor(Tc=newHot, T0=self.temperatureInC)

    def getProperties(self):
        """Return the active Material object defining thermo-mechanical properties.

        .. impl:: Material properties are retrievable.
            :id: I_ARMI_COMP_MAT0
            :implements: R_ARMI_COMP_MAT

            This method returns the material object that is assigned to the Component.

        .. impl:: Components have one-and-only-one material.
            :id: I_ARMI_COMP_1MAT
            :implements: R_ARMI_COMP_1MAT

            This method returns the material object that is assigned to the Component.
        """
        return self.material

    @property
    def liquidPorosity(self):
        return self.parent.p.liquidPorosity

    @liquidPorosity.setter
    def liquidPorosity(self, porosity):
        self.parent.p.liquidPorosity = porosity

    @property
    def gasPorosity(self):
        return self.parent.p.gasPorosity

    @gasPorosity.setter
    def gasPorosity(self, porosity):
        self.parent.p.gasPorosity = porosity

    def __copy__(self):
        """Duplicate a component, used for breaking fuel into separate components."""
        linkedDims = self._getLinkedDimsAndValues()
        newC = copy.deepcopy(self)
        self._restoreLinkedDims(linkedDims)
        newC._restoreLinkedDims(linkedDims)
        return newC

    def setLumpedFissionProducts(self, lfpCollection):
        """Sets lumped fission product collection on a lfp compatible material if possible."""
        try:
            self.getProperties().setLumpedFissionProducts(lfpCollection)
        except AttributeError:
            # This material doesn't setLumpedFissionProducts because it's a regular
            # material, not a lumpedFissionProductCompatable material
            pass

    def getArea(self, cold=False):
        """
        Get the area of a Component in cm^2.

        .. impl:: Get a dimension of a Component.
            :id: I_ARMI_COMP_VOL0
            :implements: R_ARMI_COMP_VOL

            This method returns the area of a Component.

        See Also
        --------
        block.getVolumeFractions: component coolant is typically the "leftover" and is calculated and set here
        """
        area = self.getComponentArea(cold=cold)
        if self.p.get("modArea", None):
            comp, arg = self.p.modArea
            if arg == "sub":
                area -= comp.getComponentArea(cold=cold)
            elif arg == "add":
                area += comp.getComponentArea(cold=cold)
            else:
                raise ValueError("Option {} does not exist".format(arg))

        self._checkNegativeArea(area, cold)
        return area

    def getVolume(self):
        """
        Return the volume [cm^3] of the Component.

        .. impl:: Get a dimension of a Component.
            :id: I_ARMI_COMP_VOL1
            :implements: R_ARMI_COMP_VOL

            This method returns the volume of a Component.

        Notes
        -----
        ``self.p.volume`` is not set until this method is called, so under most circumstances it is
        probably not safe to access ``self.p.volume`` directly. This is because not all components
        (e.g., ``DerivedShape``) can compute their volume during initialization.
        """
        if self.p.volume is None:
            self._updateVolume()
            if self.p.volume is None:
                raise ValueError("{} has undefined volume.".format(self))
        return self.p.volume

    def clearCache(self):
        """
        Invalidate the volume so that it will be recomputed from current dimensions upon next access.

        The updated value will be based on its shape and current dimensions.
        If there is a parent container and that container contains a DerivedShape, then that must be
        updated as well since its volume may be changing.

        See Also
        --------
        clearLinkedCache: Clears cache of components that depend on this component's dimensions.
        """
        self.p.volume = None
        if self.parent:
            self.parent.derivedMustUpdate = True

    def _updateVolume(self):
        """Recompute and store volume."""
        self.p.volume = self.computeVolume()

    def computeVolume(self):
        """Compute volume."""
        if not self.is3D:
            volume = self.getArea() * self.parent.getHeight()
        else:
            volume = self.getComponentVolume()

        self._checkNegativeVolume(volume)
        return volume

    def _checkNegativeArea(self, area, cold):
        """
        Check for negative area and warn/error when appropriate.

        Negative component area is allowed for Void materials (such as gaps) which may be placed
        between components that will overlap during thermal expansion (such as liners and cladding
        and annular fuel).

        Overlapping is allowed to maintain conservation of atoms while sticking close to the
        as-built geometry. Modules that need true geometries will have to handle this themselves.
        """
        if np.isnan(area):
            return

        if area < 0.0:
            if (
                cold and not self.containsVoidMaterial()
            ) or self.containsSolidMaterial():
                negAreaFailure = (
                    "Component {} with {} has cold negative area of {} cm^2. "
                    "This can be caused by component "
                    "overlap with component dimension linking or by invalid inputs.".format(
                        self, self.material, area
                    )
                )
                raise ArithmeticError(negAreaFailure)

    def _checkNegativeVolume(self, volume):
        """Check for negative volume.

        See Also
        --------
        self._checkNegativeArea
        """
        if np.isnan(volume):
            return

        if volume < 0.0 and self.containsSolidMaterial():
            negVolFailure = (
                "Component {} with {} has cold negative volume of {} cm^3. "
                "This can be caused by component "
                "overlap with component dimension linking or by invalid inputs.".format(
                    self, self.material, volume
                )
            )
            raise ArithmeticError(negVolFailure)

    def containsVoidMaterial(self):
        """Returns True if component material is void."""
        return isinstance(self.material, void.Void)

    def containsSolidMaterial(self):
        """Returns True if the component material is a solid."""
        return not isinstance(self.material, material.Fluid)

    def getComponentArea(self, cold=False):
        """
        Get the area of this component in cm^2.

        Parameters
        ----------
        cold : bool, optional
            Compute the area with as-input dimensions instead of thermally-expanded
        """
        raise NotImplementedError

    def getComponentVolume(self):
        return self.p.volume

    def setVolume(self, val):
        raise NotImplementedError

    def setArea(self, val):
        raise NotImplementedError

    def setTemperature(self, temperatureInC):
        r"""
        Adjust temperature of this component.

        This will cause thermal expansion or contraction of solid or liquid components and will
        accordingly adjust number densities to conserve mass.

        Liquids still have a number density adjustment, but some mass tends to expand in or out of
        the bounding area.

        Since some composites have multiple materials in them that thermally expand differently,
        the axial dimension is generally left unchanged. Hence, this a 2-D thermal expansion.

        Number density change is proportional to mass density change :math:`\frac{d\rho}{\rho}`.
        A multiplicative factor :math:`f_N` to apply to number densities when going from T to T'
        is as follows:

        .. math::

            N^{\prime} = N \cdot f_N \\
            \frac{dN}{N} = f_N - 1

        Since :math:`\frac{dN}{N} \sim\frac{d\rho}{\rho}`, we have:

        .. math::

            f_N  = \frac{d\rho}{\rho} + 1 = \frac{\rho^{\prime}}{\rho}

        """
        prevTemp, self.temperatureInC = self.temperatureInC, float(temperatureInC)
        f = self.material.getThermalExpansionDensityReduction(
            prevTemp, self.temperatureInC
        )
        self.changeNDensByFactor(f)
        self.clearLinkedCache()

    def getNuclides(self):
        """
        Return nuclides in this component.

        This includes anything that has been specified in here, including trace nuclides.
        """
<<<<<<< HEAD
        return [nucName.decode() for nucName in self.p.nuclides]
=======
        if self.p.numberDensitiesIndex is None or not len(self.p.numberDensitiesIndex):
            return []

        indexCopy = np.array(self.p.numberDensitiesIndex)
        return [nuclideBases.byIndex[id].name for id in indexCopy]
>>>>>>> 7140f75a

    def getNumberDensity(self, nucName):
        """
        Get the number density of nucName, return zero if it does not exist here.

        Parameters
        ----------
        nucName : str
            Nuclide name

        Returns
        -------
        number density : float
            number density in atoms/bn-cm.
        """
<<<<<<< HEAD
        i = np.where(self.p.nuclides == nucName.encode())[0]
=======
        try:
            nuc = nuclideBases.byName[nucName]
        except KeyError:
            return 0.0

        i = np.where(self.p.numberDensitiesIndex == nuc.index)[0]
>>>>>>> 7140f75a
        if i.size > 0:
            return self.p.numberDensities[i[0]]
        else:
            return 0.0

    def getNuclideNumberDensities(self, nucNames):
        """Return a list of number densities for the nuc names requested."""
        byteNucs = np.array([nucName.encode() for nucName in nucNames])
        # nucIndices = [nuclideBases.byName[nucName].index for nucName in nucNames]
        nDens = np.zeros(len(byteNucs), dtype=np.float64)
        nuclideCopy = np.array(self.p.nuclides)
        nDensCopy = np.array(self.p.numberDensities)
        if self.p.numberDensitiesIndex is None or self.p.numberDensities is None:
            return nDens

        if len(nDens) > len(nDensCopy) / 5:
            # if there are a lot of indices to get densities for, use reverseIndex lookup
            reverseIndex = {nuc: i for i, nuc in enumerate(self.p.nuclides)}
            for i, nuc in enumerate(byteNucs):
                j = reverseIndex.get(nuc, -1)
                if j >= 0:
                    nDens[i] = nDensCopy[j]
        else:
            # if it's just a small subset of nuclides, use np.where for direct index lookup
            for i, nuc in enumerate(byteNucs):
                j = np.where(nuclideCopy == nuc)[0]
                if j.size > 0:
                    nDens[i] = nDensCopy[j[0]]

        return nDens

    def _getNdensHelper(self):
        return dict(zip(self.getNuclides(), self.p.numberDensities))

    def setName(self, name):
        """Components use name for type and name."""
        composites.Composite.setName(self, name)
        self.setType(name)

    def setNumberDensity(self, nucName, val):
        """
        Set heterogeneous number density.

        .. impl:: Setting nuclide fractions.
            :id: I_ARMI_COMP_NUCLIDE_FRACS0
            :implements: R_ARMI_COMP_NUCLIDE_FRACS

            The method allows a user or plugin to set the number density of a Component. It also
            indicates to other processes that may depend on a Component's status about this change
            via the ``assigned`` attribute.

        Parameters
        ----------
        nucName : str
            nuclide to modify
        val : float
            Number density to set in atoms/bn-cm (heterogeneous)
        """
        self.updateNumberDensities({nucName: val})

    def setNumberDensities(self, numberDensities):
        """
        Set one or more multiple number densities. Clears out any number density not listed.

        .. impl:: Setting nuclide fractions.
            :id: I_ARMI_COMP_NUCLIDE_FRACS1
            :implements: R_ARMI_COMP_NUCLIDE_FRACS

            The method allows a user or plugin to set the number densities of a Component. In
            contrast to the ``setNumberDensity`` method, it sets all densities within a Component.

        Parameters
        ----------
        numberDensities : dict
            nucName: ndens pairs.

        Notes
        -----
        We don't just call setNumberDensity for each nuclide because we don't want to call
        ``getVolumeFractions`` for each nuclide (it's inefficient).
        """
        self.updateNumberDensities(numberDensities, wipe=True)

    def updateNumberDensities(self, numberDensities, wipe=False):
        """
        Set one or more multiple number densities. Leaves unlisted number densities alone.

        Parameters
        ----------
        numberDensities : dict
            nucName: ndens pairs.
        wipe : bool, optional
            Controls whether the old number densities are wiped. Any nuclide densities not provided
            in numberDensities will be effectively set to 0.0.

        Notes
        -----
        Sometimes volume/dimensions change due to number density change when the material thermal
        expansion depends on the component's composition (e.g. its plutonium fraction). In this
        case, changing the density will implicitly change the area/volume. Since it is difficult to
        predict the new dimensions, and perturbation/depletion calculations almost exclusively
        assume constant volume, the densities sent are automatically adjusted to conserve mass with
        the original dimensions. That is, the component's densities are not exactly as passed, but
        whatever they would need to be to preserve volume integrated number densities (moles) from
        the pre-perturbed component's volume/dimensions.

        This has no effect if the material thermal expansion has no dependence on component
        composition. If this is not desired, `self.p.numberDensities` can be set directly.
        """
        # prepare to change the densities with knowledge that dims could change due to material
        # thermal expansion dependence on composition
        if self.p.numberDensities.size > 0:
            dLLprev = (
                self.material.linearExpansionPercent(Tc=self.temperatureInC) / 100.0
            )
            materialExpansion = True
        else:
            dLLprev = 0.0
            materialExpansion = False

        try:
            vol = self.getVolume()
        except (AttributeError, TypeError):
            # Either no parent to get height or parent's height is None. Which would be
            # AttributeError and TypeError respectively, but other errors could be possible.
            vol = None
            area = self.getArea()

        # change the densities
        if wipe:
            self.p.numberDensities = None  # clear things not passed
            self.p.nuclides = None  # clear things not passed
            self.p.nuclides = np.array(
                [
                    nucName.encode()
                    for nucName in numberDensities.keys()
                ]
            )
            self.p.numberDensities = np.array(list(numberDensities.values()))
        else:
            newNucs = []
            newNumDens = []
            nucCopy = np.array(self.p.nuclides)
            nDensCopy = np.array(self.p.numberDensities)
            for nucName, dens in numberDensities.items():
                i = np.where(nucCopy == nucName.encode())[0]
                if i.size > 0:
                    nDensCopy[i[0]] = dens
                else:
                    newNucs.append(nucName.encode())
                    newNumDens.append(dens)
            self.p.nuclides = np.append(
                self.p.nuclides, newNucs
            )
            self.p.numberDensities = np.append(nDensCopy, newNumDens)

        # check if thermal expansion changed
        dLLnew = self.material.linearExpansionPercent(Tc=self.temperatureInC) / 100.0
        if dLLprev != dLLnew and materialExpansion:
            # the thermal expansion changed so the volume change is happening at same time as
            # density change was requested. Attempt to make mass consistent with old dims (since the
            # density change was for the old volume and otherwise mass wouldn't be conserved).

            self.clearLinkedCache()  # enable recalculation of volume, otherwise it uses cached
            if vol is not None:
                factor = vol / self.getVolume()
            else:
                factor = area / self.getArea()
            self.changeNDensByFactor(factor)

        # since we are updating the object the param points to but not the param itself, we have to
        # inform the param system to flag it as modified so it syncs during ``syncMpiState``.
        self.p.assigned = parameters.SINCE_ANYTHING
        self.p.paramDefs["numberDensities"].assigned = parameters.SINCE_ANYTHING

    def changeNDensByFactor(self, factor):
        """Change the number density of all nuclides within the object by a multiplicative factor."""
        self.p.numberDensities *= factor
        self._changeOtherDensParamsByFactor(factor)

    def _changeOtherDensParamsByFactor(self, factor):
        """Change the number density of all nuclides within the object by a multiplicative factor."""
        if self.p.detailedNDens is not None:
            self.p.detailedNDens *= factor
        # Update pinNDens
        if self.p.pinNDens is not None:
            self.p.pinNDens *= factor

    def getEnrichment(self):
        """Get the mass enrichment of this component, as defined by the material."""
        return self.getMassEnrichment()

    def getMassEnrichment(self):
        """
        Get the mass enrichment of this component, as defined by the material.

        Notes
        -----
        Getting mass enrichment on any level higher than this is ambiguous because you may have
        enriched boron in one pin and uranium in another and blending those doesn't make sense.
        """
        if self.material.enrichedNuclide is None:
            raise ValueError(
                "Cannot get enrichment of {} because `enrichedNuclide` is not defined."
                "".format(self.material)
            )
        enrichedNuclide = nuclideBases.byName[self.material.enrichedNuclide]
        baselineNucNames = [nb.name for nb in enrichedNuclide.element.nuclides]
        massFracs = self.getMassFracs()
        massFracEnrichedElement = sum(
            massFrac
            for nucName, massFrac in massFracs.items()
            if nucName in baselineNucNames
        )
        try:
            return (
                massFracs.get(self.material.enrichedNuclide, 0.0)
                / massFracEnrichedElement
            )
        except ZeroDivisionError:
            return 0.0

    def getMass(self, nuclideNames=None):
        r"""
        Determine the mass in grams of nuclide(s) and/or elements in this object.

        .. math::

            \text{mass} = \frac{\sum_i (N_i \cdot V \cdot  A_i)}{N_A \cdot 10^{-24}}

        where
            :math:`N_i` is number density of nuclide i in (1/bn-cm),

            :math:`V` is the object volume in :math:`cm^3`

            :math:`N_A` is Avogadro's number in 1/moles,

            :math:`A_i` is the atomic weight of of nuclide i in grams/mole

        Parameters
        ----------
        nuclideNames : str, optional
            The nuclide/element specifier to get the mass of in the object.
            If omitted, total mass is returned.

        Returns
        -------
        mass : float
            The mass in grams.
        """
        volume = self.getVolume() / (
            self.parent.getSymmetryFactor() if self.parent else 1.0
        )
        nuclideNames = self._getNuclidesFromSpecifier(nuclideNames)
        # densities comes from self.p.numberDensities
        if len(nuclideNames) > 0:
            densities = self.getNuclideNumberDensities(nuclideNames)
            nDens = {nuc: dens for nuc, dens in zip(nuclideNames, densities)}
        else:
            nDens = {}
        return densityTools.calculateMassDensity(nDens) * volume

    def setDimension(self, key, val, retainLink=False, cold=True):
        """
        Set a single dimension on the component.

        .. impl:: Set a Component dimension, considering thermal expansion.
            :id: I_ARMI_COMP_EXPANSION1
            :implements: R_ARMI_COMP_EXPANSION

            Dimensions should be set considering the impact of thermal expansion. This method allows
            for a user or plugin to set a dimension and indicate if the dimension is for a cold
            configuration or not. If it is not for a cold configuration, the thermal expansion
            factor is considered when setting the dimension.

            If the ``retainLink`` argument is ``True``, any Components linked to this one will also
            have its dimensions changed consistently. After a dimension is updated, the
            ``clearLinkedCache`` method is called which sets the volume of this Component to
            ``None``. This ensures that when the volume is next accessed it is recomputed using the
            updated dimensions.

        Parameters
        ----------
        key : str
            The dimension key (op, ip, mult, etc.)
        val : float
            The value to set on the dimension
        retainLink : bool, optional
            If True, the val will be applied to the dimension of linked component which indirectly
            changes this component's dimensions.
        cold : bool, optional
            If True sets the component cold dimension to the specified value.
        """
        if not key:
            return
        if retainLink and self.dimensionIsLinked(key):
            linkedComp, linkedDimName = self.p[key]
            linkedComp.setDimension(linkedDimName, val, cold=cold)
        else:
            if not cold:
                expansionFactor = (
                    self.getThermalExpansionFactor()
                    if key in self.THERMAL_EXPANSION_DIMS
                    else 1.0
                )
                val /= expansionFactor
            self.p[key] = val

        self.clearLinkedCache()

    def getDimension(self, key, Tc=None, cold=False):
        """
        Return a specific dimension at temperature as determined by key.

        .. impl:: Retrieve a dimension at a specified temperature.
            :id: I_ARMI_COMP_DIMS
            :implements: R_ARMI_COMP_DIMS

            Due to thermal expansion, Component dimensions depend on their temperature. This method
            retrieves a dimension from the Component at a particular temperature, if provided. If
            the Component is a LinkedComponent then the dimensions are resolved to ensure that any
            thermal expansion that has occurred to the Components that the LinkedComponent depends
            on is reflected in the returned dimension.

        Parameters
        ----------
        key : str
            The dimension key (op, ip, mult, etc.)
        Tc : float
            Temperature in C. If None, the current temperature of the component is used.
        cold : bool, optional
            If true, will return cold (input) value of the requested dimension
        """
        dimension = self.p[key]

        if isinstance(dimension, _DimensionLink):
            return dimension.resolveDimension(Tc=Tc, cold=cold)

        if not dimension or cold or key not in self.THERMAL_EXPANSION_DIMS:
            return dimension

        return self.getThermalExpansionFactor(Tc) * dimension

    def getBoundingCircleOuterDiameter(self, Tc=None, cold=False):
        """Abstract bounding circle method that should be overwritten by each shape subclass."""
        raise NotImplementedError

    def getCircleInnerDiameter(self, Tc=None, cold=False):
        """Abstract inner circle method that should be overwritten by each shape subclass.

        Notes
        -----
        The inner circle is meaningful for annular shapes, i.e., circle with non-zero ID, hexagon
        with non-zero IP, etc. For shapes with corners (e.g., hexagon, rectangle, etc) the inner
        circle intersects the corners of the inner bound, opposed to intersecting the "flats".
        """
        raise NotImplementedError

    def dimensionIsLinked(self, key):
        """True if a the specified dimension is linked to another dimension."""
        return key in self.p and isinstance(self.p[key], _DimensionLink)

    def getDimensionNamesLinkedTo(self, otherComponent):
        """Find dimension names linked to the other component in this component."""
        dimNames = []
        for dimName in self.DIMENSION_NAMES:
            isLinked = self.dimensionIsLinked(dimName)
            if isLinked and self.p[dimName].getLinkedComponent() is otherComponent:
                dimNames.append((dimName, self.p[dimName][1]))
        return dimNames

    def clearLinkedCache(self):
        """Clear this cache and any other dependent volumes."""
        self.clearCache()
        if self.parent:
            # changes in dimensions can affect cached variables such as pitch
            self.parent.cached = {}
            for c in self.getLinkedComponents():
                # no clearCache since parent already updated derivedMustUpdate in self.clearCache()
                c.p.volume = None

    def getLinkedComponents(self):
        """Find other components that are linked to this component."""
        dependents = []
        for child in self.parent.getChildren():
            for dimName in child.DIMENSION_NAMES:
                isLinked = child.dimensionIsLinked(dimName)
                if isLinked and child.p[dimName].getLinkedComponent() is self:
                    dependents.append(child)
        return dependents

    def getThermalExpansionFactor(self, Tc=None, T0=None):
        """
        Retrieves the material thermal expansion fraction.

        .. impl:: Calculates radial thermal expansion factor.
            :id: I_ARMI_COMP_EXPANSION0
            :implements: R_ARMI_COMP_EXPANSION

            This method enables the calculation of the thermal expansion factor for a given
            material. If the material is solid, the difference between ``T0`` and ``Tc`` is used to
            calculate the thermal expansion factor. If a solid material does not have a linear
            expansion factor defined and the temperature difference is greater than a predetermined
            tolerance, an error is raised. Thermal expansion of fluids or custom materials is
            neglected, currently.

        Parameters
        ----------
        Tc : float, optional
            Adjusted temperature to get the thermal expansion factor at relative to the reference temperature

        Returns
        -------
        Thermal expansion factor as a percentage (1.0 + dLL), where dLL is the linear expansion factor.
        """
        if isinstance(self.material, (material.Fluid, custom.Custom)):
            return 1.0  # No thermal expansion of fluids or custom materials

        if T0 is None:
            T0 = self.inputTemperatureInC
        if Tc is None:
            Tc = self.temperatureInC

        dLL = self.material.linearExpansionFactor(Tc=Tc, T0=T0)
        if not dLL and abs(Tc - T0) > self._TOLERANCE:
            runLog.error(
                "Linear expansion percent may not be implemented in the {} material class.\n"
                "This method needs to be implemented on the material to allow thermal expansion."
                ".\nReference temperature: {}, Adjusted temperature: {}, Temperature difference: {}, "
                "Specified tolerance: {}".format(
                    self.material, T0, Tc, (Tc - T0), self._TOLERANCE
                ),
                single=True,
            )
            raise RuntimeError(
                f"Linear expansion percent may not be implemented in the {self.material} material "
                "class."
            )
        return 1.0 + dLL

    def printContents(self, includeNuclides=True):
        """Print a listing of the dimensions and composition of this component."""
        runLog.important(self)
        runLog.important(self.setDimensionReport())
        if includeNuclides:
            for nuc in self.getNuclides():
                runLog.important(
                    "{0:10s} {1:.7e}".format(nuc, self.getNumberDensity(nuc))
                )

    def setDimensionReport(self):
        """Gives a report of the dimensions of this component."""
        reportGroup = None
        for componentType, componentReport in self._COMP_REPORT_GROUPS.items():
            if componentType in self.getName():
                reportGroup = componentReport
                break
        if not reportGroup:
            return f"No report group designated for {self.getName()} component."

        reportGroup.header = [
            "",
            "Tcold ({0})".format(self.inputTemperatureInC),
            "Thot ({0})".format(self.temperatureInC),
        ]

        dimensions = {
            k: self.p[k]
            for k in self.DIMENSION_NAMES
            if k not in ("modArea", "area") and self.p[k] is not None
        }
        # Set component name and material
        report.setData("Name", [self.getName(), ""], reportGroup)
        report.setData("Material", [self.getProperties().name, ""], reportGroup)

        for dimName in dimensions:
            niceName = _NICE_DIM_NAMES.get(dimName, dimName)
            refVal = self.getDimension(dimName, cold=True)
            hotVal = self.getDimension(dimName)
            try:
                report.setData(niceName, [refVal, hotVal], reportGroup)
            except ValueError:
                runLog.warning(
                    "{0} has an invalid dimension for {1}. refVal: {2} hotVal: {3}".format(
                        self, dimName, refVal, hotVal
                    )
                )

        # calculate thickness if applicable.
        suffix = None
        if "id" in dimensions:
            suffix = "d"
        elif "ip" in dimensions:
            suffix = "p"

        if suffix:
            coldIn = self.getDimension("i{0}".format(suffix), cold=True)
            hotIn = self.getDimension("i{0}".format(suffix))
            coldOut = self.getDimension("o{0}".format(suffix), cold=True)
            hotOut = self.getDimension("o{0}".format(suffix))

        if suffix and coldIn > 0.0:
            hotThick = (hotOut - hotIn) / 2.0
            coldThick = (coldOut - coldIn) / 2.0
            vals = (
                "Thickness (cm)",
                "{0:.7f}".format(coldThick),
                "{0:.7f}".format(hotThick),
            )
            report.setData(vals[0], [vals[1], vals[2]], reportGroup)

        return report.ALL[reportGroup]

    def updateDims(self, key="", val=None):
        self.setDimension(key, val)

    def mergeNuclidesInto(self, compToMergeWith):
        """
        Set another component's number densities to reflect this one merged into it.

        You must also modify the geometry of the other component and remove this component to
        conserve atoms.
        """
        # record pre-merged number densities and areas
        aMe = self.getArea()
        aMerge = compToMergeWith.getArea()
        meNDens = {
            nucName: aMe / aMerge * self.getNumberDensity(nucName)
            for nucName in self.getNuclides()
        }
        mergeNDens = {
            nucName: compToMergeWith.getNumberDensity(nucName)
            for nucName in compToMergeWith.getNuclides()
        }
        # set the new homogenized number densities from both. Allow overlapping nuclides.
        for nucName in set(meNDens) | set(mergeNDens):
            compToMergeWith.setNumberDensity(
                nucName, (meNDens.get(nucName, 0.0) + mergeNDens.get(nucName, 0.0))
            )

    def iterComponents(self, typeSpec=None, exact=False):
        if self.hasFlags(typeSpec, exact):
            yield self

    def backUp(self):
        """
        Create and store a backup of the state.

        This needed to be overridden due to linked components which actually have a parameter value
        of another ARMI component.
        """
        linkedDims = self._getLinkedDimsAndValues()
        composites.Composite.backUp(self)
        self._restoreLinkedDims(linkedDims)

    def restoreBackup(self, paramsToApply):
        """
        Restore the parameters from previously created backup.

        This needed to be overridden due to linked components which actually have a parameter value
        of another ARMI component.
        """
        linkedDims = self._getLinkedDimsAndValues()
        composites.Composite.restoreBackup(self, paramsToApply)
        self._restoreLinkedDims(linkedDims)

    def _getLinkedDimsAndValues(self):
        linkedDims = []

        for dimName in self.DIMENSION_NAMES:
            # backUp and restore are called in tight loops, getting the value and checking here is
            # faster than calling self.dimensionIsLinked because that requires and extra
            # p.__getitem__
            try:
                val = self.p[dimName]
            except Exception:
                raise RuntimeError(
                    "Could not find parameter {} defined for {}. Is the desired "
                    "Component class?".format(dimName, self)
                )
            if isinstance(val, _DimensionLink):
                linkedDims.append((self.p.paramDefs[dimName].fieldName, val))
                del self.p[dimName]

        return linkedDims

    def _restoreLinkedDims(self, linkedDims):
        # force update without setting the ".assigned" flag
        for fieldName, value in linkedDims:
            setattr(self.p, fieldName, value)

    def adjustMassEnrichment(self, massFraction):
        """
        Change the mass fraction of this component.

        The nuclides to adjust are defined by the material. This changes whichever nuclides are to
        be enriched vs. the baseline nuclides of that element while holding mass constant. For
        example it might adjust boron or uranium enrichment.

        Conceptually, you could hold number of atoms, volume, or mass constant during this
        operation. Historically ARMI adjusted mass fractions which was meant to keep mass constant.

        If you have 20 mass % Uranium and adjust the enrichment, you will still have 20% Uranium
        mass. But, the actual mass actually might change a bit because the enriched nuclide weighs
        less.

        See Also
        --------
        Material.enrichedNuclide
        """
        if self.material.enrichedNuclide is None:
            raise ValueError(
                "Cannot adjust enrichment of {} because `enrichedNuclide` is not defined."
                "".format(self.material)
            )
        enrichedNuclide = nuclideBases.byName[self.material.enrichedNuclide]
        baselineNucNames = [nb.name for nb in enrichedNuclide.element.nuclides]
        massFracsBefore = self.getMassFracs()
        massFracEnrichedElement = sum(
            massFrac
            for nucName, massFrac in massFracsBefore.items()
            if nucName in baselineNucNames
        )

        adjustedMassFracs = {
            self.material.enrichedNuclide: massFracEnrichedElement * massFraction
        }

        baselineNucNames.remove(self.material.enrichedNuclide)
        massFracTotalUnenriched = (
            massFracEnrichedElement - massFracsBefore[self.material.enrichedNuclide]
        )
        for baseNucName in baselineNucNames:
            # maintain relative mass fractions of baseline nuclides.
            frac = massFracsBefore.get(baseNucName, 0.0) / massFracTotalUnenriched
            if not frac:
                continue
            adjustedMassFracs[baseNucName] = (
                massFracEnrichedElement * (1 - massFraction) * frac
            )
        self.setMassFracs(adjustedMassFracs)

    def getMgFlux(self, adjoint=False, average=False, volume=None, gamma=False):
        """
        Return the multigroup neutron flux in [n/cm^2/s].

        The first entry is the first energy group (fastest neutrons). Each additional group is the
        next energy group, as set in the ISOTXS library.

        Parameters
        ----------
        adjoint : bool, optional
            Return adjoint flux instead of real
        average : bool, optional
            If True, will return average flux between latest and previous. Does not work for pin
            detailed.
        volume: float, optional
            The volume-integrated flux is divided by volume before being returned. The user may
            specify a volume here, or the function will obtain the block volume directly.
        gamma : bool, optional
            Whether to return the neutron flux or the gamma flux.

        Returns
        -------
        flux : np.ndarray
            multigroup neutron flux in [n/cm^2/s]
        """
        if average:
            raise NotImplementedError(
                "Component has no method for producing average MG flux -- try"
                "using blocks"
            )

        volume = volume or self.getVolume() / self.parent.getSymmetryFactor()
        return self.getIntegratedMgFlux(adjoint=adjoint, gamma=gamma) / volume

    def getIntegratedMgFlux(self, adjoint=False, gamma=False):
        """
        Return the multigroup neutron tracklength in [n-cm/s].

        The first entry is the first energy group (fastest neutrons). Each additional group is the
        next energy group, as set in the ISOTXS library.

        Parameters
        ----------
        adjoint : bool, optional
            Return adjoint flux instead of real
        gamma : bool, optional
            Whether to return the neutron flux or the gamma flux.

        Returns
        -------
        integratedFlux : multigroup neutron tracklength in [n-cm/s]
        """
        if self.p.pinNum is None:
            # no pin-level flux is available
            if not self.parent:
                return np.zeros(1)

            volumeFraction = (
                self.getVolume() / self.parent.getSymmetryFactor()
            ) / self.parent.getVolume()
            return volumeFraction * self.parent.getIntegratedMgFlux(adjoint, gamma)

        # pin-level flux is available. Note that it is NOT integrated on the param level.
        if gamma:
            if adjoint:
                raise ValueError("Adjoint gamma flux is currently unsupported.")
            else:
                pinFluxes = self.parent.p.pinMgFluxesGamma
        else:
            if adjoint:
                pinFluxes = self.parent.p.pinMgFluxesAdj
            else:
                pinFluxes = self.parent.p.pinMgFluxes

        return (
            pinFluxes[self.p.pinNum - 1]
            * self.getVolume()
            / self.parent.getSymmetryFactor()
        )

    def getPinMgFluxes(
        self, adjoint: Optional[bool] = False, gamma: Optional[bool] = False
    ) -> np.ndarray:
        """Retrieves the pin multigroup fluxes for the component.

        Parameters
        ----------
        adjoint : bool, optional
            Return adjoint flux instead of real
        gamma : bool, optional
            Whether to return the neutron flux or the gamma flux.

        Returns
        -------
        np.ndarray
            A ``(N, nGroup)`` array of pin multigroup fluxes, where ``N`` is the equivalent to the
            multiplicity of the component (``self.p.mult``) and ``nGroup`` is the number of energy
            groups of the flux.

        Raises
        ------
        ValueError
            If the location(s) of the component are not aligned with pin indices from the block.
            This would happen if this component is not actually a pin.
        """
        # Get the (i, j, k) location of all pins from the parent block
        indicesAll = {
            (loc.i, loc.j): i for i, loc in enumerate(self.parent.getPinLocations())
        }

        # Retrieve the indices of this component
        if isinstance(self.spatialLocator, grids.MultiIndexLocation):
            indices = [(loc.i, loc.j) for loc in self.spatialLocator]
        else:
            indices = [(self.spatialLocator.i, self.spatialLocator.j)]

        # Map this component's indices to block's pin indices
        indexMap = list(map(indicesAll.get, indices))
        if None in indexMap:
            msg = f"Failed to retrieve pin indices for component {self}."
            runLog.error(msg)
            raise ValueError(msg)

        # Get the parameter name we are trying to retrieve
        if gamma:
            if adjoint:
                raise ValueError("Adjoint gamma flux is currently unsupported.")
            else:
                param = "pinMgFluxesGamma"
        else:
            if adjoint:
                param = "pinMgFluxesAdj"
            else:
                param = "pinMgFluxes"

        # Return pin fluxes
        try:
            return self.parent.p[param][indexMap]
        except Exception as ee:
            msg = f"Failure getting {param} from {self} via parent {self.parent}"
            runLog.error(msg)
            runLog.error(ee)
            raise ValueError(msg) from ee

    def density(self) -> float:
        """Returns the mass density of the object in g/cc."""
        density = composites.Composite.density(self)

        if not density and not isinstance(self.material, void.Void):
            # possible that there are no nuclides in this component yet. In that case, defer to
            # Material. Material.density is wrapped to warn if it's attached to a parent. Avoid that
            # by calling the inner function directly
            density = self.material.density.__wrapped__(
                self.material, Tc=self.temperatureInC
            )

        return density

    def getLumpedFissionProductCollection(self):
        """
        Get collection of LFP objects. Will work for global or block-level LFP models.

        Returns
        -------
        lfps : LumpedFissionProduct
            lfpName keys , lfp object values

        See Also
        --------
        armi.physics.neutronics.fissionProductModel.lumpedFissionProduct.LumpedFissionProduct
        """
        if self.parent:
            return self.parent.getLumpedFissionProductCollection()
        else:
            return composites.ArmiObject.getLumpedFissionProductCollection(self)

    def getMicroSuffix(self):
        return self.parent.getMicroSuffix()

    def getPitchData(self):
        """
        Return the pitch data that should be used to determine block pitch.

        Notes
        -----
        This pitch data should only be used if this is the pitch defining component in a block. The
        block is responsible for determining which component in it is the pitch defining component.
        """
        raise NotImplementedError(
            f"Method not implemented on component {self}. "
            "Please implement if this component type can be a pitch defining component."
        )

    def getFuelMass(self) -> float:
        """Return the mass in grams if this is a fueled component."""
        return self.getMass() if self.hasFlags(flags.Flags.FUEL) else 0.0

    def finalizeLoadingFromDB(self):
        """Apply any final actions after creating the component from database.

        This should **only** be called internally by the database loader. Otherwise some properties
        could be doubly applied.

        This exists because the theoretical density is initially defined as a material modification,
        and then stored as a Material attribute. When reading from blueprints, the blueprint loader
        sets the theoretical density parameter from the Material attribute. Component parameters are
        also set when reading from the database. But, we need to set the Material attribute so
        routines that fetch a material's density property account for the theoretical density.
        """
        self.material.adjustTD(self.p.theoreticalDensityFrac)


class ShapedComponent(Component):
    """A component with well-defined dimensions."""

    pass<|MERGE_RESOLUTION|>--- conflicted
+++ resolved
@@ -677,15 +677,7 @@
 
         This includes anything that has been specified in here, including trace nuclides.
         """
-<<<<<<< HEAD
         return [nucName.decode() for nucName in self.p.nuclides]
-=======
-        if self.p.numberDensitiesIndex is None or not len(self.p.numberDensitiesIndex):
-            return []
-
-        indexCopy = np.array(self.p.numberDensitiesIndex)
-        return [nuclideBases.byIndex[id].name for id in indexCopy]
->>>>>>> 7140f75a
 
     def getNumberDensity(self, nucName):
         """
@@ -701,16 +693,7 @@
         number density : float
             number density in atoms/bn-cm.
         """
-<<<<<<< HEAD
         i = np.where(self.p.nuclides == nucName.encode())[0]
-=======
-        try:
-            nuc = nuclideBases.byName[nucName]
-        except KeyError:
-            return 0.0
-
-        i = np.where(self.p.numberDensitiesIndex == nuc.index)[0]
->>>>>>> 7140f75a
         if i.size > 0:
             return self.p.numberDensities[i[0]]
         else:
