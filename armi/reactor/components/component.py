--- conflicted
+++ resolved
@@ -57,13 +57,8 @@
 
     Notes
     -----
-<<<<<<< HEAD
-    - `Coolant` components are can no longer be defined as a general `Component` and should be
-      specified as a `DerivedShape` if the coolant dimensions are not provided.
-=======
     - `Coolant` components are can no longer be defined as a general `Component` and should be specified as a
       `DerivedShape` if the coolant dimensions are not provided.
->>>>>>> 89457201
     """
     from armi.reactor.components import NullComponent
 
@@ -973,17 +968,10 @@
             :id: I_ARMI_COMP_EXPANSION1
             :implements: R_ARMI_COMP_EXPANSION
 
-<<<<<<< HEAD
-            Dimensions should be set considering the impact of thermal expansion. This method allows
-            for a user or plugin to set a dimension and indicate if the dimension is for a cold
-            configuration or not. If it is not for a cold configuration, the thermal expansion
-            factor is considered when setting the dimension.
-=======
             Dimensions should be set considering the impact of thermal expansion. This
             method allows for a user or plugin to set a dimension and indicate if the
             dimension is for a cold configuration or not. If it is not for a cold
             configuration, the thermal expansion factor is considered when setting the dimension.
->>>>>>> 89457201
 
             If the ``retainLink`` argument is ``True``, any Components linked to this one will also
             have its dimensions changed consistently. After a dimension is updated, the
