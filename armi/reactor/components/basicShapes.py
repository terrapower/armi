--- conflicted
+++ resolved
@@ -150,23 +150,10 @@
         sideLength = self.getDimension("ip", Tc, cold) / math.sqrt(3)
         return 2.0 * sideLength
 
-<<<<<<< HEAD
-    def getComponentArea(self, cold=False):
+    def getComponentArea(self, cold=False, Tc=None):
         """Computes the area for the hexagon component in cm^2."""
-        op = self.getDimension("op", cold=cold)
-        ip = self.getDimension("ip", cold=cold)
-=======
-    def getComponentArea(self, cold=False, Tc=None):
-        """
-        Computes the area for the hexagon component in cm^2.
-
-        Notes
-        -----
-        http://www3.wolframalpha.com/input/?i=hexagon
-        """
         op = self.getDimension("op", cold=cold, Tc=Tc)
         ip = self.getDimension("ip", cold=cold, Tc=Tc)
->>>>>>> 1693f1f2
         mult = self.getDimension("mult")
         area = math.sqrt(3.0) / 2.0 * (op**2 - ip**2)
         area *= mult
