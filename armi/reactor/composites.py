# Copyright 2019 TerraPower, LLC
#
# Licensed under the Apache License, Version 2.0 (the "License");
# you may not use this file except in compliance with the License.
# You may obtain a copy of the License at
#
#     http://www.apache.org/licenses/LICENSE-2.0
#
# Unless required by applicable law or agreed to in writing, software
# distributed under the License is distributed on an "AS IS" BASIS,
# WITHOUT WARRANTIES OR CONDITIONS OF ANY KIND, either express or implied.
# See the License for the specific language governing permissions and
# limitations under the License.

"""
This module contains the basic composite pattern underlying the reactor package.

This follows the principles of the `Composite Design Pattern
<https://en.wikipedia.org/wiki/Composite_pattern>`_ to allow the construction of a part/whole
hierarchy representing a physical nuclear reactor. The composite objects act somewhat like lists:
they can be indexed, iterated over, appended, extended, inserted, etc. Each member of the hierarchy
knows its children and its parent, so full access to the hierarchy is available from everywhere.
This design was chosen because of the close analogy of the model to the physical nature of nuclear
reactors.

Warning
-------
Because each member of the hierarchy is linked to the entire tree, it is often unsafe to save
references to individual members; it can cause large and unexpected memory inefficiencies.

See Also
--------
:doc:`/developer/index`.
"""

import collections
import itertools
import operator
import timeit
from typing import Callable, Dict, Iterator, List, Optional, Tuple, Type, Union

import numpy as np

from armi import context, runLog, utils
from armi.nucDirectory import elements, nucDir, nuclideBases
from armi.physics.neutronics.fissionProductModel import fissionProductModel
from armi.reactor import grids, parameters
from armi.reactor.flags import Flags, TypeSpec
from armi.reactor.parameters import resolveCollections
from armi.utils import densityTools, tabulate, units
from armi.utils.densityTools import calculateNumberDensity
from armi.utils.flags import auto


class FlagSerializer(parameters.Serializer):
    """
    Serializer implementation for Flags.

    This operates by converting each set of Flags (too large to fit in a uint64) into a
    sequence of enough uint8 elements to represent all flags. These constitute a
    dimension of a 2-D numpy array containing all Flags for all objects provided to the
    ``pack()`` function.
    """

    version = "1"

    @staticmethod
    def pack(data):
        """
        Flags are represented as a 2D numpy array of uint8 (single-byte, unsigned
        integers), where each row contains the bytes representing a single Flags
        instance. We also store the list of field names so that we can verify that the
        reader and the writer can agree on the meaning of each bit.

        Under the hood, this calls the private implementation providing the
        :py:class:`armi.reactor.flags.Flags` class as the target output class.
        """
        return FlagSerializer._packImpl(data, Flags)

    @staticmethod
    def _packImpl(data, flagCls: Type[utils.Flag]):
        """
        Implement the pack operation given a target output Flag class.

        This is kept separate from the public interface to permit testing of the
        functionality without having to do unholy things to ARMI's actual set of
        ``reactor.flags.Flags``.
        """
        npa = np.array([b for f in data for b in f.to_bytes()], dtype=np.uint8).reshape((len(data), flagCls.width()))

        return npa, {"flag_order": flagCls.sortedFields()}

    @staticmethod
    def _remapBits(inp: int, mapping: Dict[int, int]):
        """
        Given an input bitfield, map each bit to the appropriate new bit position based
        on the passed mapping.

        Parameters
        ----------
        inp : int
            input bitfield
        mapping : dict
            dictionary mapping from old bit position -> new bit position
        """
        f = 0
        for bit in itertools.count():
            if (1 << bit) > inp:
                break
            if (1 << bit) & inp:
                f = f | (1 << mapping[bit])

        return f

    @classmethod
    def unpack(cls, data, version, attrs):
        """
        Reverse the pack operation.

        This will allow for some degree of conversion from old flags to a new set of
        flags, as long as all of the source flags still exist in the current set of
        flags.

        Under the hood, this calls the private implementation providing the
        :py:class:`armi.reactor.flags.Flags` class as the target output class.
        """
        return cls._unpackImpl(data, version, attrs, Flags)

    @classmethod
    def _unpackImpl(cls, data, version, attrs, flagCls: Type[utils.Flag]):
        """
        Implement the unpack operation given a target output Flag class.

        This is kept separate from the public interface to permit testing of the
        functionality without having to do unholy things to ARMI's actual set of
        ``reactor.flags.Flags``.

        If the set of flags for the currently-configured App match the input set of
        flags, they are read in directly, which is good and cheap. However, if the set
        of flags differ from the input and the current App, we will try to convert them
        (as long as all of the input flags exist in the current App). Conversion is done
        by forming a map from all input bit positions to the current-App bit positions
        of the same meaning. E.g., if FUEL flag used to be the 3rd bit position, but now
        it is the 6th bit position, the map will contain ``map[3] = 6``. Then for each
        bitfield that is read in, each bit position is queried and if present, mapped to
        the proper corresponding new bit position. The result of this mapping is used to
        construct the Flags object.
        """
        flagOrderPassed = attrs["flag_order"]
        flagOrderNow = flagCls.sortedFields()

        if version != cls.version:
            raise ValueError(
                f"The FlagSerializer version used to pack the data ({version}) does not match "
                f"the current version ({cls.version})! This database either needs to be migrated, "
                "or on-the-fly inter-version conversion needs to be implemented."
            )

        flagSetIn = set(flagOrderPassed)
        flagSetNow = set(flagOrderNow)

        # Make sure that all of the old flags still exist
        if not flagSetIn.issubset(flagSetNow):
            missingFlags = flagSetIn - flagSetNow
            runLog.warning(
                "The set of flags in the database includes unknown flags. For convenience, we will "
                f"add these to the system: {missingFlags}"
            )
            flagCls.extend({k: auto() for k in missingFlags})

        flagOrderNow = flagCls.sortedFields()

        if all(i == j for i, j in zip(flagOrderPassed, flagOrderNow)):
            out = [flagCls.from_bytes(row.tobytes()) for row in data]
        else:
            newFlags = {i: flagOrderNow.index(oldFlag) for (i, oldFlag) in enumerate(flagOrderPassed)}
            out = [flagCls(cls._remapBits(int.from_bytes(row.tobytes(), byteorder="little"), newFlags)) for row in data]

        return out


def _defineBaseParameters():
    """
    Return parameter definitions that all ArmiObjects must have to function properly.

    For now, this pretty much just includes ``flags``, since these are used throughout
    the composite model to filter which objects are considered when traversing the
    reactor model.

    Note also that the base ParameterCollection class also has a ``serialNum``
    parameter. These are defined in different locations, since serialNum is a guaranteed
    feature of a ParameterCollection (for serialization to the database and history
    tracking), while the ``flags`` parameter is more a feature of the composite model.

    .. important::
        Notice that the ``flags`` parameter is not written to the database. This is for
        a couple of reasons:
        * Flags are derived from an ArmiObject's name. Since the name is stored on
        the DB, it is possible to recover the flags from that.
        * Storing flags to the DB may be complicated, since it is easier to imagine a
        number of flags that is greater than the width of natively-supported integer
        types, requiring some extra tricks to store the flags in an HDF5 file.
        * Allowing flags to be modified by plugins further complicates things, in that
        it is important to ensure that the meaning of all bits in the flag value are
        consistent between a database state and the current ARMI environment. This may
        require encoding these meanings in to the database as some form of metadata.
    """
    pDefs = parameters.ParameterDefinitionCollection()

    pDefs.add(
        parameters.Parameter(
            "flags",
            units=units.UNITLESS,
            description="The type specification of this object",
            location=parameters.ParamLocation.AVERAGE,
            saveToDB=True,
            default=Flags(0),
            setter=parameters.NoDefault,
            categories=set(),
            serializer=FlagSerializer,
        )
    )

    return pDefs


class CompositeModelType(resolveCollections.ResolveParametersMeta):
    """
    Metaclass for tracking subclasses of ArmiObject subclasses.

    It is often useful to have an easily-accessible collection of all classes that participate in
    the ARMI composite reactor model. This metaclass maintains a collection of all defined
    subclasses, called TYPES.
    """

    TYPES: Dict[str, Type] = dict()
    """
    Dictionary mapping class name to class object for all subclasses.

    :meta hide-value:
    """

    def __new__(cls, name, bases, attrs):
        newType = resolveCollections.ResolveParametersMeta.__new__(cls, name, bases, attrs)

        CompositeModelType.TYPES[name] = newType

        return newType


class ArmiObject(metaclass=CompositeModelType):
    """
    The abstract base class for all composites and leaves.

    This:

    * declares the interface for objects in the composition
    * implements default behavior for the interface common to all classes
    * Declares an interface for accessing and managing child objects
    * Defines an interface for accessing parents.

    Called "component" in gang of four, this is an ArmiObject here because the word component was
    already taken in ARMI.

    The :py:class:`armi.reactor.parameters.ResolveParametersMeta` metaclass is used to automatically
    create ``ParameterCollection`` subclasses for storing parameters associated with any particular
    subclass of ArmiObject. Defining a ``pDefs`` class attribute in the definition of a subclass of
    ArmiObject will lead to the creation of a new subclass of
    py:class:`armi.reactor.parameters.ParameterCollection`, which will contain the definitions from
    that class's ``pDefs`` as well as the definitions for all of its parents. A new
    ``paramCollectionType`` class attribute will be added to the ArmiObject subclass to reflect
    which type of parameter collection should be used.

    Warning
    -------
    This class has far too many public methods. We are in the midst of a composite tree cleanup that
    will likely break these out onto a number of separate functional classes grouping things like
    composition, location, shape/dimensions, and various physics queries. Methods are being
    collected here from the various specialized subclasses (Block, Assembly) in preparation for this
    next step. As a result, the public API on this method should be considered unstable.

    .. impl:: Parameters are accessible throughout the armi tree.
        :id: I_ARMI_PARAM1
        :implements: R_ARMI_PARAM

        An ARMI reactor model is composed of collections of ARMIObject objects. These
        objects are combined in a hierarchical manner. Each level of the composite tree
        is able to be assigned parameters which define it, such as temperature, flux,
        or keff values. This class defines an attribute of type ``ParameterCollection``,
        which contains all the functionality of an ARMI ``Parameter`` object. Because
        the entire model is composed of ARMIObjects at the most basic level, each level
        of the Composite tree contains this parameter attribute and can thus be queried.

    Attributes
    ----------
    name : str
        Object name
    parent : ArmiObject
        The object's parent in a hierarchical tree
    cached : dict
        Some cached values for performance
    p : ParameterCollection
        The state variables
    spatialGrid : grids.Grid
        The spatial grid that this object contains
    spatialLocator : grids.LocationBase
        The location of this object in its parent grid, or global space

    See Also
    --------
    armi.reactor.parameters
    """

    paramCollectionType: Optional[Type[parameters.ParameterCollection]] = None
    pDefs = _defineBaseParameters()

    def __init__(self, name):
        self.name = name
        self.parent = None
        self.cached = {}
        self._backupCache = None
        self.p = self.paramCollectionType()
        # NOTE: LFPs are not serialized to the database, which could matter when loading an old DB.
        self._lumpedFissionProducts = None
        self.spatialGrid = None
        self.spatialLocator = grids.CoordinateLocation(0.0, 0.0, 0.0, None)

    def __lt__(self, other):
        """
        Implement the less-than operator.

        Implementing this on the ArmiObject allows most objects, under most circumstances to be
        sorted. This is useful from the context of the Database classes, so that they can produce a
        stable layout of the serialized composite structure.

        By default, this sorts using the spatial locator in K, J, I order, which should give a
        relatively intuitive order. It also makes sure that the objects being sorted live in the
        same grid.
        """
        if self.spatialLocator is None or other.spatialLocator is None:
            runLog.error(f"could not compare {self} and {other}")
            raise ValueError("One or more of the compared objects have no spatialLocator")

        if self.spatialLocator.grid is not other.spatialLocator.grid:
            runLog.error(f"could not compare {self} and {other}")
            raise ValueError(
                "Composite grids must be the same to compare:\n"
                f"This grid: {self.spatialGrid}\n"
                f"Other grid: {other.spatialGrid}"
            )
        try:
            t1 = tuple(reversed(self.spatialLocator.getCompleteIndices()))
            t2 = tuple(reversed(other.spatialLocator.getCompleteIndices()))
            return t1 < t2
        except ValueError:
            runLog.error(f"failed to compare {self.spatialLocator} and {other.spatialLocator}")
            raise

    def __getstate__(self):
        """
        Python method for reducing data before pickling.

        This removes links to parent objects, which allows one to, for example, pickle
        an assembly without pickling the entire reactor. Likewise, one could
        MPI_COMM.bcast an assembly without broadcasting the entire reactor.

        Notes
        -----
        Special treatment of ``parent`` is not enough, since the spatialGrid also
        contains a reference back to the armiObject. Consequently, the ``spatialGrid``
        needs to be reassigned in ``__setstate__``.
        """
        state = self.__dict__.copy()
        state["parent"] = None

        if "r" in state:
            raise RuntimeError("An ArmiObject should never contain the entire Reactor.")

        return state

    def __setstate__(self, state):
        """
        Sets the state of this ArmiObject.

        Notes
        -----
        This ArmiObject may have lost a reference to its parent. If the parent was also
        pickled (serialized), then the parent should update the ``.parent`` attribute
        during its own ``__setstate__``. That means within the context of
        ``__setstate__`` one should not rely upon ``self.parent``.
        """
        self.__dict__.update(state)

        if self.spatialGrid is not None:
            self.spatialGrid.armiObject = self
            # Spatial locators also get disassociated with their grids when detached;
            # make sure they get hooked back up
            for c in self:
                c.spatialLocator.associate(self.spatialGrid)

        # now "reattach" children
        for c in self:
            c.parent = self

    def __repr__(self):
        return f"<{self.__class__.__name__}: {self.name}>"

    def __format__(self, spec):
        return format(str(self), spec)

    def __bool__(self):
        """
        Flag that says this is non-zero in a boolean context.

        Notes
        -----
        The default behavior for ``not [obj]`` that has a  ``__len__`` defined is to see
        if the length is zero. However, for these composites, we'd like Assemblies, etc.
        to be considered non-zero even if they don't have any blocks. This is important
        for parent resolution, etc. If one of these objects exists, it is non-zero,
        regardless of its contents.
        """
        return True

    def __add__(self, other):
        """Return a list of all children in this and another object."""
        return self.getChildren() + other.getChildren()

    def duplicate(self):
        """
        Make a clean copy of this object.

        .. warning:: Be careful with inter-object dependencies. If one object contains a
            reference to another object which contains links to the entire hierarchical
            tree, memory can fill up rather rapidly. Weak references are designed to help
            with this problem.

        """
        raise NotImplementedError

    def clearCache(self):
        """Clear the cache so all new values are recomputed."""
        self.cached = {}
        for child in self:
            child.clearCache()

    def _getCached(self, name):
        """
        Obtain a value from the cache.

        Cached values can be used to temporarily store frequently read but
        long-to-compute values.  The practice is generally discouraged because it's
        challenging to make sure to properly invalidate the cache when the state
        changes.

        """
        return self.cached.get(name, None)

    def _setCache(self, name, val):
        """
        Set a value in the cache.

        See Also
        --------
        _getCached : returns a previously-cached value
        """
        self.cached[name] = val

    def copyParamsFrom(self, other):
        """
        Overwrite this object's params with other object's.

        Parameters
        ----------
        other : ArmiObject
            The object to copy params from
        """
        self.p = other.p.__class__()
        for p, val in other.p.items():
            self.p[p] = val

    def updateParamsFrom(self, new):
        """
        Update this object's params with a new object's.

        Parameters
        ----------
        new : ArmiObject
            The object to copy params from
        """
        for paramName, val in new.p.items():
            self.p[paramName] = val

    def iterChildren(
        self,
        deep=False,
        generationNum=1,
        predicate: Optional[Callable[["ArmiObject"], bool]] = None,
    ) -> Iterator["ArmiObject"]:
        """Iterate over children of this object."""
        raise NotImplementedError()

    def getChildren(self, deep=False, generationNum=1, includeMaterials=False) -> list["ArmiObject"]:
        """Return the children of this object."""
        raise NotImplementedError()

    def iterChildrenWithFlags(self, typeSpec: TypeSpec, exactMatch=False) -> Iterator["ArmiObject"]:
        """Produce an iterator of children that have given flags."""
        return self.iterChildren(predicate=lambda o: o.hasFlags(typeSpec, exactMatch))

    def getChildrenWithFlags(self, typeSpec: TypeSpec, exactMatch=False) -> list["ArmiObject"]:
        """Get all children that have given flags."""
        return list(self.iterChildrenWithFlags(typeSpec, exactMatch))

    def iterChildrenOfType(self, typeName: str) -> Iterator["ArmiObject"]:
        """Iterate over children that have a specific input type name."""
        return self.iterChildren(predicate=lambda o: o.getType() == typeName)

    def getChildrenOfType(self, typeName: str) -> list["ArmiObject"]:
        """Produce a list of children that have a specific input type name."""
        return list(self.iterChildrenOfType(typeName))

    def getComponents(self, typeSpec: TypeSpec = None, exact=False):
        """
        Return all armi.reactor.component.Component within this Composite.

        Parameters
        ----------
        typeSpec : TypeSpec
            Component flags. Will restrict Components to specific ones matching the
            flags specified.

        exact : bool, optional
            Only match exact component labels (names). If True, 'coolant' will not match
            'interCoolant'.  This has no impact if compLabel is None.

        Returns
        -------
        list of Component
            items matching compLabel and exact criteria
        """
        raise NotImplementedError()

    def iterComponents(self, typeSpec: TypeSpec = None, exact=False):
        """Yield components one by one in a generator."""
        raise NotImplementedError()

    def doChildrenHaveFlags(self, typeSpec: TypeSpec, deep=False):
        """
        Generator that yields True if the next child has given flags.

        Parameters
        ----------
        typeSpec : TypeSpec
            Requested type of the child
        """
        for c in self.getChildren(deep):
            if c.hasFlags(typeSpec, exact=False):
                yield True
            else:
                yield False

    def containsAtLeastOneChildWithFlags(self, typeSpec: TypeSpec):
        """
        Return True if any of the children are of a given type.

        Parameters
        ----------
        typeSpec : TypeSpec
            Requested type of the children

        See Also
        --------
        self.doChildrenHaveFlags
        self.containsOnlyChildrenWithFlags
        """
        return any(self.doChildrenHaveFlags(typeSpec))

    def containsOnlyChildrenWithFlags(self, typeSpec: TypeSpec):
        """
        Return True if all of the children are of a given type.

        Parameters
        ----------
        typeSpec : TypeSpec
            Requested type of the children

        See Also
        --------
        self.doChildrenHaveFlags
        self.containsAtLeastOneChildWithFlags
        """
        return all(self.doChildrenHaveFlags(typeSpec))

    def copyParamsToChildren(self, paramNames):
        """
        Copy param values in paramNames to all children.

        Parameters
        ----------
        paramNames : list
            List of param names to copy to children

        """
        for paramName in paramNames:
            myVal = self.p[paramName]
            for c in self:
                c.p[paramName] = myVal

    @classmethod
    def getParameterCollection(cls):
        """
        Return a new instance of the specific ParameterCollection type associated with this object.

        This has the same effect as ``obj.paramCollectionType()``. Getting a new
        instance through a class method like this is useful in situations where the
        ``paramCollectionType`` is not a top-level object and therefore cannot be
        trivially pickled. Since we know that by the time we want to make any instances
        of/unpickle a given ``ArmiObject``, such a class attribute will have been
        created and associated. So, we use this top-level method to dig
        dynamically down to the underlying parameter collection type.

        .. impl:: Composites (and all ARMI objects) have parameter collections.
            :id: I_ARMI_CMP_PARAMS
            :implements: R_ARMI_CMP_PARAMS

            This class method allows a user to obtain the
            ``paramCollection`` object, which is the object containing the interface for
            all parameters of an ARMI object.

        See Also
        --------
        :py:meth:`armi.reactor.parameters.parameterCollections.ParameterCollection.__reduce__`
        """
        return cls.paramCollectionType()

    def getParamNames(self):
        """
        Get a list of parameters keys that are available on this object.

        Will not have any corner, edge, or timenode dependence.
        """
        return sorted(k for k in self.p.keys() if not isinstance(k, tuple))

    def nameContains(self, s):
        """
        True if s is in this object's name (eg. nameContains('fuel')==True for 'testfuel'.

        Notes
        -----
        Case insensitive (all gets converted to lower)
        """
        name = self.name.lower()
        if isinstance(s, list):
            return any(n.lower() in name for n in s)
        else:
            return s.lower() in name

    def getName(self):
        """Get composite name."""
        return self.name

    def setName(self, name):
        self.name = name

    def hasFlags(self, typeID: TypeSpec, exact=False):
        """
        Determine if this object is of a certain type.

        .. impl:: Composites have queryable flags.
            :id: I_ARMI_CMP_FLAG0
            :implements: R_ARMI_CMP_FLAG

            This method queries the flags (i.e. the ``typeID``) of the Composite for a
            given type, returning a boolean representing whether or not the candidate
            flag is present in this ArmiObject. Candidate flags cannot be passed as a
            ``string`` type and must be of a type ``Flag``. If no flags exist in the
            object then ``False`` is returned.

            If a list of flags is provided, then all input flags will be
            checked against the flags of the object. If exact is ``False``, then the
            object must have at least one of candidates exactly. If it is ``True`` then
            the object flags and candidates must match exactly.

        Parameters
        ----------
        typeID : TypeSpec
            Flags to test the object against, to see if it contains them. If a list is
            provided, each element is treated as a "candidate" set of flags. Return True
            if any of candidates match. When exact is True, the object must match one of
            the candidates exactly. If exact is False, the object must have at least the
            flags contained in a candidate for that candidate to be a match; extra flags
            on the object are permitted. None matches all objects if exact is False, or
            no objects if exact is True.

        exact : bool, optional
            Require the type of the object to fully match the provided typeID(s)

        Returns
        -------
        hasFlags : bool
            True if this object is in the typeID list.

        Notes
        -----
        Type comparisons use bitwise comparisons using valid flags.

        If you have an 'inner control' assembly, then this will evaluate True for the
        INNER | CONTROL flag combination. If you just want all FUEL, simply use FUEL
        with no additional qualifiers. For more complex comparisons, use bitwise
        operations.

        Always returns true if typeID is none and exact is False, allowing for default
        parameters to be passed in when the method does not care about the object type.
        If the typeID is none and exact is True, this will always return False.

        Examples
        --------
        If you have an object with the ``INNER``, ``DRIVER``, and ``FUEL`` flags, then

        >>> obj.getType()
        [some integer]

        >>> obj.hasFlags(Flags.FUEL)
        True

        >>> obj.hasFlags(Flags.INNER | Flags.DRIVER | Flags.FUEL)
        True

        >>> obj.hasFlags(Flags.OUTER | Flags.DRIVER | Flags.FUEL)
        False

        >>> obj.hasFlags(Flags.INNER | Flags.FUEL)
        True

        >>> obj.hasFlags(Flags.INNER | Flags.FUEL, exact=True)
        False

        >>> obj.hasFlags([Flags.INNER | Flags.DRIVER | Flags.FUEL,
        ... Flags.OUTER | Flags.DRIVER | Flags.FUEL], exact=True)
        False

        """
        if not typeID:
            return not exact
        if isinstance(typeID, str):
            raise TypeError("Must pass Flags, or an iterable of Flags; Strings are no longer supported")

        elif not isinstance(typeID, Flags):
            # list behavior gives a spec1 OR spec2 OR ... behavior.
            return any(self.hasFlags(typeIDi, exact=exact) for typeIDi in typeID)

        if not self.p.flags:
            # default still set, or null flag. Do down here so we get proper error
            # handling of invalid typeSpecs
            return False

        if exact:
            # all bits must be identical for exact match
            return self.p.flags == typeID

        # all bits that are 1s in the typeID must be present
        return self.p.flags & typeID == typeID

    def getType(self):
        """Return the object type."""
        return self.p.type

    def setType(self, typ, flags: Optional[Flags] = None):
        """
        Set the object type.

        .. impl:: Composites have modifiable flags.
            :id: I_ARMI_CMP_FLAG1
            :implements: R_ARMI_CMP_FLAG

            This method allows for the setting of flags parameter of the Composite.

        Parameters
        ----------
        typ : str
            The desired "type" for the object. Type describes the general class of the
            object, and typically corresponds to the name of the blueprint that created
            it.

        flags : Flags, optional
            The set of Flags to apply to the object. If these are omitted, then Flags
            will be derived from the ``typ``.

        Warning
        -------
        We are in the process of developing more robust definitions for things like
        "name" and "type". "type" will generally refer to the name of the blueprint that
        created a particular object. When present, a "name" will refer to a specific
        instance of an object of a particular "type". Think unique names for each
        assembly in a core, even if they are all created from the same blueprint and
        therefore have the same "type". When this work is complete, it will be strongly
        discouraged, or even disallowed to change the type of an object after it has
        been created, and ``setType()`` may be removed entirely.
        """
        self.p.flags = flags or Flags.fromStringIgnoreErrors(typ)
        self.p.type = typ

    def getVolume(self):
        return sum(child.getVolume() for child in self)

    def getArea(self, cold=False):
        return sum(child.getArea(cold) for child in self)

    def _updateVolume(self):
        """Recompute and store volume."""
        children = self.getChildren()
        # Derived shapes must come last so we temporarily change the order if we
        # have one.
        from armi.reactor.components import DerivedShape

        for child in children[:]:
            if isinstance(child, DerivedShape):
                children.remove(child)
                children.append(child)
        for child in children:
            child._updateVolume()

    def getVolumeFractions(self):
        """
        Return volume fractions of each child.

        Sets volume or area of missing piece (like coolant) if it exists.  Caching would
        be nice here.

        Returns
        -------
        fracs : list
            list of (component, volFrac) tuples

        See Also
        --------
        test_block.Block_TestCase.test_consistentAreaWithOverlappingComponents

        Notes
        -----
        void areas can be negative in gaps between fuel/clad/liner(s), but these
        negative areas are intended to account for overlapping positive areas to insure
        the total area of components inside the clad is accurate. See
        test_block.Block_TestCase.test_consistentAreaWithOverlappingComponents
        """
        children = self.getChildren()
        numerator = [c.getVolume() for c in children]
        denom = sum(numerator)
        if denom == 0.0:
            numerator = [c.getArea() for c in children]
            denom = sum(numerator)

        fracs = [(ci, nu / denom) for ci, nu in zip(children, numerator)]
        return fracs

    def getVolumeFraction(self):
        """Return the volume fraction that this object takes up in its parent."""
        if self.parent is not None:
            for child, frac in self.parent.getVolumeFractions():
                if child is self:
                    return frac

        raise ValueError(f"No parent is defined for {self}. Cannot compute its volume fraction.")

    def getMaxArea(self):
        """
        The maximum area of this object if it were totally full.

        See Also
        --------
        armi.reactor.blocks.HexBlock.getMaxArea
        """
        raise NotImplementedError()

    def getMass(self, nuclideNames=None) -> float:
        """
        Determine the mass in grams of nuclide(s) and/or elements in this object.

        .. impl:: Return mass of composite.
            :id: I_ARMI_CMP_GET_MASS
            :implements: R_ARMI_CMP_GET_MASS

            This method allows for the querying of the mass of a Composite.
            If the ``nuclideNames`` argument is included, it will filter for the mass
            of those nuclide names and provide the sum of the mass of those nuclides.

        Parameters
        ----------
        nuclideNames : str, optional
            The nuclide/element specifier to get the mass of in the object.
            If omitted, total mass is returned.

        Returns
        -------
        mass : float
            The mass in grams.
        """
        return sum(c.getMass(nuclideNames=nuclideNames) for c in self)

    def getMassFrac(self, nucName):
        """
        Get the mass fraction of a nuclide.

        Notes
        -----
        If you need multiple mass fractions, use ``getMassFracs``.

        """
        nuclideNames = self._getNuclidesFromSpecifier(nucName)
        massFracs = self.getMassFracs()
        return sum(massFracs.get(nucName, 0.0) for nucName in nuclideNames)

    def getMicroSuffix(self):
        raise NotImplementedError(
            f"Cannot get the suffix on {type(self)} objects. Only certain subclasses"
            " of composite such as Blocks or Components have the concept of micro suffixes."
        )

    def _getNuclidesFromSpecifier(self, nucSpec):
        """
        Convert a nuclide specification to a list of valid nuclide/element keys.

        nucSpec : nuclide specifier
            Can be a string name of a nuclide or element, or a list of such strings.

        This might get Zr isotopes when ZR is passed in if they exist, or it will get
        elemental ZR if that exists. When expanding elements, all known nuclides are
        returned, not just the natural ones.

        """
        allNuclidesHere = self.getNuclides()
        if nucSpec is None:
            return allNuclidesHere
        elif isinstance(nucSpec, (str)):
            nuclideNames = [nucSpec]
        elif isinstance(nucSpec, list):
            nuclideNames = []
            for ns in nucSpec:
                nuclideNames.extend(self._getNuclidesFromSpecifier(ns))
        else:
            raise TypeError(f"nucSpec={nucSpec} is an invalid specifier. It is a {type(nucSpec)}")

        # expand elementals if appropriate.
        convertedNucNames = []
        for nucName in nuclideNames:
            if nucName in allNuclidesHere:
                convertedNucNames.append(nucName)
                continue
            try:
                # Need all nuclide bases, not just natural isotopics because, e.g. PU
                # has no natural isotopics!
                nucs = [
                    nb.name
                    for nb in elements.bySymbol[nucName].nuclides
                    if not isinstance(nb, nuclideBases.NaturalNuclideBase)
                ]
                convertedNucNames.extend(nucs)
            except KeyError:
                convertedNucNames.append(nucName)

        return sorted(set(convertedNucNames))

    def getMassFracs(self):
        """
        Get mass fractions of all nuclides in object.

        Ni [1/cm3] * Ai [g/mole]  ~ mass
        """
        numDensities = self.getNumberDensities()
        return densityTools.getMassFractions(numDensities)

    def setMassFrac(self, nucName, val):
        """
        Adjust the composition of this object so the mass fraction of nucName is val.

        See Also
        --------
        setMassFracs : efficiently set multiple mass fractions at the same time.
        """
        self.setMassFracs({nucName: val})

    def setMassFracs(self, massFracs):
        r"""
        Apply one or more adjusted mass fractions.

        This will adjust the total mass of the object, as the mass of everything
        designated will change, while anything else will not.

        .. math::

            m_i = \frac{M_i}{\sum_j(M_j)}

            (M_{j \ne i} + M_i) m_i = M_i

            \frac{m_i M_{j \ne i}}{1-m_i} = M_i

            \frac{m_i M_{j \ne i}}{V(1-m_i)} = M_i/V = m_i \rho

            N_i = \frac{m_i \rho N_A}{A_i}

            N_i = \frac{m_i M_{j \ne i} N_A}{V (1-m_i) {A_i}}

            \frac{M_{j \ne i}}{V} = m_{j \ne i} \rho

            m_{j \ne i} = 1 - m_i

        Notes
        -----
        You can't just change one mass fraction though, you have scale all others to
        fill the remaining frac.

        Parameters
        ----------
        massFracs: dict
            nucName : new mass fraction pairs.

        """
        rho = self.density()
        if not rho:
            raise ValueError(f"Cannot set mass fractions on {self} because the mass density is zero.")
        oldMassFracs = self.getMassFracs()
        totalFracSet = 0.0
        for nucName, massFrac in massFracs.items():
            self.setNumberDensity(
                nucName,
                (massFrac * rho * units.MOLES_PER_CC_TO_ATOMS_PER_BARN_CM / nucDir.getAtomicWeight(nucName)),
            )
            if nucName in oldMassFracs:
                del oldMassFracs[nucName]
            totalFracSet += massFrac
        totalOther = sum(oldMassFracs.values())
        if totalOther:
            # we normalize the remaining mass fractions so their concentrations relative
            # to each other stay constant.
            normalizedOtherMassFracs = {nucNameOther: val / totalOther for nucNameOther, val in oldMassFracs.items()}
            for nucNameOther, massFracOther in normalizedOtherMassFracs.items():
                self.setNumberDensity(
                    nucNameOther,
                    (
                        (1.0 - totalFracSet)
                        * massFracOther
                        * rho
                        * units.MOLES_PER_CC_TO_ATOMS_PER_BARN_CM
                        / nucDir.getAtomicWeight(nucNameOther)
                    ),
                )

    def adjustMassFrac(
        self,
        nuclideToAdjust=None,
        elementToAdjust=None,
        nuclideToHoldConstant=None,
        elementToHoldConstant=None,
        val=0.0,
    ):
        r"""
        Set the initial Zr mass fraction while maintaining Uranium enrichment, but general purpose.

        Parameters
        ----------
        nuclideToAdjust : str, optional
            The nuclide name to adjust
        elementToAdjust : str, optional
            The element to adjust. All isotopes in this element will adjust
        nuclideToHoldconstant : str, optional
            A nuclide to hold constant
        elementToHoldConstant : str
            Same
        val : float
            The value to set the adjust mass fraction to be.

        Notes
        -----
        If you use this for two elements one after the other, you will probably get
        something wrong. For instance, if you have U-10Zr and add Pu at 10% mass
        fraction, the Zr fraction will drop below 10% of the total. The U-Zr fractions
        will remain constant though. So this is mostly useful if you have U-10Zr and
        want to change it to U-5Zr.

        Theory:

        Mass fraction of each nuclide to be adjusted = Ai where A1+A2+A...+AI = A
        Mass fraction of nuclides to be held constant = Ci where sum = C
        Mass fraction of other nuclides is Oi, sum = O
        new value for A is v

        A+C+O = 1.0
        A'=v. If A>0, then A'=A*f1=v where f1 = v/A
        If A=0, then Ai' = v/len(A), distributing the value evenly among isotopes

        Now, to adjust the other nuclides, we know
        A'+C+O' = 1.0 , or v+C+O' = 1.0
        So, O'= 1.0-v-C
        We can scale each Oi evenly by multiplying by the factor f2
        Oi' = Oi * (1-C-v)/O = Oi * f2  where f2= (1-C-v)

        See Also
        --------
        setMassFrac
        getMassFrac
        """
        self.clearCache()  # don't keep densities around or anything.
        if val > 1.0 or val < 0:
            raise ValueError(f"Invalid mass fraction {val} for {nuclideToAdjust}/{elementToAdjust} in {self.getName()}")
        if not nuclideToAdjust and not elementToAdjust:
            raise TypeError("Must provide a nuclide or element to adjust to adjustMassFrac")

        # sum of other nuclide mass fractions before change is Y
        # need Yx+newZr = 1.0 where x is a scaling factor
        # so x=(1-newZr)/Y

        # determine nuclides to hold constant
        nuclides = set(self.getNuclides())
        if nuclideToHoldConstant or elementToHoldConstant:
            # note that if these arguments are false, you'll get ALL nuclides in the
            # material use material.getNuclides to get only non-zero ones.  use
            # nucDir.getNuclides to get all. Intersect with current nuclides to
            # eliminate double counting of element/isotopes
            constantNuclides = set(
                nucDir.getNuclideNames(nucName=nuclideToHoldConstant, elementSymbol=elementToHoldConstant)
            ).intersection(nuclides)
            constantSum = sum(self.getMassFrac(nucName) for nucName in constantNuclides)
        else:
            constantNuclides = []
            constantSum = 0.0

        # determine which nuclides we're adjusting.
        # Rather than calling this material's getNuclides method, we call the
        # nucDirectory to do this. this way, even zeroed-out nuclides will get in the
        # mix
        adjustNuclides = set(
            nucDir.getNuclideNames(nucName=nuclideToAdjust, elementSymbol=elementToAdjust)
        ).intersection(nuclides)
        # get original mass frac A of those to be adjusted.
        A = sum(self.getMassFrac(ni) for ni in adjustNuclides)

        factor1 = val / A if A else None

        # set the ones we're adjusting to their given value.
        numNucs = len(adjustNuclides)
        newA = 0.0
        newMassFracs = {}
        for nuc in adjustNuclides:
            if factor1 is None:
                # this is for when adjust nuclides have zero mass fractions. Like Zr.
                # In this case, if there are multiple nuclides, we will distribute them
                # evenly because we have no other indication of how to adjust them.
                newMassFrac = val / numNucs
            else:
                # this is for when the nuclides we're adjusting already exist
                # with non-zero mass fractions could be Pu vector.
                newMassFrac = self.getMassFrac(nuc) * factor1
            newA += newMassFrac
            newMassFracs[nuc] = newMassFrac
            if nuc == "ZR":
                # custom parameter only set here to determine how to behave for UZr
                # density, linear expansion. Can't let it roam with each mass frac
                # 'cause then the density roams too and there are "oscillations"
                self.zrFrac = newMassFrac

        # error checking.
        if abs(newA - val) > 1e-10:
            runLog.error(f"Adjust Mass fraction did not adjust {adjustNuclides} from {A} to {val}. It got to {newA}")
            raise RuntimeError("Failed to adjust mass fraction.")

        # determine the mass fraction of the nuclides that will be adjusted to
        # accommodate the requested change
        othersSum = 1.0 - A - constantSum
        if not othersSum:
            # no others to be modified.
            factor2 = 1.0
        else:
            # use newA rather than val
            factor2 = (1.0 - newA - constantSum) / othersSum

        # change all the other nuclides using f2 factor
        for nuc in self.getNuclides():
            if nuc not in adjustNuclides and nuc not in constantNuclides:
                newMassFracs[nuc] = self.getMassFrac(nuc) * factor2

        self.setMassFracs(newMassFracs)

    def adjustMassEnrichment(self, massFraction):
        """
        Adjust the enrichment of this object.

        If it's Uranium, enrichment means U-235 fraction.
        If it's Boron, enrichment means B-10 fraction, etc.

        Parameters
        ----------
        newEnrich : float
            The new enrichment as a fraction.
        """
        raise NotImplementedError

    def getNumberDensity(self, nucName):
        """
        Return the number density of a nuclide in atoms/barn-cm.

        .. impl:: Get number density for a specific nuclide
            :id: I_ARMI_CMP_NUC0
            :implements: R_ARMI_CMP_NUC

            This method queries the number density
            of a specific nuclide within the Composite. It invokes the
            ``getNuclideNumberDensities`` method for just the requested nuclide.

        Notes
        -----
        This can get called very frequently and has to do volume computations so should
        use some kind of caching that is invalidated by any temperature, composition,
        etc. changes. Even with caching the volume calls are still somewhat expensive so
        prefer the methods in see also.

        See Also
        --------
        ArmiObject.getNuclideNumberDensities: More efficient for >1 specific nuc density is needed.
        ArmiObject.getNumberDensities: More efficient for when all nucs in object is needed.
        """
        return self.getNuclideNumberDensities([nucName])[0]

    def getNuclideNumberDensities(self, nucNames):
        """Return a list of number densities in atoms/barn-cm for the nuc names requested.

        .. impl:: Get number densities for specific nuclides.
            :id: I_ARMI_CMP_NUC1
            :implements: R_ARMI_CMP_NUC

            This method provides the capability to query the volume weighted number
            densities for a list of nuclides within a given Composite. It provides the
            result in units of atoms/barn-cm. The volume weighting is accomplished by
            multiplying the number densities within each child Composite by the volume
            of the child Composite and dividing by the total volume of the Composite.
        """
        volumes = np.array([c.getVolume() / (c.parent.getSymmetryFactor() if c.parent else 1.0) for c in self])  # c x 1
        totalVol = volumes.sum()
        if totalVol == 0.0:
            # there are no children so no volume or number density
            return [0.0] * len(nucNames)

        densListForEachComp = []
        for c in self:
            numberDensityDict = c.getNumberDensities()
            densListForEachComp.append([numberDensityDict.get(nuc, 0.0) for nuc in nucNames])
        nucDensForEachComp = np.array(densListForEachComp)  # c x n

        return volumes.dot(nucDensForEachComp) / totalVol

    def _getNdensHelper(self):
        """
        Return a number densities dict with unexpanded lfps.

        Notes
        -----
        This is implemented more simply on the component level.
        """
        nucNames = self.getNuclides()
        return dict(zip(nucNames, self.getNuclideNumberDensities(nucNames)))

    def getNumberDensities(self, expandFissionProducts=False):
        """
        Retrieve the number densities in atoms/barn-cm of all nuclides (or those requested) in the object.

        .. impl:: Number density of composite is retrievable.
            :id: I_ARMI_CMP_GET_NDENS
            :implements: R_ARMI_CMP_GET_NDENS

            This method provides a way for retrieving the number densities
            of all nuclides within the Composite. It does this by leveraging the
            ``_getNdensHelper`` method, which invokes the ``getNuclideNumberDensities``
            method. This method considers the nuclides within each child Composite of
            this composite (if they exist). If the ``expandFissionProducts`` flag is
            ``True``, then the lumped fission products are expanded to include their
            constituent elements via the ``_expandLFPs`` method.

        Parameters
        ----------
        expandFissionProducts : bool (optional)
            expand the fission product number densities

        Returns
        -------
        numberDensities : dict
            nucName keys, number density values (atoms/bn-cm)
        """
        numberDensities = self._getNdensHelper()
        if expandFissionProducts:
            return self._expandLFPs(numberDensities)
        return numberDensities

    def _expandLFPs(self, numberDensities):
        """
        Expand the LFPs on the numberDensities dictionary using this composite's
        lumpedFissionProductCollection.
        """
        lfpCollection = self.getLumpedFissionProductCollection()
        if lfpCollection:  # may not have lfps in non-fuel
            lfpDensities = lfpCollection.getNumberDensities(self)
            numberDensities = {
                nucName: numberDensities.get(nucName, 0.0) + lfpDensities.get(nucName, 0.0)
                for nucName in set(numberDensities) | set(lfpDensities)
            }
            # remove LFPs from the result
            for lfpName in lfpCollection:
                numberDensities.pop(lfpName, None)
        else:
            lfpMass = sum(
                dens
                for name, dens in numberDensities.items()
                if isinstance(nuclideBases.byName[name], nuclideBases.LumpNuclideBase)
            )
            if lfpMass:
                raise RuntimeError(
                    f"Composite {self} is attempting to expand lumped fission products, but does not have "
                    "an lfpCollection."
                )
        return numberDensities

    def getChildrenWithNuclides(self, nucNames):
        """Return children that contain any nuclides in nucNames."""
        nucNames = set(nucNames)  # only convert to set once
        return [child for child in self if nucNames.intersection(child.getNuclides())]

    def getAncestor(self, fn):
        """
        Return the first ancestor that satisfies the supplied predicate.

        Parameters
        ----------
        fn : Function-like object
            The predicate used to test the validity of an ancestor. Should return true
            if the ancestor satisfies the caller's requirements
        """
        if fn(self):
            return self
        if self.parent is None:
            return None
        else:
            return self.parent.getAncestor(fn)

    def getAncestorAndDistance(self, fn, _distance=0) -> Optional[Tuple["ArmiObject", int]]:
        """
        Return the first ancestor that satisfies the supplied predicate, along with how
        many levels above self the ancestor lies.

        Parameters
        ----------
        fn : Function-like object
            The predicate used to test the validity of an ancestor. Should return true
            if the ancestor satisfies the caller's requirements
        """
        if fn(self):
            return self, _distance
        if self.parent is None:
            return None
        else:
            return self.parent.getAncestorAndDistance(fn, _distance + 1)

    def getAncestorWithFlags(self, typeSpec: TypeSpec, exactMatch=False):
        """
        Return the first ancestor that matches the passed flags.

        Parameters
        ----------
        typeSpec : TypeSpec
            A collection of flags to match on candidate parents

        exactMatch : bool
            Whether the flags match should be exact

        Returns
        -------
        armi.composites.ArmiObject
            the first ancestor up the chain of parents that matches the passed flags

        See Also
        --------
        ArmiObject.hasFlags()
        """
        if self.hasFlags(typeSpec, exact=exactMatch):
            return self

        if self.parent is None:
            return None
        else:
            return self.parent.getAncestorWithFlags(typeSpec, exactMatch=exactMatch)

    def getTotalNDens(self):
        """
        Return the total number density of all atoms in this object.

        Returns
        -------
        nTot : float
            Total ndens of all nuclides in atoms/bn-cm. Not homogenized.
        """
        nFPsPerLFP = fissionProductModel.NUM_FISSION_PRODUCTS_PER_LFP  # LFPs count as two! Big deal in non BOL cases.
        return sum(dens * (nFPsPerLFP if "LFP" in name else 1.0) for name, dens in self.getNumberDensities().items())

    def setNumberDensity(self, nucName, val):
        """
        Set the number density of this nuclide to this value.

        This distributes atom density evenly across all children that contain nucName.
        If the nuclide doesn't exist in any of the children, then that's actually an
        error. This would only happen if some unnatural nuclide like Pu239 built up in
        fresh UZr. That should be anticipated and dealt with elsewhere.

        """
        activeChildren = self.getChildrenWithNuclides({nucName})
        if not activeChildren:
            activeVolumeFrac = 1.0
            if val:
                raise ValueError(
                    f"The nuclide {nucName} does not exist in any children of {self}; "
                    f"cannot set its number density to {val}. The nuclides here are: {self.getNuclides()}"
                )
        else:
            activeVolumeFrac = sum(vf for ci, vf in self.getVolumeFractions() if ci in activeChildren)
        dehomogenizedNdens = val / activeVolumeFrac  # scale up to dehomogenize on children.
        for child in activeChildren:
            child.setNumberDensity(nucName, dehomogenizedNdens)

    def setNumberDensities(self, numberDensities):
        """
        Set one or more multiple number densities. Reset any non-listed nuclides to 0.0.

        Parameters
        ----------
        numberDensities : dict
            nucName: ndens pairs.

        Notes
        -----
        We'd like to not have to call setNumberDensity for each nuclide because we don't
        want to call ``getVolumeFractions`` for each nuclide (it's inefficient).

        """
        numberDensities.update({nuc: 0.0 for nuc in self.getNuclides() if nuc not in numberDensities})
        self.updateNumberDensities(numberDensities)

    def updateNumberDensities(self, numberDensities):
        """
        Set one or more multiple number densities. Leaves unlisted number densities alone.

        This changes a nuclide number density only on children that already have that
        nuclide, thereby allowing, for example, actinides to stay in the fuel component
        when setting block-level values.

        The complication is that various number densities are distributed among various
        components. This sets the number density for each nuclide evenly across all
        components that contain it.

        Parameters
        ----------
        numberDensities : dict
            nucName: ndens pairs.

        """
        children, volFracs = zip(*self.getVolumeFractions())
        childNucs = tuple(set(child.getNuclides()) for child in children)

        allDehomogenizedNDens = collections.defaultdict(dict)

        # compute potentially-different homogenization factors for each child.  evenly
        # distribute entire number density over the subset of active children.
        for nuc, dens in numberDensities.items():
            # get "active" indices, i.e., indices of children containing nuc
            # NOTE: this is one of the rare instances in which (imo), using explicit
            # indexing clarifies subsequent code since it's not necessary to zip +
            # filter + extract individual components (just extract by filtered index).
            indiciesToSet = tuple(i for i, nucsInChild in enumerate(childNucs) if nuc in nucsInChild)

            if not indiciesToSet:
                if dens == 0:
                    # density is zero, skip
                    continue

                # This nuc doesn't exist in any children but is to be set.
                # Evenly distribute it everywhere.
                childrenToSet = children
                dehomogenizedNDens = dens / sum(volFracs)

            else:
                childrenToSet = tuple(children[i] for i in indiciesToSet)
                dehomogenizedNDens = dens / sum(volFracs[i] for i in indiciesToSet)

            for child in childrenToSet:
                allDehomogenizedNDens[child][nuc] = dehomogenizedNDens

        # apply the child-dependent ndens vectors to the children
        for child, ndens in allDehomogenizedNDens.items():
            child.updateNumberDensities(ndens)

    def changeNDensByFactor(self, factor):
        """Change the number density of all nuclides within the object by a multiplicative factor."""
        densitiesScaled = {nuc: val * factor for nuc, val in self.getNumberDensities().items()}
        self.setNumberDensities(densitiesScaled)
        # Update detailedNDens
        if self.p.detailedNDens is not None:
            self.p.detailedNDens *= factor
        # Update pinNDens
        if self.p.pinNDens is not None:
            self.p.pinNDens *= factor

    def clearNumberDensities(self):
        """
        Reset all the number densities to nearly zero.

        Set to almost zero, so components remember which nuclides are where.
        """
        ndens = {nuc: units.TRACE_NUMBER_DENSITY for nuc in self.getNuclides()}
        self.setNumberDensities(ndens)

    def density(self):
        """Returns the mass density of the object in g/cc."""
        density = 0.0
        for nuc in self.getNuclides():
            density += (
                self.getNumberDensity(nuc) * nucDir.getAtomicWeight(nuc) / units.MOLES_PER_CC_TO_ATOMS_PER_BARN_CM
            )

        return density

    def getNumberOfAtoms(self, nucName):
        """Return the number of atoms of nucName in this object."""
        numDens = self.getNumberDensity(nucName)  # atoms/bn-cm
        return numDens * self.getVolume() / units.CM2_PER_BARN

    def getLumpedFissionProductCollection(self):
        """
        Get collection of LFP objects. Will work for global or block-level LFP models.

        Returns
        -------
        lfps : LumpedFissionProduct
            lfpName keys , lfp object values

        See Also
        --------
        armi.physics.neutronics.fissionProductModel.lumpedFissionProduct.LumpedFissionProduct : LFP object
        """
        return self._lumpedFissionProducts

    def setLumpedFissionProducts(self, lfpCollection):
        self._lumpedFissionProducts = lfpCollection

    def setChildrenLumpedFissionProducts(self, lfpCollection):
        for c in self:
            c.setLumpedFissionProducts(lfpCollection)

    def getFissileMassEnrich(self):
        """Returns the fissile mass enrichment."""
        hm = self.getHMMass()
        if hm > 0:
            return self.getFissileMass() / hm
        else:
            return 0.0

    def getUraniumNumEnrich(self):
        """Returns U-235 number fraction."""
        u8 = self.getNumberDensity("U238")
        if u8 < 1e-10:
            return 0.0
        u5 = self.getNumberDensity("U235")
        return u5 / (u8 + u5)

    def calcTotalParam(
        self,
        param,
        objs=None,
        volumeIntegrated=False,
        addSymmetricPositions=False,
        typeSpec: TypeSpec = None,
        generationNum=1,
        calcBasedOnFullObj=False,
    ):
        """
        Sums up a parameter throughout the object's children or list of objects.

        Parameters
        ----------
        param : str
            Name of the block parameter to sum

        objs : iterable, optional
            A list of objects to sum over. If none, all children in object will be used

        volumeIntegrated : bool, optional
            Integrate over volume

        addSymmetricPositions : bool, optional
            If True, will multiply by the symmetry factor of the core (3 for 1/3 models,
            1 for full core models)

        typeSpec : TypeSpec
            object types to restrict to

        generationNum : int, optional
            Which generation to consider. 1 means direct children, 2 means children of
            children. Default: Just return direct children.

        calcBasedOnFullObj : bool, optional
            Some assemblies or blocks, such as the center assembly in a third core
            model, are not modeled as full assemblies or blocks. In the third core model
            objects at these positions are modeled as having 1/3 the volume and thus 1/3
            the power. Setting this argument to True will apply the full value of the
            parameter as if it was a full block or assembly.
        """
        tot = 0.0
        if objs is None:
            objs = self.getChildren(generationNum=generationNum)

        if addSymmetricPositions:
            if calcBasedOnFullObj:
                raise ValueError(
                    "AddSymmetricPositions is Incompatible with calcBasedOnFullObj. Will result in double counting."
                )
            try:
                coreMult = self.powerMultiplier
            except AttributeError:
                coreMult = self.parent.powerMultiplier
            if not coreMult:
                raise ValueError(f"powerMultiplier is equal to {coreMult}")
        else:
            coreMult = 1.0

        for a in objs:
            if not a.hasFlags(typeSpec):
                continue

            mult = a.getVolume() if volumeIntegrated else 1.0
            if calcBasedOnFullObj:
                mult *= a.getSymmetryFactor()

            tot += a.p[param] * mult

        return tot * coreMult

    def calcAvgParam(
        self,
        param,
        typeSpec: TypeSpec = None,
        weightingParam=None,
        volumeAveraged=True,
        absolute=True,
        generationNum=1,
    ):
        r"""
        Calculate the child-wide average of a parameter.

        Parameters
        ----------
        param : str
            The ARMI block parameter that you want the average from

        typeSpec : TypeSpec
            The child types that should be included in the calculation. Restrict average
            to a certain child type with this parameter.

        weightingParam : None or str, optional
             An optional block param that the average will be weighted against

        volumeAveraged : bool, optional
            volume (or height, or area) average this param

        absolute : bool, optional
            Returns the average of the absolute value of param

        generationNum : int, optional
            Which generation to average over (1 for children, 2 for grandchildren)


        The weighted sum is:

        .. math::

            \left<\text{x}\right> = \frac{\sum_{i} x_i w_i}{\sum_i w_i}

        where :math:`i` is each child, :math:`x_i` is the param value of the i-th child,
        and :math:`w_i` is the weighting param value of the i-th child.

        Warning
        -------
        If a param is unset/zero on any of the children, this will be included in the
        average and may significantly perturb results.

        Returns
        -------
        float
            The average parameter value.
        """
        total = 0.0
        weightSum = 0.0
        for child in self.getChildren(generationNum=generationNum):
            if child.hasFlags(typeSpec):
                if weightingParam:
                    weight = child.p[weightingParam]
                    if weight < 0:
                        # Just for conservatism, do not allow negative weights.
                        raise ValueError(f"Weighting value ({weightingParam},{weight}) cannot be negative.")
                else:
                    weight = 1.0

                if volumeAveraged:
                    weight *= child.getVolume()

                weightSum += weight
                if absolute:
                    total += abs(child.p[param]) * weight
                else:
                    total += child.p[param] * weight
        if not weightSum:
            raise ValueError(
                f"Cannot calculate {weightingParam}-weighted average of {param} in {self}. "
                f"Weights sum to zero. typeSpec is {typeSpec}"
            )
        return total / weightSum

    def getMaxParam(
        self,
        param,
        typeSpec: TypeSpec = None,
        absolute=True,
        generationNum=1,
        returnObj=False,
    ):
        """
        Find the maximum value for the parameter in this container.

        Parameters
        ----------
        param : str
            block parameter that will be sought.

        typeSpec : TypeSpec
            restricts the search to cover a variety of block types.

        absolute : bool
            looks for the largest magnitude value, regardless of sign, default: true

        returnObj : bool, optional
            If true, returns the child object as well as the value.

        Returns
        -------
        maxVal : float
            The maximum value of the parameter asked for
        obj : child object
            The object that has the max (only returned if ``returnObj==True``)
        """
        compartor = lambda x, y: x > y
        return self._minMaxHelper(
            param,
            typeSpec,
            absolute,
            generationNum,
            returnObj,
            -float("inf"),
            compartor,
        )

    def getMinParam(
        self,
        param,
        typeSpec: TypeSpec = None,
        absolute=True,
        generationNum=1,
        returnObj=False,
    ):
        """
        Find the minimum value for the parameter in this container.

        See Also
        --------
        getMaxParam : details
        """
        compartor = lambda x, y: x < y
        return self._minMaxHelper(param, typeSpec, absolute, generationNum, returnObj, float("inf"), compartor)

    def _minMaxHelper(
        self,
        param,
        typeSpec: TypeSpec,
        absolute,
        generationNum,
        returnObj,
        startingNum,
        compartor,
    ):
        """Helper for getMinParam and getMaxParam."""
        maxP = (startingNum, None)
        realVal = 0.0
        objs = self.getChildren(generationNum=generationNum)
        for b in objs:
            if b.hasFlags(typeSpec):
                try:
                    val = b.p[param]
                except parameters.UnknownParameterError:
                    # No worries; not all Composite types are guaranteed to have the
                    # relevant parameter. It might be a good idea to more strongly
                    # type-check this, perhaps by passing the paramDef,
                    # rather than its name?
                    continue
                if val is None:
                    # Neither bigger or smaller than anything (also illegal in Python3)
                    continue
                if absolute:
                    absVal = abs(val)
                else:
                    absVal = val
                if compartor(absVal, maxP[0]):
                    maxP = (absVal, b)
                    realVal = val
        if returnObj:
            return realVal, maxP[1]
        else:
            return realVal

    def getChildParamValues(self, param):
        """Get the child parameter values in a numpy array."""
        return np.array([child.p[param] for child in self])

    def isFuel(self):
        """True if this is a fuel block."""
        return self.hasFlags(Flags.FUEL)

    def containsHeavyMetal(self):
        """True if this has HM."""
        return any(nucDir.isHeavyMetal(nucName) for nucName in self.getNuclides())

    def getNuclides(self):
        """
        Determine which nuclides are present in this armi object.

        Returns
        -------
        list
            List of nuclide names that exist in this
        """
        nucs = set()
        for child in self:
            nucs.update(child.getNuclides())
        return nucs

    def getFissileMass(self):
        """Returns fissile mass in grams."""
        return self.getMass(nuclideBases.NuclideBase.fissile)

    def getHMMass(self):
        """Returns heavy metal mass in grams."""
        nucs = []
        for nucName in self.getNuclides():
            if nucDir.isHeavyMetal(nucName):
                nucs.append(nucName)
        mass = self.getMass(nucs)
        return mass

    def getHMMoles(self):
        """
        Get the number of moles of heavy metal in this object.

        Notes
        -----
        If an object is on a symmetry line, the volume reported by getVolume
        is reduced to reflect that the block is not wholly within the reactor. This
        reduction in volume reduces the reported HM moles.
        """
        return self.getHMDens() / units.MOLES_PER_CC_TO_ATOMS_PER_BARN_CM * self.getVolume()

    def getHMDens(self):
        """
        Compute the total heavy metal density of this object.

        Returns
        -------
        hmDens : float
            The total heavy metal number (atom) density in atoms/bn-cm.
        """
        hmNuclides = [nuclide for nuclide in self.getNuclides() if nucDir.isHeavyMetal(nuclide)]
        hmDens = sum(self.getNuclideNumberDensities(hmNuclides))
        return hmDens

    def getFPMass(self):
        """Returns mass of fission products in this block in grams."""
        nucs = []
        for nucName in self.getNuclides():
            if "LFP" in nucName:
                nucs.append(nucName)
        mass = self.getMass(nucs)
        return mass

    def getFuelMass(self):
        """Returns mass of fuel in grams."""
        return sum((c.getFuelMass() for c in self))

    def constituentReport(self):
        """A print out of some pertinent constituent information."""
        from armi.utils import iterables

        rows = [["Constituent", "HMFrac", "FuelFrac"]]
        columns = [-1, self.getHMMass(), self.getFuelMass()]

        for base_ele in ["U", "PU"]:
            total = sum([self.getMass(nuclide.name) for nuclide in elements.bySymbol[base_ele]])
            rows.append([base_ele, total, total])

        fp_total = self.getFPMass()
        rows.append(["FP", fp_total, fp_total])

        ma_nuclides = iterables.flatten(
            [ele.nuclides for ele in [elements.byZ[key] for key in elements.byZ.keys() if key > 94]]
        )
        ma_total = sum([self.getMass(nuclide.name) for nuclide in ma_nuclides])
        rows.append(["MA", ma_total, ma_total])

        for i, row in enumerate(rows):
            for j, entry in enumerate(row):
                try:
                    percent = entry / columns[j] * 100.0
                    rows[i][j] = percent or "-"
                except ZeroDivisionError:
                    rows[i][j] = "NaN"
                except TypeError:
                    pass  # trying to divide the string name

        return "\n".join(["{:<14}{:<10}{:<10}".format(*row) for row in rows])

    def getAtomicWeight(self):
        r"""
        Calculate the atomic weight of this object in g/mole of atoms.

        .. warning:: This is not the molecular weight, which is grams per mole of
            molecules (grams/gram-molecule). That requires knowledge of the chemical
            formula. Don't be surprised when you run this on UO2 and find it to be 90;
            there are a lot of Oxygen atoms in UO2.

        .. math::

            A =  \frac{\sum_i N_i A_i }{\sum_i N_i}
        """
        numerator = 0.0
        denominator = 0.0

        numDensities = self.getNumberDensities()

        for nucName, nDen in numDensities.items():
            atomicWeight = nuclideBases.byName[nucName].weight
            numerator += atomicWeight * nDen
            denominator += nDen
        return numerator / denominator

    def getMasses(self):
        """
        Return a dictionary of masses indexed by their nuclide names.

        Notes
        -----
        Implemented to get number densities and then convert to mass
        because getMass is too slow on a large tree.
        """
        numDensities = self.getNumberDensities()
        vol = self.getVolume()
        return {nucName: densityTools.getMassInGrams(nucName, vol, ndens) for nucName, ndens in numDensities.items()}

    def getIntegratedMgFlux(self, adjoint=False, gamma=False):
        raise NotImplementedError

    def getMgFlux(self, adjoint=False, average=False, volume=None, gamma=False):
        """
        Return the multigroup neutron flux in [n/cm^2/s].

        The first entry is the first energy group (fastest neutrons). Each additional
        group is the next energy group, as set in the ISOTXS library.

        On blocks, it is stored integrated over volume on <block>.p.mgFlux

        Parameters
        ----------
        adjoint : bool, optional
            Return adjoint flux instead of real

        average : bool, optional
            If true, will return average flux between latest and previous. Doesn't work
            for pin detailed yet

        volume: float, optional
            The volume-integrated flux is divided by volume before being
            returned. The user may specify a volume here, or the function will
            obtain the block volume directly.

        gamma : bool, optional
            Whether to return the neutron flux or the gamma flux.

        Returns
        -------
        flux : np.ndarray
            multigroup neutron flux in [n/cm^2/s]
        """
        if average:
            raise NotImplementedError(
                f"{self.__class__} class has no method for producing average MG flux -- tryusing blocks"
            )

        volume = volume or self.getVolume()
        return self.getIntegratedMgFlux(adjoint=adjoint, gamma=gamma) / volume

    def removeMass(self, nucName, mass):
        self.addMass(nucName, -mass)

    def addMass(self, nucName, mass):
        """Add mass to a particular nuclide.

        Parameters
        ----------
        nucName : str
            nuclide name e.g. 'U235'

        mass : float
            mass in grams of nuclide to be added to this armi Object
        """
        volume = self.getVolume()
        addedNumberDensity = densityTools.calculateNumberDensity(nucName, mass, volume)
        self.setNumberDensity(nucName, self.getNumberDensity(nucName) + addedNumberDensity)

    def addMasses(self, masses):
        """
        Adds a vector of masses.

        Parameters
        ----------
        masses : dict
            a dictionary of masses (g) indexed by nucNames (string)
        """
        for nucName, mass in masses.items():
            if mass:
                self.addMass(nucName, mass)

    def setMass(self, nucName, mass):
        """
        Set the mass in an object by adjusting the ndens of the nuclides.

        Parameters
        ----------
        nucName : str
            Nuclide name to set mass of
        mass : float
            Mass in grams to set.

        """
        d = calculateNumberDensity(nucName, mass, self.getVolume())
        self.setNumberDensity(nucName, d)

    def setMasses(self, masses):
        """
        Set a vector of masses.

        Parameters
        ----------
        masses : dict
            a dictionary of masses (g) indexed by nucNames (string)
        """
        self.clearNumberDensities()
        for nucName, mass in masses.items():
            self.setMass(nucName, mass)

    def getSymmetryFactor(self):
        """
        Return a scaling factor due to symmetry on the area of the object or its children.

        See Also
        --------
        armi.reactor.blocks.HexBlock.getSymmetryFactor : concrete implementation
        """
        return 1.0

    def getBoundingIndices(self):
        """
        Find the 3-D index bounds (min, max) of all children in the spatial grid of this object.

        Returns
        -------
        bounds : tuple
            ((minI, maxI), (minJ, maxJ), (minK, maxK))
        """
        minI = minJ = minK = float("inf")
        maxI = maxJ = maxK = -float("inf")
        for obj in self:
            i, j, k = obj.spatialLocator.getCompleteIndices()
            if i >= maxI:
                maxI = i
            if i <= minI:
                minI = i

            if j >= maxJ:
                maxJ = j
            if j <= minJ:
                minJ = j

            if k >= maxK:
                maxK = k
            if k <= minK:
                minK = k

        return ((minI, maxI), (minJ, maxJ), (minK, maxK))

    def getComponentNames(self):
        r"""
        Get all unique component names of this Composite.

        Returns
        -------
        set or str
            A set of all unique component names found in this Composite.
        """
        return set(c.getName() for c in self.iterComponents())

    def getComponentsOfShape(self, shapeClass):
        """
        Return list of components in this block of a particular shape.

        Parameters
        ----------
        shapeClass : Component
            The class of component, e.g. Circle, Helix, Hexagon, etc.

        Returns
        -------
        param : list
            List of components in this block that are of the given shape.
        """
        return [c for c in self.iterComponents() if isinstance(c, shapeClass)]

    def getComponentsOfMaterial(self, material=None, materialName=None):
        """
        Return list of components in this block that are made of a particular material.

        Only one of the selectors may be used

        Parameters
        ----------
        material : armi.materials.material.Material, optional
            The material to match
        materialName : str, optional
            The material name to match.

        Returns
        -------
        componentsWithThisMat : list

        """
        if materialName is None:
            materialName = material.getName()
        else:
            assert material is None, "Cannot call with more than one selector. Choose one or the other."

        componentsWithThisMat = []
        for c in self.iterComponents():
            if c.getProperties().getName() == materialName:
                componentsWithThisMat.append(c)
        return componentsWithThisMat

    def hasComponents(self, typeSpec: Union[TypeSpec, List[TypeSpec]], exact=False):
        """
        Return true if components matching all TypeSpec exist in this object.

        Parameters
        ----------
        typeSpec : Flags or iterable of Flags
            Component flags to check for
        """
        # Wrap the typeSpec in a tuple if we got a scalar
        try:
            typeSpec = iter(typeSpec)
        except TypeError:
            typeSpec = (typeSpec,)

        return all(self.getComponents(t, exact) for t in typeSpec)

    def getComponentByName(self, name):
        """
        Gets a particular component from this object, based on its name.

        Parameters
        ----------
        name : str
            The blueprint name of the component to return
        """
        components = [c for c in self.iterComponents() if c.name == name]
        nComp = len(components)
        if nComp == 0:
            return None
        elif nComp > 1:
<<<<<<< HEAD
            raise ValueError(
                "More than one component named '{}' in {}".format(name, self)
            )
=======
            raise ValueError(f"More than one component named '{self}' in {name}")
>>>>>>> a91a5da1
        else:
            return components[0]

    def getComponent(self, typeSpec: TypeSpec, exact=False, quiet=False):
        """
        Get a particular component from this object.

        Parameters
        ----------
        typeSpec : flags.Flags or list of Flags
            The type specification of the component to return

        exact : boolean, optional
            Demand that the component flags be exactly equal to the typespec. Default: False

        quiet : boolean, optional
            Warn if the component is not found. Default: False

        Careful with multiple similar names in one object

        Returns
        -------
        Component : The component that matches the criteria or None
        """
        results = self.getComponents(typeSpec, exact=exact)
        if len(results) == 1:
            return results[0]
        elif not results:
            if not quiet:
                runLog.warning(
                    "No component matched {0} in {1}. Returning None".format(typeSpec, self),
                    single=True,
                    label="None component returned instead of {0}".format(typeSpec),
                )
            return None
        else:
            raise ValueError("Multiple components match in {} match typeSpec {}: {}".format(self, typeSpec, results))

    def getNumComponents(self, typeSpec: TypeSpec, exact=False):
        """
        Get the number of components that have these flags, taking into account multiplicity. Useful
        for getting nPins even when there are pin detailed cases.

        Parameters
        ----------
        typeSpec : Flags
            Expected flags of the component to get. e.g. Flags.FUEL

        Returns
        -------
        total : int
            the number of components of this type in this object, including multiplicity.
        """
        total = 0
        for c in self.iterComponents(typeSpec, exact):
            total += int(c.getDimension("mult"))
        return total

    def setComponentDimensionsReport(self):
        """Makes a summary of the dimensions of the components in this object."""
        reportGroups = []
        for c in self.iterComponents():
            reportGroups.append(c.setDimensionReport())

        return reportGroups

    def expandAllElementalsToIsotopics(self):
        reactorNucs = self.getNuclides()
        for elemental in nuclideBases.where(
            lambda nb: isinstance(nb, nuclideBases.NaturalNuclideBase) and nb.name in reactorNucs
        ):
            self.expandElementalToIsotopics(elemental)

    def expandElementalToIsotopics(self, elementalNuclide):
        """
        Expands the density of a specific elemental nuclides to its natural isotopics.

        Parameters
        ----------
        elementalNuclide : :class:`armi.nucDirectory.nuclideBases.NaturalNuclide`
            natural nuclide to replace.
        """
        natName = elementalNuclide.name
        for component in self.iterComponents():
            elementalDensity = component.getNumberDensity(natName)
            if elementalDensity == 0.0:
                continue
            component.setNumberDensity(natName, 0.0)  # clear the elemental
            del component.p.numberDensities[natName]
            # add in isotopics
            for natNuc in elementalNuclide.getNaturalIsotopics():
                component.setNumberDensity(natNuc.name, elementalDensity * natNuc.abundance)

    def getAverageTempInC(self, typeSpec: TypeSpec = None, exact=False):
        """Return the average temperature of the ArmiObject in C by averaging all components."""
        tempNumerator = 0.0
        totalVol = 0.0
        for component in self.iterComponents(typeSpec, exact):
            vol = component.getVolume()
            tempNumerator += component.temperatureInC * vol
            totalVol += vol

        return tempNumerator / totalVol

    def resolveLinkedDims(self, components):
        """Resolve link strings to links on all child components."""
        for component in self.iterComponents():
            component.resolveLinkedDims(components)

    def getDominantMaterial(self, typeSpec: TypeSpec = None, exact=False):
        """
        Return the first sample of the most dominant material (by volume) in this object.

        Parameters
        ----------
        typeSpec : Flags or iterable of Flags, optional
            The types of components to consider (e.g. ``[Flags.FUEL, Flags.CONTROL]``)
        exact : bool, optional
            Whether or not the TypeSpec is exact

        Returns
        -------
        mat : armi.materials.material.Material
             the first instance of the most dominant material (by volume) in this object.

        See Also
        --------
        getComponentsOfMaterial
            Gets components that are made of a particular material
        gatherMaterialsByVolume
            Classifies all materials by volume
        """
        return getDominantMaterial([self], typeSpec, exact)


class Composite(ArmiObject):
    """
    An ArmiObject that has children.

    This is a fundamental ARMI state object that generally represents some piece of the
    nuclear reactor that is made up of other smaller pieces. This object can cache
    information about its children to help performance.

    **Details about spatial representation**

    Spatial representation of a ``Composite`` is handled through a combination of the
    ``spatialLocator`` and ``spatialGrid`` parameters. The ``spatialLocator`` is a numpy
    triple representing either:

    1. Indices in the parent's ``spatialGrid`` (for lattices, etc.), used when the dtype
    is int.

    2. Coordinates in the parent's universe in cm, used when the dtype is float.

    The top parent of any composite must have a coordinate-based ``spatialLocator``. For
    example, a Reactor an a Pump should both have coordinates based on how far apart
    they are.

    The traversal of indices and grids is recursive. The Reactor/Core/Assembly/Block
    model is handled by putting a 2-D grid (either Theta-R, Hex, or Cartesian) on the
    Core and individual 1-D Z-meshes on the assemblies. Then, Assemblies have 2-D
    spatialLocators (i,j,0) and Blocks have 1-D spatiaLocators (0,0,k). These get added
    to form the global indices. This way, if an assembly is moved, all the blocks
    immediately and naturally move with it. Individual children may have
    coordinate-based spatialLocators mixed with siblings in a grid. This allows mixing
    grid-representation with explicit representation, often useful in advanced
    assemblies and thermal reactors.

    The traversal of indices and grids is recursive. The
    Reactor/Core/Assembly/Block model is handled by putting a 2-D grid (either
    Theta-R, Hex, or Cartesian) on the Core and individual 1-D Z-meshes on the
    assemblies. Then, Assemblies have 2-D spatialLocators (i,j,0) and Blocks
    have 1-D spatiaLocators (0,0,k). These get added to form the global indices.
    This way, if an assembly is moved, all the blocks immediately and naturally
    move with it. Individual children may have coordinate-based spatialLocators
    mixed with siblings in a grid. This allows mixing grid-representation with
    explicit representation, often useful in advanced assemblies and thermal
    reactors.

    .. impl:: Composites are a physical part of the reactor in a hierarchical data model.
        :id: I_ARMI_CMP0
        :implements: R_ARMI_CMP

        An ARMI reactor model is composed of collections of ARMIObject objects. This
        class is a child-class of the ARMIObject class and provides a structure
        allowing a reactor model to be composed of Composites.

        This class provides various methods to query and modify the hierarchical ARMI
        reactor model, including but not limited to, iterating, sorting, and adding or
        removing child Composites.

    """

    _children: list["Composite"]

    def __init__(self, name):
        ArmiObject.__init__(self, name)
        self.childrenByLocator = {}
        self._children = []

    def __getitem__(self, index):
        return self._children[index]

    def __setitem__(self, index, obj):
        raise NotImplementedError("Unsafe to insert elements directly")

    def __iter__(self):
        return iter(self._children)

    def __len__(self):
        return len(self._children)

    def __contains__(self, item):
        """
        Membership check.

        This does not use quality checks for membership checking because equality
        operations can be fairly heavy. Rather, this only checks direct identity
        matches.
        """
        return id(item) in set(id(c) for c in self._children)

    def sort(self):
        """Sort the children of this object."""
        # sort the top-level children of this Composite
        self._children.sort()

        # recursively sort the children below it.
        for c in self._children:
            if issubclass(c.__class__, Composite):
                c.sort()

    def index(self, obj):
        """Obtain the list index of a particular child."""
        return self._children.index(obj)

    def append(self, obj):
        """Append a child to this object."""
        self._children.append(obj)

    def extend(self, seq):
        """Add a list of children to this object."""
        self._children.extend(seq)

    def add(self, obj):
        """Add one new child."""
        if obj in self:
            raise RuntimeError(f"Cannot add {obj} because it has already been added to {self}.")
        obj.parent = self
        self._children.append(obj)

    def remove(self, obj):
        """Remove a particular child."""
        obj.parent = None
        obj.spatialLocator = obj.spatialLocator.detachedCopy()
        self._children.remove(obj)

    def moveTo(self, locator):
        """Move to specific location in parent. Often in a grid."""
        if locator.grid.armiObject is not self.parent:
            raise ValueError(
                f"Cannot move {self} to a location in  {locator.grid.armiObject}"
                ", which is not its parent ({self.parent})."
            )
        self.spatialLocator = locator

    def insert(self, index, obj):
        """Insert an object into the list of children at a particular index."""
        if obj in self._children:
            raise RuntimeError(f"Cannot insert {obj} because it has already been added to {self}.")
        obj.parent = self
        self._children.insert(index, obj)

    def removeAll(self):
        """Remove all children."""
        for c in self.getChildren()[:]:
            self.remove(c)

    def setChildren(self, items):
        """Clear this container and fills it with new children."""
        self.removeAll()
        for c in items:
            self.add(c)

    def iterChildren(
        self,
        deep=False,
        generationNum=1,
        predicate: Optional[Callable[["Composite"], bool]] = None,
    ) -> Iterator["Composite"]:
        """Iterate over children objects of this composite.

        Parameters
        ----------
        deep : bool, optional
            If true, traverse the entire composite tree. Otherwise, go as far as ``generationNum``.
        generationNum: int, optional
            Produce composites at this depth. A depth of ``1`` includes children of ``self``, ``2``
            is children of children, and so on.
        predicate: f(Composite) -> bool, optional
            Function to check on a composite before producing it. All items in the iteration
            will pass this check.

        Returns
        -------
        iterator of Composite

        See Also
        --------
        :meth:`getChildren` produces a list for situations where you need to perform
        multiple iterations or do list operations (append, indexing, sorting, containment, etc.)

        Composites are naturally iterable. The following are identical::

            >>> for child in c.getChildren():
            ...     pass
            >>> for child in c.iterChildren():
            ...     pass
            >>> for child in c:
            ...     pass

        If you do not need any depth-traversal, natural iteration should be sufficient.

        The :func:`filter` command may be sufficient if you do not wish to pass a predicate. The following
        are identical::
            >>> checker = lambda c: len(c.name) % 3
            >>> for child in c.getChildren(predicate=checker):
            ...     pass
            >>> for child in c.iterChildren(predicate=checker):
            ...     pass
            >>> for child in filter(checker, c):
            ...     pass

        If you're going to be doing traversal beyond the first generation, this method will help you.

        """
        if deep and generationNum > 1:
            raise RuntimeError("Cannot get children with a generation number set and the deep flag set")
        if predicate is None:
            checker = lambda _: True
        else:
            checker = predicate
        yield from self._iterChildren(deep, generationNum, checker)

    def _iterChildren(
        self, deep: bool, generationNum: int, checker: Callable[["Composite"], bool]
    ) -> Iterator["Composite"]:
        if deep or generationNum == 1:
            yield from filter(checker, self)
        if deep or generationNum > 1:
            for c in self:
                yield from c._iterChildren(deep, generationNum - 1, checker)

    def iterChildrenWithMaterials(self, *args, **kwargs) -> Iterator:
        """Produce an iterator that also includes any materials found on descendants.

        Arguments are forwarded to :meth:`iterChildren` and control the depth of traversal
        and filtering of objects.

        This is useful for sending state across MPI tasks where you need a more full
        representation of the composite tree. Which includes the materials attached
        to components.
        """
        children = self.iterChildren(*args, **kwargs)
        # Each entry is either (c, ) or (c, c.material) if the child has a material attribute
        stitched = map(
            lambda c: ((c,) if getattr(c, "material", None) is None else (c, c.material)),
            children,
        )
        # Iterator that iterates over each "sub" iterator. If we have ((c0, ), (c1, m1)), this produces a single
        # iterator of (c0, c1, m1)
        return itertools.chain.from_iterable(stitched)

    def getChildren(
        self,
        deep=False,
        generationNum=1,
        includeMaterials=False,
        predicate: Optional[Callable[["Composite"], bool]] = None,
    ) -> list["Composite"]:
        """
        Return the children objects of this composite.

        .. impl:: Composites have children in the hierarchical data model.
            :id: I_ARMI_CMP1
            :implements: R_ARMI_CMP

            This method retrieves all children within a given Composite object. Children
            of any generation can be retrieved. This is achieved by visiting all
            children and calling this method recursively for each generation requested.

            If the method is called with ``includeMaterials``, it will additionally
            include information about the material for each child. If a function is
            supplied as the ``predicate`` argument, then this method will be used
            to evaluate all children as a filter to include or not. For example, if the
            caller of this method only desires children with a certain flag, or children
            which only contain a certain material, then the ``predicate`` function
            can be used to perform this filtering.

        Parameters
        ----------
        deep : boolean, optional
            Return all children of all levels.

        generationNum : int, optional
            Which generation to return. 1 means direct children, 2 means children of
            children. Setting this parameter will only return children of this
            generation, not their parents. Default: Just return direct children.

        includeMaterials : bool, optional
            Include the material properties

        predicate : callable, optional
            An optional unary predicate to use for filtering results. This can be used
            to request children of specific types, or with desired attributes. Not all
            ArmiObjects have the same methods and members, so care should be taken to
            make sure that the predicate executes gracefully in all cases (e.g., use
            ``getattr(obj, "attribute", None)`` to access instance attributes). Failure
            to meet the predicate only affects the object in question; children will
            still be considered.

        See Also
        --------
        :meth:`iterChildren` if you do not need to produce a full list, e.g., just iterating
        over objects.

        Examples
        --------
        >>> obj.getChildren()
        [child1, child2, child3]

        >>> obj.getChildren(generationNum=2)
        [grandchild1, grandchild2, grandchild3]

        >>> obj.getChildren(deep=True)
        [child1, child2, child3, grandchild1, grandchild2, grandchild3]

        # Assuming that grandchild1 and grandchild3 are Component objects
        >>> obj.getChildren(deep=True, predicate=lambda o: isinstance(o, Component))
        [grandchild1, grandchild3]

        """
        if not includeMaterials:
            items = self.iterChildren(deep=deep, generationNum=generationNum, predicate=predicate)
        else:
            items = self.iterChildrenWithMaterials(deep=deep, generationNum=generationNum, predicate=predicate)
        return list(items)

    def getComponents(self, typeSpec: TypeSpec = None, exact=False):
        return list(self.iterComponents(typeSpec, exact))

    def iterComponents(self, typeSpec: TypeSpec = None, exact=False):
        """
        Return an iterator of armi.reactor.component.Component objects within this Composite.

        Parameters
        ----------
        typeSpec : TypeSpec
            Component flags. Will restrict Components to specific ones matching the flags specified.

        exact : bool, optional
            Only match exact component labels (names). If True, 'coolant' will not match
            'interCoolant'. This has no impact if typeSpec is None.

        Returns
        -------
        iterator of Component
            items matching typeSpec and exact criteria
        """
        return (c for child in self for c in child.iterComponents(typeSpec, exact))

    def syncMpiState(self):
        """
        Synchronize all parameters of this object and all children to all worker nodes
        over the network using MPI.

        In parallelized runs, if each process has its own copy of the entire reactor
        hierarchy, this method synchronizes the state of all parameters on all objects.

        .. impl:: Composites can be synchronized across MPI threads.
            :id: I_ARMI_CMP_MPI
            :implements: R_ARMI_CMP_MPI

            Parameters need to be handled properly during parallel code execution.This
            method synchronizes all parameters of the composite object across all
            processes by cycling through all the children of the Composite and ensuring
            that their parameters are properly synchronized. If it fails to synchronize,
            an error message is displayed which alerts the user to which Composite has
            inconsistent data across the processes.

        Returns
        -------
        int
            number of parameters synchronized over all components
        """
        if context.MPI_SIZE == 1:
            return 0

        startTime = timeit.default_timer()
        # sync parameters...
        genItems = itertools.chain(
            [self],
            self.iterChildrenWithMaterials(deep=True),
        )
        allComps = [c for c in genItems if hasattr(c, "p")]
        sendBuf = [c.p.getSyncData() for c in allComps]
        runLog.debug(f"syncMpiState has {len(allComps)} comps")

        try:
            context.MPI_COMM.barrier()  # sync up
            allGatherTime = -timeit.default_timer()
            allSyncData = context.MPI_COMM.allgather(sendBuf)
            allGatherTime += timeit.default_timer()
        except:
            msg = ["Failure while trying to allgather."]
            for ci, compData in enumerate(sendBuf):
                if compData is not None:
                    msg += [f"sendBuf[{ci}]: {compData}"]
            runLog.error("\n".join(msg))
            raise

        # key is (comp, paramName) value is conflicting nodes
        errors = collections.defaultdict(list)
        syncCount = 0
        compsPerNode = {len(nodeSyncData) for nodeSyncData in allSyncData}

        if len(compsPerNode) != 1:
            raise ValueError(f"The workers have different reactor sizes! comp lengths: {compsPerNode}")

        for ci, comp in enumerate(allComps):
            if not hasattr(comp, "_syncParameters"):
                # materials don't have Parameters to sync
                continue
            data = (nodeSyncData[ci] for nodeSyncData in allSyncData)
            syncCount += comp._syncParameters(data, errors)

        if errors:
            errorData = sorted(
                (str(comp), comp.__class__.__name__, str(comp.parent), paramName, nodes)
                for (comp, paramName), nodes in errors.items()
            )
            message = "Synchronization failed due to overlapping data. Only the first duplicates are listed\n{}".format(
                tabulate.tabulate(
                    errorData,
                    headers=[
                        "Composite",
                        "Composite Type",
                        "Composite Parent",
                        "ParameterName",
                        "NodeRanks",
                    ],
                )
            )
            raise ValueError(message)

        self._markSynchronized()
        runLog.extra(
            f"Synchronized reactor over MPI in {timeit.default_timer() - startTime:.4f} seconds"
            f", {allGatherTime:.4f} seconds in MPI allgather. count:{syncCount}"
        )

        return syncCount

    def _syncParameters(self, allSyncData, errors):
        """Ensure no overlap with syncedKeys, use errors to report overlapping data."""
        syncedKeys = set()
        for nodeRank, nodeSyncData in enumerate(allSyncData):
            if nodeSyncData is None:
                continue

            for key, val in nodeSyncData.items():
                if key in syncedKeys:
                    # Edge Case: a Composite object is flagged as out of sync, and this parameter
                    # was also globally modified and readjusted to the original value.
                    curVal = self.p[key]
                    if isinstance(val, np.ndarray) or isinstance(curVal, np.ndarray):
                        if (val != curVal).any():
                            errors[self, key].append(nodeRank)
                    elif curVal != val:
                        errors[self, key].append(nodeRank)
                        runLog.error(f"in {self}, {key} differ ({curVal} != {val})")
                    continue
                syncedKeys.add(key)
                self.p[key] = val

        self.clearCache()
        return len(syncedKeys)

    def _markSynchronized(self):
        """
        Mark the composite and child parameters as synchronized across MPI.

        We clear SINCE_LAST_DISTRIBUTE_STATE so that anything after this point will set
        the SINCE_LAST_DISTRIBUTE_STATE flag, indicating it has been modified
        SINCE_LAST_DISTRIBUTE_STATE.
        """
        paramDefs = set()
        items = itertools.chain(
            [self],
            self.iterChildrenWithMaterials(deep=True),
        )
        for child in items:
            # Materials don't have a "p" / Parameter attribute to sync
            if hasattr(child, "p"):
                # below reads as: assigned & everything_but(SINCE_LAST_DISTRIBUTE_STATE)
                child.p.assigned &= ~parameters.SINCE_LAST_DISTRIBUTE_STATE
                paramDefs.add(child.p.paramDefs)

        for paramDef in paramDefs:
            paramDef.resetAssignmentFlag(parameters.SINCE_LAST_DISTRIBUTE_STATE)

    def retainState(self, paramsToApply=None):
        """
        Restores a state before and after some operation.

        Parameters
        ----------
        paramsToApply : iterable
            Parameters that should be applied to the state after existing the state
            retainer. All others will be reverted to their values upon entering.

        Notes
        -----
        This should be used in a `with` statement.
        """
        return StateRetainer(self, paramsToApply)

    def backUp(self):
        """
        Create and store a backup of the state.

        This needed to be overridden due to linked components which actually have a
        parameter value of another ARMI component.
        """
        self._backupCache = (self.cached, self._backupCache)
        self.cached = {}  # don't .clear(), using reference above!
        self.p.backUp()
        if self.spatialGrid:
            self.spatialGrid.backUp()

    def restoreBackup(self, paramsToApply):
        """
        Restore the parameters from previously created backup.

        Parameters
        ----------
        paramsToApply : list of ParmeterDefinitions
            restores the state of all parameters not in `paramsToApply`
        """
        self.p.restoreBackup(paramsToApply)
        self.cached, self._backupCache = self._backupCache
        if self.spatialGrid:
            self.spatialGrid.restoreBackup()

    def getLumpedFissionProductsIfNecessary(self, nuclides=None):
        """Return Lumped Fission Product objects that belong to this object or any of its children."""
        if self.requiresLumpedFissionProducts(nuclides=nuclides):
            lfps = self.getLumpedFissionProductCollection()
            if lfps is None:
                for c in self:
                    return c.getLumpedFissionProductsIfNecessary(nuclides=nuclides)
            else:
                return lfps
        # There are no lumped fission products in the batch so if you use a
        # dictionary no one will know the difference
        return {}

    def getLumpedFissionProductCollection(self):
        """
        Get collection of LFP objects. Will work for global or block-level LFP models.

        Returns
        -------
        lfps : object
            lfpName keys, lfp object values

        See Also
        --------
        armi.physics.neutronics.fissionProductModel.lumpedFissionProduct.LumpedFissionProduct : LFP object
        """
        lfps = ArmiObject.getLumpedFissionProductCollection(self)
        if lfps is None:
            for c in self:
                lfps = c.getLumpedFissionProductCollection()
                if lfps is not None:
                    break

        return lfps

    def requiresLumpedFissionProducts(self, nuclides=None):
        """True if any of the nuclides in this object are Lumped nuclides."""
        if nuclides is None:
            nuclides = self.getNuclides()

        # ruff: noqa: SIM110
        for nucName in nuclides:
            if isinstance(nuclideBases.byName[nucName], nuclideBases.LumpNuclideBase):
                return True

        return False

    def getIntegratedMgFlux(self, adjoint=False, gamma=False):
        """
        Returns the multigroup neutron tracklength in [n-cm/s].

        The first entry is the first energy group (fastest neutrons). Each additional
        group is the next energy group, as set in the ISOTXS library.

        Parameters
        ----------
        adjoint : bool, optional
            Return adjoint flux instead of real
        gamma : bool, optional
            Whether to return the neutron flux or the gamma flux.

        Returns
        -------
        integratedFlux : np.ndarray
            multigroup neutron tracklength in [n-cm/s]
        """
        integratedMgFlux = np.zeros(1)
        for c in self:
            mgFlux = c.getIntegratedMgFlux(adjoint=adjoint, gamma=gamma)
            if mgFlux is not None:
                integratedMgFlux = integratedMgFlux + mgFlux

        return integratedMgFlux

    def _getReactionRates(self, nucName, nDensity=None):
        """
        Helper to get the reaction rates of a certain nuclide on one ArmiObject.

        Parameters
        ----------
        nucName : str
            nuclide name -- e.g. 'U235'
        nDensity : float
            number density

        Returns
        -------
        rxnRates : dict
            dictionary of reaction rates (rxn/s) for nG, nF, n2n, nA and nP

        Notes
        -----
        If you set nDensity to 1/CM2_PER_BARN this makes 1 group cross section generation easier.

        This method is not designed to work on ``Assembly``, ``Core``, or anything higher on the
        hierarchy than ``Block``.
        """
        from armi.reactor.blocks import Block
        from armi.reactor.reactors import Core

        if nDensity is None:
            nDensity = self.getNumberDensity(nucName)

        try:
            return getReactionRateDict(
                nucName,
                self.getAncestor(lambda c: isinstance(c, Core)).lib,
                self.getAncestor(lambda x: isinstance(x, Block)).getMicroSuffix(),
                self.getIntegratedMgFlux(),
                nDensity,
            )
        except AttributeError:
            runLog.warning(
                f"Object {self} does not belong to a core and so has no reaction rates.",
                single=True,
            )
            return {"nG": 0, "nF": 0, "n2n": 0, "nA": 0, "nP": 0}
        except KeyError:
            runLog.warning(
                f"Attempting to get a reaction rate on an isotope not in the lib {nucName}.",
                single=True,
            )
            return {"nG": 0, "nF": 0, "n2n": 0, "nA": 0, "nP": 0}

    def getReactionRates(self, nucName, nDensity=None):
        """
        Get the reaction rates of a certain nuclide on this ArmiObject.

        Parameters
        ----------
        nucName : str
            nuclide name -- e.g. 'U235'
        nDensity : float
            number Density

        Returns
        -------
        rxnRates : dict
            reaction rates (1/s) for nG, nF, n2n, nA and nP

        Notes
        -----
        This is volume integrated NOT (1/cm3-s).

        If you set nDensity to 1 this makes 1-group cross section generation easier.
        """
        from armi.reactor.components import Component

        # find child objects
        objects = self.getChildren(deep=True, predicate=lambda x: isinstance(x, Component))
        if not len(objects):
            objects = [self]

        # The reaction rates for this object is the sum of its children
        rxnRates = {"nG": 0, "nF": 0, "n2n": 0, "nA": 0, "nP": 0, "n3n": 0}
        for armiObject in objects:
            for rxName, val in armiObject._getReactionRates(nucName, nDensity).items():
                rxnRates[rxName] += val

        return rxnRates

    def printContents(self, includeNuclides=True):
        """Display information about all the comprising children in this object."""
        runLog.important(self)
        for c in self:
            c.printContents(includeNuclides=includeNuclides)

    def _genChildByLocationLookupTable(self):
        """Update the childByLocation lookup table."""
        runLog.extra("Generating location-to-child lookup table.")
        self.childrenByLocator = {}
        for child in self:
            self.childrenByLocator[child.spatialLocator] = child

    def getBoundingCircleOuterDiameter(self, Tc=None, cold=False):
        """
        Get sum circle bound.

        Used to roughly approximate relative size vs. other objects
        """
        getter = operator.methodcaller("getBoundingCircleOuterDiameter", Tc, cold)
        return sum(map(getter, self))

    def getPuMoles(self):
        """Returns total number of moles of Pu isotopes."""
        nucNames = [nuc.name for nuc in elements.byZ[94].nuclides]
        puN = sum(self.getNuclideNumberDensities(nucNames))

        return puN / units.MOLES_PER_CC_TO_ATOMS_PER_BARN_CM * self.getVolume()


class StateRetainer:
    """
    Retains state during some operations.

    This can be used to temporarily cache state, perform an operation, extract some info, and then
    revert back to the original state.

    * A state retainer is faster than restoring state from a database as it reduces the number of IO
      reads; however, it does use more memory.

    * This can be used on any object within the composite pattern via with
      ``[rabc].retainState([list], [of], [parameters], [to], [retain]):``.
      Use on an object up in the hierarchy applies to all objects below as well.

    * This is intended to work across MPI, so that if you were to broadcast the reactor the state
      would be correct; however the exact implication on ``parameters`` may be unclear.

    """

    def __init__(self, composite: Composite, paramsToApply=None):
        """
        Create an instance of a StateRetainer.

        Parameters
        ----------
        composite: Composite
            composite object to retain state (recursively)

        paramsToApply: iterable of parameters.Parameter
            Iterable of parameters.Parameter to retain updated values after `__exit__`. All other
            parameters are reverted to the original state, i.e. retained at the original value.
        """
        self.composite = composite
        self.paramsToApply = set(paramsToApply or [])

    def __enter__(self):
        self._enterExitHelper(lambda obj: obj.backUp())
        return self

    def __exit__(self, *args):
        self._enterExitHelper(lambda obj: obj.restoreBackup(self.paramsToApply))

    def _enterExitHelper(self, func):
        """Helper method for ``__enter__`` and ``__exit__``. ``func`` is a lambda to either
        ``backUp()`` or ``restoreBackup()``.
        """
        paramDefs = set()
        items = itertools.chain(
            (self.composite,),
            self.composite.iterChildrenWithMaterials(deep=True),
        )
        for child in items:
            if hasattr(child, "p"):
                # materials don't have Parameters
                paramDefs.update(child.p.paramDefs)
            func(child)
        for paramDef in paramDefs:
            func(paramDef)


def gatherMaterialsByVolume(objects: List[ArmiObject], typeSpec: TypeSpec = None, exact=False):
    """
    Compute the total volume of each material in a set of objects and give samples.

    Parameters
    ----------
    objects : list of ArmiObject
        Objects to look within. This argument allows clients to search though some subset of the
        three (e.g. when you're looking for all CLADDING components within FUEL blocks)

    typeSpec : TypeSpec
        Flags for the components to look at

    exact : bool
        Whether or not the TypeSpec is exact

    Notes
    -----
    This helper method is outside the main ArmiObject tree for the special clients that need to
    filter both by container type (e.g. Block type) with one set of flags, and Components with
    another set of flags.

    .. warning:: This is a **composition** related helper method that will likely be filed into
        classes/modules that deal specifically with the composition of things in the data model.
        Thus clients that use it from here should expect to need updates soon.
    """
    volumes = {}
    samples = {}
    for obj in objects:
        for c in obj.iterComponents(typeSpec, exact):
            vol = c.getVolume()
            matName = c.material.getName()
            volumes[matName] = volumes.get(matName, 0.0) + vol
            if matName not in samples:
                samples[matName] = c.material

    return volumes, samples


def getDominantMaterial(objects: List[ArmiObject], typeSpec: TypeSpec = None, exact=False):
    """
    Return the first sample of the most dominant material (by volume) in a set of objects.

    Warning
    -------
    This is a **composition** related helper method that will likely be filed into classes/modules
    that deal specifically with the composition of things in the data model. Thus clients that use
    it from here should expect to need updates soon.
    """
    volumes, samples = gatherMaterialsByVolume(objects, typeSpec, exact)

    if volumes:
        # find matName with max volume
        maxMatName = list(sorted(volumes.items(), key=lambda item: item[1])).pop()[0]
        # return this material. Note that if this material has properties like Zr-frac, enrichment,
        # etc. then this will just return one in the batch, not an average.
        return samples[maxMatName]

    return None


def getReactionRateDict(nucName, lib, xsSuffix, mgFlux, nDens):
    """
    Parameters
    ----------
    nucName : str
        nuclide name -- e.g. 'U235', 'PU239', etc. Not to be confused with the nuclide _label_, see
        the nucDirectory module for a description of the difference.
    lib : isotxs
        cross section library
    xsSuffix : str
        cross section suffix, consisting of the type followed by the burnup group, e.g. 'AB' for the
        second burnup group of type A
    mgFlux : np.ndarray
        integrated mgFlux (n-cm/s)
    nDens : float
        number density (atom/bn-cm)

    Returns
    -------
    rxnRates - dict
        dictionary of reaction rates (rxn/s) for nG, nF, n2n, nA and nP

    Notes
    -----
    Assume there is no n3n cross section in ISOTXS
    """
    nucLabel = nuclideBases.byName[nucName].label
    key = f"{nucLabel}{xsSuffix}"
    libNuc = lib[key]
    rxnRates = {"n3n": 0}
    for rxName, mgXSs in [
        ("nG", libNuc.micros.nGamma),
        ("nF", libNuc.micros.fission),
        ("n2n", libNuc.micros.n2n),
        ("nA", libNuc.micros.nalph),
        ("nP", libNuc.micros.np),
    ]:
        rxnRates[rxName] = nDens * sum(mgXSs * mgFlux)

    return rxnRates<|MERGE_RESOLUTION|>--- conflicted
+++ resolved
@@ -2193,13 +2193,7 @@
         if nComp == 0:
             return None
         elif nComp > 1:
-<<<<<<< HEAD
-            raise ValueError(
-                "More than one component named '{}' in {}".format(name, self)
-            )
-=======
-            raise ValueError(f"More than one component named '{self}' in {name}")
->>>>>>> a91a5da1
+            raise ValueError(f"More than one component named '{name}' in {self}")
         else:
             return components[0]
 
