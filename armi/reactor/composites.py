--- conflicted
+++ resolved
@@ -1389,17 +1389,9 @@
         nTot : float
             Total ndens of all nuclides in atoms/bn-cm. Not homogenized.
         """
-<<<<<<< HEAD
         # LFPs count as two! Big deal in non BOL cases.
         nFPsPerLFP = fissionProductModel.NUM_FISSION_PRODUCTS_PER_LFP
-        return sum(
-            dens * (nFPsPerLFP if "LFP" in name else 1.0)
-            for name, dens in self.getNumberDensities().items()
-        )
-=======
-        nFPsPerLFP = fissionProductModel.NUM_FISSION_PRODUCTS_PER_LFP  # LFPs count as two! Big deal in non BOL cases.
         return sum(dens * (nFPsPerLFP if "LFP" in name else 1.0) for name, dens in self.getNumberDensities().items())
->>>>>>> 14392c84
 
     def setNumberDensity(self, nucName, val):
         """
@@ -1419,41 +1411,13 @@
                     f"cannot set its number density to {val}. The nuclides here are: {self.getNuclides()}"
                 )
         else:
-<<<<<<< HEAD
-            activeVolumeFrac = sum(
-                vf for ci, vf in self.getVolumeFractions() if ci in activeChildren
-            )
+            activeVolumeFrac = sum(vf for ci, vf in self.getVolumeFractions() if ci in activeChildren)
 
         # scale up to dehomogenize on children
         dehomogenizedNdens = val / activeVolumeFrac
         for child in activeChildren:
             child.setNumberDensity(nucName, dehomogenizedNdens)
 
-=======
-            activeVolumeFrac = sum(vf for ci, vf in self.getVolumeFractions() if ci in activeChildren)
-        dehomogenizedNdens = val / activeVolumeFrac  # scale up to dehomogenize on children.
-        for child in activeChildren:
-            child.setNumberDensity(nucName, dehomogenizedNdens)
-
-    def setNumberDensities(self, numberDensities):
-        """
-        Set one or more multiple number densities. Reset any non-listed nuclides to 0.0.
-
-        Parameters
-        ----------
-        numberDensities : dict
-            nucName: ndens pairs.
-
-        Notes
-        -----
-        We'd like to not have to call setNumberDensity for each nuclide because we don't
-        want to call ``getVolumeFractions`` for each nuclide (it's inefficient).
-
-        """
-        numberDensities.update({nuc: 0.0 for nuc in self.getNuclides() if nuc not in numberDensities})
-        self.updateNumberDensities(numberDensities)
-
->>>>>>> 14392c84
     def updateNumberDensities(self, numberDensities):
         """
         Set one or more multiple number densities. Leaves unlisted number densities alone.
@@ -1507,20 +1471,11 @@
 
     def changeNDensByFactor(self, factor):
         """Change the number density of all nuclides within the object by a multiplicative factor."""
-<<<<<<< HEAD
-        densitiesScaled = {
-            nuc: val * factor for nuc, val in self.getNumberDensities().items()
-        }
-
-        densitiesScaled.update(
-            {nuc: 0.0 for nuc in self.getNuclides() if nuc not in densitiesScaled}
-        )
+        densitiesScaled = {nuc: val * factor for nuc, val in self.getNumberDensities().items()}
+
+        densitiesScaled.update({nuc: 0.0 for nuc in self.getNuclides() if nuc not in densitiesScaled})
         self.updateNumberDensities(densitiesScaled)
 
-=======
-        densitiesScaled = {nuc: val * factor for nuc, val in self.getNumberDensities().items()}
-        self.setNumberDensities(densitiesScaled)
->>>>>>> 14392c84
         # Update detailedNDens
         if self.p.detailedNDens is not None:
             self.p.detailedNDens *= factor
@@ -2022,14 +1977,7 @@
             multigroup neutron flux in [n/cm^2/s]
         """
         if average:
-            raise NotImplementedError(
-<<<<<<< HEAD
-                f"{self.__class__} class has no method for producing average MG flux -- try using "
-                "blocks"
-=======
-                f"{self.__class__} class has no method for producing average MG flux -- tryusing blocks"
->>>>>>> 14392c84
-            )
+            raise NotImplementedError(f"{self.__class__} class has no method for producing average MG flux -- tryusing blocks")
 
         volume = volume or self.getVolume()
         return self.getIntegratedMgFlux(adjoint=adjoint, gamma=gamma) / volume
