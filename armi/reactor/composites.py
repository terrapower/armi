--- conflicted
+++ resolved
@@ -2122,13 +2122,8 @@
         return mass
 
     def getFuelMass(self):
-<<<<<<< HEAD
         """returns mass of fuel in grams."""
         return sum((c.getFuelMass() for c in self))
-=======
-        """Returns mass of fuel in grams."""
-        return sum([fuel.getMass() for fuel in self.iterComponents(Flags.FUEL)], 0.0)
->>>>>>> b66c4dc1
 
     def constituentReport(self):
         """A print out of some pertinent constituent information."""
