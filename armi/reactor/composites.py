--- conflicted
+++ resolved
@@ -672,15 +672,9 @@
         """
         Determine if this object is of a certain type.
 
-<<<<<<< HEAD
-        .. impl:: Composites have queriable flags.
+        .. impl:: Flags can be queried.
             :id: I_ARMI_CMP_FLAG
             :implements: R_ARMI_CMP_FLAG
-=======
-        .. impl:: Flags can be queried.
-            :id: I_ARMI_CMP_HAS_FLAGS
-            :implements: R_ARMI_CMP_HAS_FLAGS
->>>>>>> 6ae1598f
 
         Parameters
         ----------
