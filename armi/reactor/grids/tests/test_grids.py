--- conflicted
+++ resolved
@@ -14,21 +14,17 @@
 
 """Tests for grids."""
 from io import BytesIO
+from random import randint
 import math
-<<<<<<< HEAD
-=======
-from random import randint
-import unittest
->>>>>>> 8a430018
 import pickle
 import unittest
 
 import numpy as np
 from numpy.testing import assert_allclose, assert_array_equal
 
-from armi.utils import hexagon
 from armi.reactor import geometry
 from armi.reactor import grids
+from armi.utils import hexagon
 
 
 class MockLocator(grids.IndexLocation):
