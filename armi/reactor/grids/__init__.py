# Copyright 2023 TerraPower, LLC
#
# Licensed under the Apache License, Version 2.0 (the "License");
# you may not use this file except in compliance with the License.
# You may obtain a copy of the License at
#
#     http://www.apache.org/licenses/LICENSE-2.0
#
# Unless required by applicable law or agreed to in writing, software
# distributed under the License is distributed on an "AS IS" BASIS,
# WITHOUT WARRANTIES OR CONDITIONS OF ANY KIND, either express or implied.
# See the License for the specific language governing permissions and
# limitations under the License.
r"""
This contains structured meshes in multiple geometries and spatial locators (i.e. locations).

:py:class:`Grids <Grid>` are objects that map indices (i, j, k) to spatial locations
(x,y,z) or (t,r,z).  They are useful for arranging things in reactors, such as:

* Fuel assemblies in a reactor
* Plates in a heat exchanger
* Pins in a fuel assembly
* Blocks in a fuel assembly (1-D)

Fast reactors often use a hexagonal grid, while other reactors may be better suited for
Cartesian or RZT grids. This module contains representations of all these.

``Grid``\ s can be defined by any arbitrary combination of absolute grid boundaries and
unit step directions.

Associated with grids are :py:class:`IndexLocations <IndexLocation>`. Each of these maps
to a single cell in a grid, or to an arbitrary point in the continuous space represented
by a grid. When a `Grid`` is built, it builds a collection of ``IndexLocation``\ s, one
for each cell.

In the ARMI :py:mod:`armi.reactor` module, each object is assigned a locator either from
a grid or in arbitrary, continuous space (using a :py:class:`CoordinateLocation`) on the
``spatialLocator`` attribute.

Below is a basic example of how to use a 2-D grid::

    >>> grid = CartesianGrid.fromRectangle(1.0, 1.0)  # 1 cm square-pitch Cartesian grid
    >>> location = grid[1,2,0]
    >>> location.getGlobalCoordinates()
    array([ 1.,  2.,  0.])

Grids can be chained together in a parent-child relationship. This is often used in ARMI
where a 1-D axial grid (e.g. in an assembly) is being positioned in a core or spent-fuel
pool. See example in
:py:meth:`armi.reactor.tests.test_grids.TestSpatialLocator.test_recursion`.

The "radial" (ring, position) indexing used in DIF3D can be converted to and from the
more quasi-Cartesian indexing in a hex mesh easily with the utility methods
:py:meth:`HexGrid.getRingPos` and :py:func:`indicesToRingPos`.

This module is designed to satisfy the spatial arrangement requirements of :py:mod:`the
Reactor package <armi.reactor>`.

Throughout the module, the term **global** refers to the top-level coordinate system
while the word **local** refers to within the current coordinate system defined by the
current grid.
"""
# ruff: noqa: F401
from typing import Tuple, Optional

<<<<<<< HEAD
# ruff: noqa: F401
from .constants import (
=======
from armi.reactor.grids.constants import (
>>>>>>> f4e6dfd2
    BOUNDARY_CENTER,
    BOUNDARY_0_DEGREES,
    BOUNDARY_120_DEGREES,
    BOUNDARY_60_DEGREES,
)

from armi.reactor.grids.locations import (
    LocationBase,
    IndexLocation,
    MultiIndexLocation,
    CoordinateLocation,
    addingIsValid,
)

from armi.reactor.grids.grid import Grid
from armi.reactor.grids.structuredgrid import StructuredGrid, GridParameters, _tuplify
from armi.reactor.grids.axial import AxialGrid, axialUnitGrid
from armi.reactor.grids.cartesian import CartesianGrid
from armi.reactor.grids.hexagonal import HexGrid, COS30, SIN30, TRIANGLES_IN_HEXAGON
from armi.reactor.grids.thetarz import ThetaRZGrid, TAU


def locatorLabelToIndices(label: str) -> Tuple[int, int, Optional[int]]:
    """
    Convert a locator label to numerical i,j,k indices.

    If there are only i,j  indices, make the last item None
    """
    intVals = tuple(int(idx) for idx in label.split("-"))
    if len(intVals) == 2:
        intVals = (intVals[0], intVals[1], None)
    return intVals<|MERGE_RESOLUTION|>--- conflicted
+++ resolved
@@ -63,12 +63,7 @@
 # ruff: noqa: F401
 from typing import Tuple, Optional
 
-<<<<<<< HEAD
-# ruff: noqa: F401
-from .constants import (
-=======
 from armi.reactor.grids.constants import (
->>>>>>> f4e6dfd2
     BOUNDARY_CENTER,
     BOUNDARY_0_DEGREES,
     BOUNDARY_120_DEGREES,
