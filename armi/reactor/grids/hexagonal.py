--- conflicted
+++ resolved
@@ -574,37 +574,4 @@
             )
         )
 
-<<<<<<< HEAD
-        return locList[:nLocs]
-
-    # TODO: This is only used by the old GUI code, and should be moved there.
-    def allPositionsInThird(self, ring, includeEdgeAssems=False):
-        """
-        Returns a list of all the positions in a ring (in the first third).
-
-        Parameters
-        ----------
-        ring : int
-            The ring to check
-        includeEdgeAssems : bool, optional
-            If True, include repeated positions in odd ring numbers. Default: False
-
-        Notes
-        -----
-        Rings start at 1, positions start at 1
-
-        Returns
-        -------
-        positions : int
-        """
-        positions = []
-        for pos in range(1, self.getPositionsInRing(ring) + 1):
-            i, j = self.getIndicesFromRingAndPos(ring, pos)
-            loc = IndexLocation(i, j, 0, None)
-            if self.isInFirstThird(loc, includeEdgeAssems):
-                positions.append(pos)
-
-        return positions
-=======
-        return locList[:nLocs]
->>>>>>> 64351a0a
+        return locList[:nLocs]