# Copyright 2019 TerraPower, LLC
#
# Licensed under the Apache License, Version 2.0 (the "License");
# you may not use this file except in compliance with the License.
# You may obtain a copy of the License at
#
#     http://www.apache.org/licenses/LICENSE-2.0
#
# Unless required by applicable law or agreed to in writing, software
# distributed under the License is distributed on an "AS IS" BASIS,
# WITHOUT WARRANTIES OR CONDITIONS OF ANY KIND, either express or implied.
# See the License for the specific language governing permissions and
# limitations under the License.

"""
Defines blocks, which are axial chunks of assemblies. They contain
most of the state variables, including power, flux, and homogenized number densities.

Assemblies are made of blocks.

Blocks are made of components.
"""
import math
import copy
import collections
from typing import Optional, Type, Tuple, ClassVar

import numpy

from armi.reactor import composites
from armi import runLog
from armi import settings
from armi.nucDirectory import nucDir
from armi.reactor import geometry
from armi.reactor import parameters
from armi.reactor import blockParameters
from armi.reactor import grids
from armi.reactor.flags import Flags
from armi.reactor import components
from armi.utils import units
from armi.utils.plotting import plotBlockFlux
from armi.bookkeeping import report
from armi.physics import constants
from armi.utils.units import TRACE_NUMBER_DENSITY
from armi.utils import hexagon
from armi.utils import densityTools
from armi.physics.neutronics import NEUTRON
from armi.physics.neutronics import GAMMA
from armi.reactor.parameters import ParamLocation

PIN_COMPONENTS = [
    Flags.CONTROL,
    Flags.PLENUM,
    Flags.SHIELD,
    Flags.FUEL,
    Flags.CLAD,
    Flags.PIN,
    Flags.WIRE,
]

_PitchDefiningComponent = Optional[Tuple[Type[components.Component], ...]]


class Block(composites.Composite):
    """
    A homogenized axial slab of material.

    Blocks are stacked together to form assemblies.
    """

    uniqID = 0

    # dimension used to determine which component defines the block's pitch
    PITCH_DIMENSION = "op"

    # component type that can be considered a candidate for providing pitch
    PITCH_COMPONENT_TYPE: ClassVar[_PitchDefiningComponent] = None

    pDefs = blockParameters.getBlockParameterDefinitions()

    def __init__(self, name: str, height: float = 1.0):
        """
        Builds a new ARMI block

        name : str
            The name of this block

        height : float, optional
            The height of the block in cm. Defaults to 1.0 so that
            `getVolume` assumes unit height.
        """
        composites.Composite.__init__(self, name)
        self.p.height = height
        self.p.heightBOL = height

        self.p.orientation = numpy.array((0.0, 0.0, 0.0))

        self.points = []
        self.macros = None
        self.axialExpTargetComponent = None

        # flag to indicated when DerivedShape children must be updated.
        self.derivedMustUpdate = False

        # which component to use to determine block pitch, along with its 'op'
        self._pitchDefiningComponent = (None, 0.0)

        # TODO: what's causing these to have wrong values at BOL?
        for problemParam in ["THcornTemp", "THedgeTemp"]:
            self.p[problemParam] = []

        for problemParam in [
            "residence",
            "bondRemoved",
            "fluence",
            "fastFluence",
            "fastFluencePeak",
            "displacementX",
            "displacementY",
            "fluxAdj",
            "bu",
            "buRate",
            "eqRegion",
            "fissileFraction",
        ]:
            self.p[problemParam] = 0.0

    def __repr__(self):
        # be warned, changing this might break unit tests on input file generations
        return "<{type} {name} at {loc} XS: {xs} BU GP: {bu}>".format(
            type=self.getType(),
            name=self.getName(),
            xs=self.p.xsType,
            bu=self.p.buGroup,
            loc=self.getLocation(),
        )

    def __deepcopy__(self, memo):
        """
        Custom deepcopy behavior to prevent duplication of macros and _lumpedFissionProducts.

        We detach the recursive links to the parent and the reactor to prevent blocks carrying large
        independent copies of stale reactors in memory. If you make a new block, you must add it to
        an assembly and a reactor.
        """
        # add self to memo to prevent child objects from duplicating the parent block
        memo[id(self)] = b = self.__class__.__new__(self.__class__)

        # use __getstate__ and __setstate__ pickle-methods to initialize
        state = self.__getstate__()  # __getstate__ removes parent
        del state["macros"]
        del state["_lumpedFissionProducts"]
        b.__setstate__(copy.deepcopy(state, memo))

        # assign macros and LFP
        b.macros = self.macros
        b._lumpedFissionProducts = self._lumpedFissionProducts

        return b

    @property
    def core(self):
        from armi.reactor.reactors import Core

        c = self.getAncestor(lambda c: isinstance(c, Core))
        return c

    @property
    def r(self):
        """
        Look through the ancestors of the Block to find a Reactor, and return it.

        Notes
        -----
        Typical hierarchy: Reactor <- Core <- Assembly <- Block
        A block should only have a reactor through a parent assembly.
        It may make sense to try to factor out usage of ``b.r``.

        Returns
        -------
        core.parent : armi.reactor.reactors.Reactor
            ARMI reactor object that is an ancestor of the block.

        Raises
        ------
        ValueError
            If the parent of the block's ``core`` is not an ``armi.reactor.reactors.Reactor``.
        """

        from armi.reactor.reactors import Reactor

        core = self.core
        if core is None:
            return self.getAncestor(lambda o: isinstance(o, Reactor))

        if not isinstance(core.parent, Reactor):
            raise TypeError(
                "Parent of Block ({}) core is not a Reactor. Got {} instead".format(
                    core.parent, type(core.parent)
                )
            )

        return core.parent

    def makeName(self, assemNum, axialIndex):
        """
        Generate a standard block from assembly number.

        This also sets the block-level assembly-num param.

        Once, we used a axial-character suffix to represent the axial
        index, but this is inherently limited so we switched to a numerical
        name. The axial suffix needs can be brought in in plugins that require
        them.

        Examples
        --------
        >>> makeName(120, 5)
        'B0120-005'
        """
        self.p.assemNum = assemNum
        return "B{0:04d}-{1:03d}".format(assemNum, axialIndex)

    def getSmearDensity(self, cold=True):
        """
        Compute the smear density of pins in this block.

        Smear density is the area of the fuel divided by the area of the space available
        for fuel inside the cladding. Other space filled with solid materials is not
        considered available. If all the area is fuel, it has 100% smear density. Lower
        smear density allows more room for swelling.

        .. warning:: This requires circular fuel and circular cladding. Designs that vary
            from this will be wrong. It may make sense in the future to put this somewhere a
            bit more design specific.

        Notes
        -----
        This only considers circular objects. If you have a cladding that is not a circle,
        it will be ignored.

        Negative areas can exist for void gaps in the fuel pin. A negative area in a gap
        represents overlap area between two solid components. To account for this
        additional space within the pin cladding the abs(negativeArea) is added to the
        inner cladding area.

        Parameters
        -----------
        cold : bool, optional
            If false, returns the smear density at hot temperatures

        Returns
        -------
        smearDensity : float
            The smear density as a fraction

        """
        fuels = self.getComponents(Flags.FUEL)
        if not fuels:
            return 0.0  # Smear density is not computed for non-fuel blocks

        circles = self.getComponentsOfShape(components.Circle)
        if not circles:
            raise ValueError(
                "Cannot get smear density of {}. There are no circular components.".format(
                    self
                )
            )
        clads = set(self.getComponents(Flags.CLAD)).intersection(set(circles))
        if not clads:
            raise ValueError(
                "Cannot get smear density of {}. There are no clad components.".format(
                    self
                )
            )

        # Compute component areas
        cladID = numpy.mean([clad.getDimension("id", cold=cold) for clad in clads])
        innerCladdingArea = (
            math.pi * (cladID ** 2) / 4.0 * self.getNumComponents(Flags.FUEL)
        )
        fuelComponentArea = 0.0
        unmovableComponentArea = 0.0
        negativeArea = 0.0
        for c in self.getSortedComponentsInsideOfComponent(clads.pop()):
            componentArea = c.getArea(cold=cold)
            if c.isFuel():
                fuelComponentArea += componentArea
            elif c.hasFlags(Flags.SLUG):
                # this flag designates that this clad/slug combination isn't fuel and shouldn't be counted in the average
                pass
            else:
                if c.containsSolidMaterial():
                    unmovableComponentArea += componentArea
                elif c.containsVoidMaterial() and componentArea < 0.0:
                    if cold:  # will error out soon
                        runLog.error(
                            "{} with id {} and od {} has negative area at cold dimensions".format(
                                c,
                                c.getDimension("id", cold=True),
                                c.getDimension("od", cold=True),
                            )
                        )
                    negativeArea += abs(componentArea)
        if cold and negativeArea:
            raise ValueError(
                "Negative component areas exist on {}. Check that the cold dimensions are properly aligned "
                "and no components overlap.".format(self)
            )
        innerCladdingArea += negativeArea  # See note 2
        totalMovableArea = innerCladdingArea - unmovableComponentArea
        smearDensity = fuelComponentArea / totalMovableArea

        return smearDensity

    def autoCreateSpatialGrids(self):
        """
        Creates a spatialGrid for a Block.

        Blocks do not always have a spatialGrid from Blueprints, but, some Blocks can have their
        spatialGrids inferred based on the multiplicty of their components.
        This would add the ability to create a spatialGrid for a Block and give its children
        the corresponding spatialLocators if certain conditions are met.

        Raises
        ------
        ValueError
            If the multiplicities of the block are not only 1 or N or if generated ringNumber leads to more positions than necessary.


        """
        raise NotImplementedError()

    def getMgFlux(self, adjoint=False, average=False, volume=None, gamma=False):
        """
        Returns the multigroup neutron flux in [n/cm^2/s]

        The first entry is the first energy group (fastest neutrons). Each additional
        group is the next energy group, as set in the ISOTXS library.

        It is stored integrated over volume on self.p.mgFlux

        Parameters
        ----------
        adjoint : bool, optional
            Return adjoint flux instead of real

        average : bool, optional
            If true, will return average flux between latest and previous. Doesn't work
            for pin detailed yet

        volume: float, optional
            If average=True, the volume-integrated flux is divided by volume before being returned.
            The user may specify a volume here, or the function will obtain the block volume directly.

        gamma : bool, optional
            Whether to return the neutron flux or the gamma flux.

        Returns
        -------
        flux : multigroup neutron flux in [n/cm^2/s]
        """
        flux = composites.ArmiObject.getMgFlux(
            self, adjoint=adjoint, average=False, volume=volume, gamma=gamma
        )
        if average and numpy.any(self.p.lastMgFlux):
            volume = volume or self.getVolume()
            lastFlux = self.p.lastMgFlux / volume
            flux = (flux + lastFlux) / 2.0
        return flux

    def setPinMgFluxes(self, fluxes, adjoint=False, gamma=False):
        """
        Store the pin-detailed multi-group neutron flux

        The [g][i] indexing is transposed to be a list of lists, one for each pin. This makes it
        simple to do depletion for each pin, etc.

        Parameters
        ----------
        fluxes : 2-D list of floats
            The block-level pin multigroup fluxes. fluxes[g][i] represents the flux in group g for pin i.
            Flux units are the standard n/cm^2/s.
            The "ARMI pin ordering" is used, which is counter-clockwise from 3 o'clock.
        adjoint : bool, optional
            Whether to set real or adjoint data.
        gamma : bool, optional
            Whether to set gamma or neutron data.

        Outputs
        -------
        self.p.pinMgFluxes : 2-D array of floats
            The block-level pin multigroup fluxes. pinMgFluxes[g][i] represents the flux in group g for pin i.
            Flux units are the standard n/cm^2/s.
            The "ARMI pin ordering" is used, which is counter-clockwise from 3 o'clock.
        """
        pinFluxes = []

        G, nPins = fluxes.shape

        for pinNum in range(1, nPins + 1):
            thisPinFlux = []

            if self.hasFlags(Flags.FUEL):
                pinLoc = self.p.pinLocation[pinNum - 1]
            else:
                pinLoc = pinNum

            for g in range(G):
                thisPinFlux.append(fluxes[g][pinLoc - 1])
            pinFluxes.append(thisPinFlux)

        pinFluxes = numpy.array(pinFluxes)
        if gamma:
            if adjoint:
                raise ValueError("Adjoint gamma flux is currently unsupported.")
            else:
                self.p.pinMgFluxesGamma = pinFluxes
        else:
            if adjoint:
                self.p.pinMgFluxesAdj = pinFluxes
            else:
                self.p.pinMgFluxes = pinFluxes

    def getMicroSuffix(self):
        """
        Returns the microscopic library suffix (e.g. 'AB') for this block.

        DIF3D and MC2 are limited to 6 character nuclide labels. ARMI by convention uses
        the first 4 for nuclide name (e.g. U235, PU39, etc.) and then uses the 5th
        character for cross-section type and the 6th for burnup group. This allows a
        variety of XS sets to be built modeling substantially different blocks.

        Notes
        -----
        The single-letter use for xsType and buGroup limit users to 26 groups of each.
        ARMI will allow 2-letter xsType designations if and only if the `buGroups`
        setting has length 1 (i.e. no burnup groups are defined). This is useful for
        high-fidelity XS modeling of V&V models such as the ZPPRs.
        """

        bu = self.p.buGroup
        if not bu:
            raise RuntimeError(
                "Cannot get MicroXS suffix because {0} in {1} does not have a burnup group"
                "".format(self, self.parent)
            )
        xsType = self.p.xsType
        if len(xsType) == 2 and len(settings.getMasterCs()["buGroups"]) == 1:
            return xsType
        else:
            return xsType + bu

    def getHeight(self):
        """Return the block height."""
        return self.p.height

    def setHeight(self, modifiedHeight, conserveMass=False, adjustList=None):
        """
        Set a new height of the block.

        Parameters
        ----------
        modifiedHeight : float
            The height of the block in cm

        conserveMass : bool, optional
            Conserve mass of nuclides in ``adjustList``.

        adjustList : list, optional
            Nuclides that will be conserved in conserving mass in the block. It is recommended to pass a list of
            all nuclides in the block.

        Notes
        -----
        There is a coupling between block heights, the parent assembly axial mesh,
        and the ztop/zbottom/z params of the sibling blocks. When you set a height,
        all those things are invalidated. Thus, this method has to go through and
        update them via ``parent.calculateZCoords``. This could be inefficient
        though it has not been identified as a bottleneck. Possible improvements
        include deriving z/ztop/zbottom on the fly and invalidating the parent mesh
        with some kind of flag, signaling it to recompute itself on demand.
        Developers can get around some of the O(N^2) scaling of this by setting
        ``p.height`` directly but they must know to update the dependent objects
        after they do that. Use with care.

        See Also
        --------
        armi.reactor.reactors.Core.updateAxialMesh
            May need to be called after this.
        armi.reactor.assemblies.Assembly.calculateZCoords
            Recalculates z-coords, automatically called by this.
        """
        originalHeight = self.getHeight()  # get before modifying
        if modifiedHeight < 0.0:
            raise ValueError(
                "Cannot set height of block {} to height of {} cm".format(
                    self, modifiedHeight
                )
            )
        self.p.height = modifiedHeight
        self.clearCache()
        if conserveMass:
            if originalHeight != modifiedHeight:
                if not adjustList:
                    raise ValueError(
                        "Nuclides in ``adjustList`` must be provided to conserve mass."
                    )
                self.adjustDensity(originalHeight / modifiedHeight, adjustList)
        if self.parent:
            self.parent.calculateZCoords()

    def getWettedPerimeter(self):
        raise NotImplementedError

    def getFlowAreaPerPin(self):
        """
        Return the flowing coolant area in cm^2.

        NumPins looks for max number of fuel, clad, control, etc.

        See Also
        --------
        armi.reactor.blocks.Block.getNumPins
            figures out numPins
        """
        numPins = self.getNumPins()
        try:
            return self.getComponent(Flags.COOLANT, exact=True).getArea() / numPins
        except ZeroDivisionError:
            raise ZeroDivisionError(
                "Block {} has 0 pins (fuel, clad, control, shield, etc.). Thus, its flow area "
                "per pin is undefined.".format(self)
            )

    def getHydraulicDiameter(self):
        raise NotImplementedError

    def adjustUEnrich(self, newEnrich):
        """
        Adjust U-235/U-238 mass ratio to a mass enrichment

        Parameters
        ----------
        newEnrich : float
            New U-235 enrichment in mass fraction

        completeInitialLoading must be run because adjusting the enrichment actually
        changes the mass slightly and you can get negative burnups, which you do not want.
        """
        fuels = self.getChildrenWithFlags(Flags.FUEL)

        if fuels:
            for fuel in fuels:
                fuel.adjustMassEnrichment(newEnrich)
        else:
            # no fuel in this block
            tU = self.getNumberDensity("U235") + self.getNumberDensity("U238")
            if tU:
                self.setNumberDensity("U235", tU * newEnrich)
                self.setNumberDensity("U238", tU * (1.0 - newEnrich))

        self.completeInitialLoading()

    def getLocation(self):
        """Return a string representation of the location."""
        if self.core and self.parent.spatialGrid and self.spatialLocator:
            return self.core.spatialGrid.getLabel(
                self.spatialLocator.getCompleteIndices()
            )
        else:
            return "ExCore"

    def coords(self, rotationDegreesCCW=0.0):
        if rotationDegreesCCW:
            raise NotImplementedError("Cannot get coordinates with rotation.")
        return self.spatialLocator.getGlobalCoordinates()

    def setBuLimitInfo(self):
        r"""Sets burnup limit based on igniter, feed, etc."""
        if self.p.buRate == 0:
            # might be cycle 1 or a non-burning block
            self.p.timeToLimit = 0.0
        else:
            timeLimit = (
                self.p.buLimit - self.p.percentBu
            ) / self.p.buRate + self.p.residence
            self.p.timeToLimit = (timeLimit - self.p.residence) / units.DAYS_PER_YEAR

    def getMaxArea(self):
        raise NotImplementedError

    def getMaxVolume(self):
        """
        The maximum volume of this object if it were totally full.

        Returns
        -------
        vol : float
            volume in cm^3.
        """
        return self.getMaxArea() * self.getHeight()

    def getArea(self, cold=False):
        """
        Return the area of a block for a full core or a 1/3 core model.

        Area is consistent with the area in the model, so if you have a central
        assembly in a 1/3 symmetric model, this will return 1/3 of the total
        area of the physical assembly. This way, if you take the sum
        of the areas in the core (or count the atoms in the core, etc.),
        you will have the proper number after multiplying by the model symmetry.

        Parameters
        ----------
        cold : bool
            flag to indicate that cold (as input) dimensions are required

        Notes
        -----
        This might not work for a 1/6 core model (due to symmetry line issues).

        Returns
        -------
        area : float (cm^2)

        See Also
        --------
        armi.reactor.blocks.Block.getMaxArea
            return the full area of the physical assembly disregarding model symmetry
        """
        # this caching requires that you clear the cache every time you adjust anything
        # including temperature and dimensions.
        area = self._getCached("area")
        if area:
            return area

        a = 0.0
        for c in self.getChildren():
            myArea = c.getArea(cold=cold)
            a += myArea
        fullArea = a

        # correct the fullHexArea by the symmetry factor
        # this factor determines if the hex has been clipped by symmetry lines
        area = fullArea / self.getSymmetryFactor()

        self._setCache("area", area)
        return area

    def getVolume(self):
        """
        Return the volume of a block.

        Returns
        -------
        volume : float
            Block or component volume in cm^3
        """
        # use symmetryFactor in case the assembly is sitting on a boundary and needs to be cut in half, etc.
        vol = sum(c.getVolume() for c in self)
        return vol / self.getSymmetryFactor()

    def getSymmetryFactor(self):
        """
        Return a scaling factor due to symmetry on the area of the block or its components.

        Takes into account assemblies that are bisected or trisected by symmetry lines

        In 1/3 symmetric cases, the central assembly is 1/3 a full area.
        If edge assemblies are included in a model, the symmetry factor along
        both edges for overhanging assemblies should be 2.0. However,
        ARMI runs in most scenarios with those assemblies on the 120-edge removed,
        so the symmetry factor should generally be just 1.0.

        See Also
        --------
        armi.reactor.converters.geometryConverter.EdgeAssemblyChanger.scaleParamsRelatedToSymmetry
        """
        return 1.0

    def isOnWhichSymmetryLine(self):
        """Block symmetry lines are determined by the reactor, not the parent."""
        grid = self.core.spatialGrid
        return grid.overlapsWhichSymmetryLine(self.spatialLocator.getCompleteIndices())

    def adjustDensity(self, frac, adjustList, returnMass=False):
        """
        adjusts the total density of each nuclide in adjustList by frac.

        Parameters
        ----------
        frac : float
            The fraction of the current density that will remain after this operation

        adjustList : list
            List of nuclide names that will be adjusted.

        returnMass : bool
            If true, will return mass difference.

        Returns
        -------
             mass : float
            Mass difference in grams. If you subtract mass, mass will be negative.
            If returnMass is False (default), this will always be zero.

        """
        self._updateDetailedNdens(frac, adjustList)

        mass = 0.0
        if returnMass:
            # do this with a flag to enable faster operation when mass is not needed.
            volume = self.getVolume()

        numDensities = self.getNuclideNumberDensities(adjustList)

        for nuclideName, dens in zip(adjustList, numDensities):

            if not dens:
                # don't modify zeros.
                continue
            newDens = dens * frac
            # add a little so components remember
            self.setNumberDensity(nuclideName, newDens + TRACE_NUMBER_DENSITY)
            if returnMass:
                mass += densityTools.getMassInGrams(nuclideName, volume, newDens - dens)

        return mass

    def _updateDetailedNdens(self, frac, adjustList):
        """
        Update detailed number density which is used by hi-fi depleters such as ORIGEN.

        Notes
        -----
        This will perturb all number densities so it is assumed that if one of the active densities
        is perturbed, all of htem are perturbed.
        """
        if self.p.detailedNDens is None:
            # BOL assems get expanded to a reference so the first check is needed so it
            # won't call .blueprints on None since BOL assems don't have a core/r
            return
        if any(nuc in self.r.blueprints.activeNuclides for nuc in adjustList):
            self.p.detailedNDens *= frac
            # Other power densities do not need to be updated as they are calculated in
            # the global flux interface, which occurs after axial expansion from crucible
            # on the interface stack.
            self.p.pdensDecay *= frac

    def completeInitialLoading(self, bolBlock=None):
        """
        Does some BOL bookkeeping to track things like BOL HM density for burnup tracking.

        This should run after this block is loaded up at BOC (called from
        Reactor.initialLoading).

        The original purpose of this was to get the moles HM at BOC for the moles
        Pu/moles HM at BOL calculation.

        This also must be called after modifying something like the smear density or zr
        fraction in an optimization case. In ECPT cases, a BOL block must be passed or
        else the burnup will try to get based on a pre-burned value.

        Parameters
        ----------
        bolBlock : Block, optional
            A BOL-state block of this block type, required for perturbed equilibrium cases.
            Must have the same enrichment as this block!

        Returns
        -------
        hmDens : float
            The heavy metal number density of this block.

        See Also
        --------
        Reactor.importGeom
        depletion._updateBlockParametersAfterDepletion
        """
        if bolBlock is None:
            bolBlock = self

        hmDens = bolBlock.getHMDens()  # total homogenized heavy metal number density
        self.p.molesHmBOL = self.getHMMoles()
        self.p.nHMAtBOL = hmDens
        try:
            # non-pinned reactors (or ones without cladding) will not use smear density
            self.p.smearDensity = self.getSmearDensity()
        except ValueError:
            pass
        self.p.enrichmentBOL = self.getFissileMassEnrich()
        massHmBOL = 0.0
        sf = self.getSymmetryFactor()
        for child in self.iterComponents():
            child.p.massHmBOL = child.getHMMass() * sf  # scale to full block
            massHmBOL += child.p.massHmBOL
        self.p.massHmBOL = massHmBOL
        return hmDens

    def replaceBlockWithBlock(self, bReplacement):
        """
        Replace the current block with the replacementBlock.

        Typically used in the insertion of control rods.
        """
        paramsToSkip = set(
            self.p.paramDefs.inCategory(parameters.Category.retainOnReplacement).names
        )

        tempBlock = copy.deepcopy(bReplacement)
        oldParams = self.p
        newParams = self.p = tempBlock.p
        for paramName in paramsToSkip:
            newParams[paramName] = oldParams[paramName]

        # update synchronization information
        self.p.assigned = parameters.SINCE_ANYTHING
        paramDefs = self.p.paramDefs
        for paramName in set(newParams.keys()) - paramsToSkip:
            paramDefs[paramName].assigned = parameters.SINCE_ANYTHING

        newComponents = tempBlock.getChildren()
        self.setChildren(newComponents)
        self.clearCache()

    @staticmethod
    def plotFlux(core, fName=None, bList=None, peak=False, adjoint=False, bList2=[]):
        # Block.plotFlux has been moved to utils.plotting as plotBlockFlux, which is a
        # better fit.
        # We don't want to remove the plotFlux function in the Block namespace yet
        # in case client code is depending on this function existing here. This is just
        # a simple pass-through function that passes the arguments along to the actual
        # implementation in its new location.
        plotBlockFlux(core, fName, bList, peak, adjoint, bList2)

    def _updatePitchComponent(self, c):
        """
        Update the component that defines the pitch.

        Given a Component, compare it to the current component that defines the pitch of the Block.
        If bigger, replace it.
        We need different implementations of this to support different logic for determining the
        form of pitch and the concept of "larger".

        See Also
        --------
        CartesianBlock._updatePitchComponent
        """
        # Some block types don't have a clearly defined pitch (e.g. ThRZ)
        if self.PITCH_COMPONENT_TYPE is None:
            return

        if not isinstance(c, self.PITCH_COMPONENT_TYPE):
            return

        try:
            componentPitch = c.getDimension(self.PITCH_DIMENSION)
        except parameters.UnknownParameterError:
            # some components dont have the appropriate parameter
            return

        if componentPitch and (componentPitch > self._pitchDefiningComponent[1]):
            self._pitchDefiningComponent = (c, componentPitch)

    def add(self, c):
        composites.Composite.add(self, c)

        self.derivedMustUpdate = True
        self.clearCache()
        try:
            mult = int(c.getDimension("mult"))
            if self.p.percentBuByPin is None or len(self.p.percentBuByPin) < mult:
                # this may be a little wasteful, but we can fix it later...
                self.p.percentBuByPin = [0.0] * mult
        except AttributeError:
            # maybe adding a Composite of components rather than a single
            pass
        self._updatePitchComponent(c)

    def removeAll(self, recomputeAreaFractions=True):
        for c in self.getChildren():
            self.remove(c, recomputeAreaFractions=False)
        if recomputeAreaFractions:  # only do this once
            self.getVolumeFractions()

    def remove(self, c, recomputeAreaFractions=True):
        composites.Composite.remove(self, c)
        self.clearCache()

        if c is self._pitchDefiningComponent[0]:
            self._pitchDefiningComponent = (None, 0.0)
            pc = self.getLargestComponent(self.PITCH_DIMENSION)
            if pc is not None:
                self._updatePitchComponent(pc)

        if recomputeAreaFractions:
            self.getVolumeFractions()

    def getComponentsThatAreLinkedTo(self, comp, dim):
        """
        Determine which dimensions of which components are linked to a specific dimension of a particular component.

        Useful for breaking fuel components up into individuals and making sure
        anything that was linked to the fuel mult (like the cladding mult) stays correct.

        Parameters
        ----------
        comp : Component
            The component that the results are linked to
        dim : str
            The name of the dimension that the results are linked to

        Returns
        -------
        linkedComps : list
            A list of (components,dimName) that are linked to this component, dim.
        """
        linked = []
        for c in self.iterComponents():
            for dimName, val in c.p.items():
                if c.dimensionIsLinked(dimName):
                    requiredComponent = val[0]
                    if requiredComponent is comp and val[1] == dim:
                        linked.append((c, dimName))
        return linked

    def getComponentsInLinkedOrder(self, componentList=None):
        """
        Return a list of the components in order of their linked-dimension dependencies.

        Parameters
        ----------
        components : list, optional
            A list of components to consider. If None, this block's components will be used.

        Notes
        -----
        This means that components other components are linked to come first.
        """
        if componentList is None:
            componentList = self.getComponents()
        cList = collections.deque(componentList)
        orderedComponents = []
        # Loop through the components until there are none left.
        counter = 0
        while cList:
            candidate = cList.popleft()  # take first item in list
            cleared = True  # innocent until proven guilty
            # loop through all dimensions in this component to determine its dependencies
            for dimName, val in candidate.p.items():
                if candidate.dimensionIsLinked(dimName):
                    # In linked dimensions, val = (component, dimName)
                    requiredComponent = val[0]
                    if requiredComponent not in orderedComponents:
                        # this component depends on one that is not in the ordered list yet.
                        # do not add it.
                        cleared = False
                        break  # short circuit. One failed lookup is enough to flag this component as dirty.
            if cleared:
                # this candidate is free of dependencies and is ready to be added.
                orderedComponents.append(candidate)
            else:
                cList.append(candidate)

            counter += 1
            if counter > 1000:
                cList.append(candidate)
                runLog.error(
                    "The component {0} in {1} contains a dimension that is linked to another component, "
                    " but the required component is not present in the block. They may also be other dependency fails. "
                    "The component dims are {2}".format(cList[0], self, cList[0].p)
                )
                raise RuntimeError("Cannot locate linked component.")
        return orderedComponents

    def getSortedComponentsInsideOfComponent(self, component):
        """
        Returns a list of components inside of the given component sorted from innermost to outermost.

        Parameters
        ----------
        component : object
            Component to look inside of.

        Notes
        -----
        If you just want sorted components in this block, use ``sorted(self)``.
        This will never include any ``DerivedShape`` objects. Since they have a derived
        area they don't have a well-defined dimension. For now we just ignore them.
        If they are desired in the future some knowledge of their dimension will be
        required while they are being derived.
        """
        sortedComponents = sorted(self)
        componentIndex = sortedComponents.index(component)
        sortedComponents = sortedComponents[:componentIndex]
        return sortedComponents

    def getNumPins(self):
        """Return the number of pins in this block."""
        nPins = [self.getNumComponents(compType) for compType in PIN_COMPONENTS]
        return 0 if not nPins else max(nPins)

    def mergeWithBlock(self, otherBlock, fraction):
        """
        Turns this block into a mixture of this block and some other block

        Parameters
        ----------
        otherBlock : Block
            The block to mix this block with. The other block will not be modified.

        fraction : float
            Fraction of the other block to mix in with this block. If 0.1 is passed in, this block
            will become 90% what it originally was and 10% what the other block is.

        Notes
        -----
        This merges on a high level (using number densities). Components will not be merged.

        This is used e.g. for inserting a control block partially to get a very tight criticality
        control.  In this case, a control block would be merged with a duct block. It is also used
        when a control rod is specified as a certain length but that length does not fit exactly
        into a full block.
        """

        numDensities = self.getNumberDensities()
        otherBlockDensities = otherBlock.getNumberDensities()
        newDensities = {}

        # Make sure to hit all nuclides in union of blocks
        for nucName in set(numDensities.keys()).union(otherBlockDensities.keys()):
            newDensities[nucName] = (1.0 - fraction) * numDensities.get(
                nucName, 0.0
            ) + fraction * otherBlockDensities.get(nucName, 0.0)

        self.setNumberDensities(newDensities)

    def getComponentAreaFrac(self, typeSpec):
        """
        Returns the area fraction of the specified component(s) among all components in the block.

        Parameters
        ----------
        typeSpec : Flags or list of Flags
            Component types to look up

        Examples
        ---------
        >>> b.getComponentAreaFrac(Flags.CLAD)
        0.15

        Returns
        -------
        float
            The area fraction of the component.
        """
        tFrac = sum(f for (c, f) in self.getVolumeFractions() if c.hasFlags(typeSpec))

        if tFrac:
            return tFrac
        else:
            runLog.warning(
                "No component {0} exists on {1}, so area fraction is zero.".format(
                    typeSpec, self
                ),
                single=True,
                label="{0} areaFrac is zero".format(typeSpec),
            )
            return 0.0

    def verifyBlockDims(self):
        """Optional dimension checking."""
        return

    def getDim(self, typeSpec, dimName):
        """
        Search through blocks in this assembly and find the first component of compName.
        Then, look on that component for dimName.

        Parameters
        ----------
        typeSpec : Flags or list of Flags
            Component name, e.g. Flags.FUEL, Flags.CLAD, Flags.COOLANT, ...
        dimName : str
            Dimension name, e.g. 'od', ...

        Returns
        -------
        dimVal : float
            The dimension in cm.

        Examples
        --------
        >>> getDim(Flags.WIRE,'od')
        0.01
        """
        for c in self:
            if c.hasFlags(typeSpec):
                return c.getDimension(dimName.lower())

        raise ValueError(
            "Cannot get Dimension because Flag not found: {0}".format(typeSpec)
        )

    def getPinCenterFlatToFlat(self, cold=False):
        """Return the flat-to-flat distance between the centers of opposing pins in the outermost ring."""
        raise NotImplementedError  # no geometry can be assumed

    def getWireWrapCladGap(self, cold=False):
        """Return the gap betwen the wire wrap and the clad."""
        clad = self.getComponent(Flags.CLAD)
        wire = self.getComponent(Flags.WIRE)
        wireOuterRadius = wire.getBoundingCircleOuterDiameter(cold=cold) / 2.0
        wireInnerRadius = wireOuterRadius - wire.getDimension("od", cold=cold)
        cladOuterRadius = clad.getDimension("od", cold=cold) / 2.0
        return wireInnerRadius - cladOuterRadius

    def getPlenumPin(self):
        """Return the plenum pin if it exists."""
        for c in self.iterComponents(Flags.GAP):
            if self.isPlenumPin(c):
                return c
        return None

    def isPlenumPin(self, c):
        """Return True if the specified component is a plenum pin."""
        # This assumes that anything with the GAP flag will have a valid 'id' dimension. If that
        # were not the case, then we would need to protect the call to getDimension with a
        # try/except
        cIsCenterGapGap = (
            isinstance(c, components.Component)
            and c.hasFlags(Flags.GAP)
            and c.getDimension("id") == 0
        )
        if self.hasFlags([Flags.PLENUM, Flags.ACLP]) and cIsCenterGapGap:
            return True
        return False

    def getPitch(self, returnComp=False):
        """
        Return the center-to-center hex pitch of this block.

        Parameters
        ----------
        returnComp : bool, optional
            If true, will return the component that has the maximum pitch as well
        Returns
        -------
        pitch : float or None
            Hex pitch in cm, if well-defined. If there is no clear component for determining pitch,
            returns None
        component : Component or None
            Component that has the max pitch, if returnComp == True. If no component is found to
            define the pitch, returns None

        Notes
        -----
        The block stores a reference to the component that defines the pitch, making the assumption
        that while the dimensions can change, the component containing the largest dimension will
        not. This lets us skip the search for largest component. We still need to ask the largest
        component for its current dimension in case its temperature changed, or was otherwise
        modified.

        See Also
        --------
        setPitch : sets pitch

        """
        c, _p = self._pitchDefiningComponent
        if c is None:
            raise ValueError("{} has no valid pitch defining component".format(self))

        # ask component for dimensions, since they could have changed,
        # due to temperature, for example.
        p = c.getPitchData()
        return (p, c) if returnComp else p

    def hasPinPitch(self):
        """Return True if the block has enough information to calculate pin pitch."""
        return self.spatialGrid is not None

    def getPinPitch(self, cold=False):
        """
        Return sub-block pitch in blocks.

        This assumes the spatial grid is defined by unit steps
        """
        return self.spatialGrid.pitch

    def getDimensions(self, dimension):
        """Return dimensional values of the specified dimension."""
        dimVals = set()
        for c in self.getChildren():
            try:
                dimVal = c.getDimension(dimension)
            except parameters.ParameterError:
                continue
            if dimVal is not None:
                dimVals.add(dimVal)
        return dimVals

    def getLargestComponent(self, dimension):
        """
        Find the component with the largest dimension of the specified type.

        Parameters
        ----------
        dimension: str
            The name of the dimension to find the largest component of.

        Returns
        -------
        largestComponent: armi.reactor.components.Component
            The component with the largest dimension of the specified type.
        """
        maxDim = -float("inf")
        largestComponent = None
        for c in self.iterComponents():
            try:
                dimVal = c.getDimension(dimension)
            except parameters.ParameterError:
                continue
            if dimVal is not None and dimVal > maxDim:
                maxDim = dimVal
                largestComponent = c
        return largestComponent

    def setPitch(self, val, updateBolParams=False):
        """
        Sets outer pitch to some new value.

        This sets the settingPitch and actually sets the dimension of the outer hexagon.

        During a load (importGeom), the setDimension doesn't usually do anything except
        set the setting See Issue 034

        But during a actual case modification (e.g. in an optimization sweep, then the dimension
        has to be set as well.

        See Also
        --------
        getPitch : gets the pitch

        """
        c, _p = self._pitchDefiningComponent
        if c:
            c.setDimension("op", val)
            self._pitchDefiningComponent = (c, val)
        else:
            raise RuntimeError("No pitch-defining component on block {}".format(self))

        if updateBolParams:
            self.completeInitialLoading()

    def getMfp(self, gamma=False):
        r"""
        Calculate the mean free path for neutron or gammas in this block.

        .. math::

            <\Sigma> = \frac{\sum_E(\phi_e \Sigma_e dE)}{\sum_E (\phi_e dE)}  =
            \frac{\sum_E(\phi_e N \sum_{\text{type}}(\sigma_e)  dE}{\sum_E (\phi_e dE))}

        Block macro is the sum of macros of all nuclides.

        phi_g = flux*dE already in multigroup method.

        Returns
        -------
        mfp, mfpAbs, diffusionLength : tuple(float, float float)
        """
        lib = self.core.lib
        flux = self.getMgFlux(gamma=gamma)
        flux = [fi / max(flux) for fi in flux]
        mfpNumerator = numpy.zeros(len(flux))
        absMfpNumerator = numpy.zeros(len(flux))
        transportNumerator = numpy.zeros(len(flux))

        numDensities = self.getNumberDensities()

        # vol = self.getVolume()
        for nucName, nDen in numDensities.items():
            nucMc = nucDir.getMc2Label(nucName) + self.getMicroSuffix()
            if gamma:
                micros = lib[nucMc].gammaXS
            else:
                micros = lib[nucMc].micros
            total = micros.total[:, 0]  # 0th order
            transport = micros.transport[:, 0]  # 0th order, [bn]
            absorb = sum(micros.getAbsorptionXS())
            mfpNumerator += nDen * total  # [cm]
            absMfpNumerator += nDen * absorb
            transportNumerator += nDen * transport
        denom = sum(flux)
        mfp = 1.0 / (sum(mfpNumerator * flux) / denom)
        sigmaA = sum(absMfpNumerator * flux) / denom
        sigmaTr = sum(transportNumerator * flux) / denom
        diffusionCoeff = 1 / (3.0 * sigmaTr)
        mfpAbs = 1 / sigmaA
        diffusionLength = math.sqrt(diffusionCoeff / sigmaA)
        return mfp, mfpAbs, diffusionLength

    def setAreaFractionsReport(self):
        for c, frac in self.getVolumeFractions():
            report.setData(
                c.getName(),
                ["{0:10f}".format(c.getArea()), "{0:10f}".format(frac)],
                report.BLOCK_AREA_FRACS,
            )

        # return the group the information went to
        return report.ALL[report.BLOCK_AREA_FRACS]

    def getBurnupPeakingFactor(self):
        """
        Get the radial peaking factor to be applied to burnup and DPA

        This may be informed by previous runs which used
        detailed pin reconstruction and rotation. In that case,
        it should be set on the cs setting ``burnupPeakingFactor``.

        Otherwise, it just takes the current flux peaking, which
        is typically conservatively high.

        Returns
        -------
        burnupPeakingFactor : float
            The peak/avg factor for burnup and DPA.

        See Also
        --------
        armi.physics.neutronics.globalFlux.globalFluxInterface.GlobalFluxInterface.updateFluenceAndDPA : uses this
        """
        burnupPeakingFactor = settings.getMasterCs()["burnupPeakingFactor"]
        if not burnupPeakingFactor and self.p.fluxPeak:
            burnupPeakingFactor = self.p.fluxPeak / self.p.flux
        elif not burnupPeakingFactor:
            # no peak available. Finite difference model?
            burnupPeakingFactor = 1.0

        return burnupPeakingFactor

    def getBlocks(self):
        """
        This method returns all the block(s) included in this block
        its implemented so that methods could iterate over reactors, assemblies
        or single blocks without checking to see what the type of the
        reactor-family object is.
        """
        return [self]

    def updateComponentDims(self):
        """
        This method updates all the dimensions of the components

        Notes
        -----
        This is VERY useful for defining a ThRZ core out of
        differentialRadialSegements whose dimensions are connected together
        some of these dimensions are derivative and can be updated by changing
        dimensions in a Parameter Component or other linked components

        See Also
        --------
        armi.reactor.components.DifferentialRadialSegment.updateDims
        armi.reactor.components.Parameters
        armi.physics.optimize.OptimizationInterface.modifyCase (look up 'ThRZReflectorThickness')
        """

        for c in self.getComponentsInLinkedOrder():
            try:
                c.updateDims()
            except NotImplementedError:
                runLog.warning("{0} has no updatedDims method -- skipping".format(c))

    def getDpaXs(self):
        """Determine which cross sections should be used to compute dpa for this block."""
        if settings.getMasterCs()["gridPlateDpaXsSet"] and self.hasFlags(
            Flags.GRID_PLATE
        ):
            dpaXsSetName = settings.getMasterCs()["gridPlateDpaXsSet"]
        else:
            dpaXsSetName = settings.getMasterCs()["dpaXsSet"]

        if not dpaXsSetName:
            return None
        try:
            return constants.DPA_CROSS_SECTIONS[dpaXsSetName]
        except KeyError:
            raise KeyError(
                "DPA cross section set {} does not exist".format(dpaXsSetName)
            )

    def breakFuelComponentsIntoIndividuals(self):
        """
        Split block-level components (in fuel blocks) into pin-level components.

        The fuel component will be broken up according to its multiplicity.

        Order matters! The first pin component will be located at a particular (x, y), which
        will be used in the fluxRecon module to determine the interpolated flux.

        The fuel will become fuel001 through fuel169 if there are 169 pins.
        """
        fuels = self.getChildrenWithFlags(Flags.FUEL)
        if len(fuels) != 1:
            runLog.error(
                "This block contains {0} fuel components: {1}".format(len(fuels), fuels)
            )
            raise RuntimeError(
                "Cannot break {0} into multiple fuel components b/c there is not a single fuel"
                " component.".format(self)
            )

        fuel = fuels[0]
        fuelFlags = fuel.p.flags
        nPins = self.getNumPins()
        runLog.info(
            "Creating {} individual {} components on {}".format(nPins, fuel, self)
        )

        # handle all other components that may be linked to the fuel multiplicity.
        # by unlinking them and setting them directly
        # XXX: what about other (actual) dimensions? This is a limitation in that only fuel
        # compuents are duplicated, and not the entire pin. It is also a reasonable assumption with
        # current/historical usage of ARMI.
        for comp, dim in self.getComponentsThatAreLinkedTo(fuel, "mult"):
            comp.setDimension(dim, nPins)

        # finish the first pin as a single pin
        fuel.setDimension("mult", 1)
        fuel.setName("fuel001")
        fuel.p.pinNum = 1

        # create all the new pin components and add them to the block with 'fuel001' names
        for i in range(nPins - 1):
            # wow, only use of a non-deepcopy
            newC = copy.copy(fuel)
            newC.setName("fuel{0:03d}".format(i + 2))  # start with 002.
            newC.p.pinNum = i + 2
            self.add(newC)

        # update moles at BOL for each pin
        self.p.molesHmBOLByPin = []
        for pin in self.iterComponents(Flags.FUEL):
            # Update the fuel component flags to be the same as before the split (i.e., DEPLETABLE)
            pin.p.flags = fuelFlags
            self.p.molesHmBOLByPin.append(pin.getHMMoles())
            pin.p.massHmBOL /= nPins

    def getIntegratedMgFlux(self, adjoint=False, gamma=False):
        """
        Return the volume integrated multigroup neutron tracklength in [n-cm/s].

        The first entry is the first energy group (fastest neutrons). Each additional
        group is the next energy group, as set in the ISOTXS library.

        Parameters
        ----------
        adjoint : bool, optional
            Return adjoint flux instead of real

        gamma : bool, optional
            Whether to return the neutron flux or the gamma flux.

        Returns
        -------
        integratedFlux : numpy.array
            multigroup neutron tracklength in [n-cm/s]
        """

        if adjoint:
            if gamma:
                raise ValueError("Adjoint gamma flux is currently unsupported.")
            integratedFlux = self.p.adjMgFlux
        elif gamma:
            integratedFlux = self.p.mgFluxGamma
        else:
            integratedFlux = self.p.mgFlux

        return numpy.array(integratedFlux)

    def getLumpedFissionProductCollection(self):
        """
        Get collection of LFP objects. Will work for global or block-level LFP models.

        Returns
        -------
        lfps : LumpedFissionProduct
            lfpName keys , lfp object values

        See Also
        --------
        armi.physics.neutronics.fissionProductModel.lumpedFissionProduct.LumpedFissionProduct : LFP object
        """
        return composites.ArmiObject.getLumpedFissionProductCollection(self)

<<<<<<< HEAD
=======
    def getReactionRates(self, nucName, nDensity=None):
        """
        Parameters
        ----------
        nucName - str
            nuclide name -- e.g. 'U235'
        nDensity - float
            number Density

        Returns
        -------
        rxnRates : dict
            dictionary of reaction rates (rxn/s) for nG, nF, n2n, nA and nP

        Note
        ----
        If you set nDensity to 1/CM2_PER_BARN this makes 1 group cross section generation easier
        """
        if nDensity is None:
            nDensity = self.getNumberDensity(nucName)
        try:
            return components.component.getReactionRateDict(
                nucName,
                self.core.lib,
                self.p.xsType,
                self.getIntegratedMgFlux(),
                nDensity,
            )
        except AttributeError:
            # AttributeError because there was no library because no parent.r -- this is a armiObject without flux so
            # send it some zeros
            return {"nG": 0, "nF": 0, "n2n": 0, "nA": 0, "nP": 0}

>>>>>>> 921a48d2
    def rotate(self, deg):
        """Function for rotating a block's spatially varying variables by a specified angle.

        Parameters
        ----------
        deg - float
            number specifying the angle of counter clockwise rotation
        """
        raise NotImplementedError

    def setAxialExpTargetComp(self, targetComponent):
        """sets the targetComponent for the axial expansion changer

        Parameter
        ---------
        targetComponent: :py:class:`Component <armi.reactor.components.component.Component>` object
            component specified to be target component for axial expansion changer

        See Also
        --------
        armi.reactor.converters.axialExpansionChanger.py::ExpansionData::_setTargetComponents
        """
        self.axialExpTargetComponent = targetComponent

    def getPinCoordinates(self):
        """
        Compute the local centroid coordinates of any pins in this block.

        The pins must have a CLAD-flagged component for this to work.

        Returns
        -------
        localCoordinates : list
            list of (x,y,z) pairs representing each pin in the order they are listed as children

        Notes
        -----
        This assumes hexagonal pin lattice and needs to be upgraded once more generic geometry
        options are needed. Only works if pins have clad.
        """
        coords = []
        for clad in self.getChildrenWithFlags(Flags.CLAD):
            if isinstance(clad.spatialLocator, grids.MultiIndexLocation):
                coords.extend(
                    [locator.getLocalCoordinates() for locator in clad.spatialLocator]
                )
            else:
                coords.append(clad.spatialLocator.getLocalCoordinates())
        return coords


class HexBlock(Block):

    PITCH_COMPONENT_TYPE: ClassVar[_PitchDefiningComponent] = (components.Hexagon,)

    def __init__(self, name, height=1.0):
        Block.__init__(self, name, height)

    def coords(self, rotationDegreesCCW=0.0):
        x, y, _z = self.spatialLocator.getGlobalCoordinates()
        x += self.p.displacementX * 100.0
        y += self.p.displacementY * 100.0
        return (
            round(x, units.FLOAT_DIMENSION_DECIMALS),
            round(y, units.FLOAT_DIMENSION_DECIMALS),
        )

    def getMaxArea(self):
        """Compute the max area of this block if it was totally full."""
        pitch = self.getPitch()
        if not pitch:
            return 0.0
        return hexagon.area(pitch)

    def getDuctIP(self):
        duct = self.getComponent(Flags.DUCT, exact=True)
        return duct.getDimension("ip")

    def getDuctOP(self):
        duct = self.getComponent(Flags.DUCT, exact=True)
        return duct.getDimension("op")

    def initializePinLocations(self):
        nPins = self.getNumPins()
        self.p.pinLocation = list(range(1, nPins + 1))

    def setPinPowers(self, powers, powerKeySuffix=""):
        """
        Updates the pin linear power densities of this block for the current rotation.
        The linear densities are represented by the *linPowByPin* parameter.

        It is assumed that :py:meth:`.initializePinLocations` has already been executed
        for fueled blocks in order to access the *pinLocation* parameter. The
        *pinLocation* parameter is not accessed for non-fueled blocks.

        The *linPowByPin* parameter can be directly assigned to instead of using this
        method if the multiplicity of the pins in the block is equal to the number of
        pins in the block.

        Parameters
        ----------
        powers : list of floats, required
            The block-level pin linear power densities. powers[i] represents the average
            linear power density of pin i. The units of linear power density is watts/cm
            (i.e., watts produced per cm of pin length). The "ARMI pin ordering" must be
            be used, which is counter-clockwise from 3 o'clock.

        powerKeySuffix: str, optional
            Must be either an empty string, :py:const:`NEUTRON <armi.physics.neutronics.const.NEUTRON>`,
            or :py:const:`GAMMA <armi.physics.neutronics.const.GAMMA>`. Defaults to empty
            string.

        Notes
        -----
        This method can handle assembly rotations by using the *pinLocation* parameter.
        """
        numPins = self.getNumPins()
        if not numPins or numPins != len(powers):
            raise ValueError(
                f"Invalid power data for {self} with {numPins} pins."
                f" Got {len(powers)} entries in powers: {powers}"
            )

        powerKey = f"linPowByPin{powerKeySuffix}"
        self.p[powerKey] = numpy.zeros(numPins)

        # Loop through rings. The *pinLocation* parameter is only accessed for fueled
        # blocks; it is assumed that non-fueled blocks do not use a rotation map.
        for pinNum in range(numPins):
            if self.hasFlags(Flags.FUEL):
                # -1 is needed in order to map from pinLocations to list index
                pinLoc = self.p.pinLocation[pinNum] - 1
            else:
                pinLoc = pinNum
            pinLinPow = powers[pinLoc]
            self.p[powerKey][pinNum] = pinLinPow

        # If using the *powerKeySuffix* parameter, we also need to set total power, which
        # is sum of neutron and gamma powers. We assume that a solo gamma calculation
        # to set total power does not make sense.
        if powerKeySuffix:
            if powerKeySuffix == GAMMA:
                if self.p[f"linPowByPin{NEUTRON}"] is None:
                    msg = (
                        "Neutron power has not been set yet. Cannot set total power for "
                        f"{self}."
                    )
                    raise UnboundLocalError(msg)
                self.p.linPowByPin = self.p[f"linPowByPin{NEUTRON}"] + self.p[powerKey]
            else:
                self.p.linPowByPin = self.p[powerKey]

    def rotate(self, rad):
        """
        Rotates a block's spatially varying parameters by a specified angle in the
        counter-clockwise direction.

        The parameters must have a ParamLocation of either CORNERS or EDGES and must be a
        Python list of length 6 in order to be eligible for rotation; all parameters that
        do not meet these two criteria are not rotated.

        The pin indexing, as stored on the pinLocation parameter, is also updated via
        :py:meth:`rotatePins <armi.reactor.blocks.HexBlock.rotatePins>`.

        Parameters
        ----------
        rad: float, required
            Angle of counter-clockwise rotation in units of radians. Rotations must be
            in 60-degree increments (i.e., PI/6, PI/3, PI, 2 * PI/3, 5 * PI/6,
            and 2 * PI)

        See Also
        --------
        :py:meth:`rotatePins <armi.reactor.blocks.HexBlock.rotatePins>`
        """
        rotNum = round((rad % (2 * math.pi)) / math.radians(60))
        self.rotatePins(rotNum)
        params = self.p.paramDefs.atLocation(ParamLocation.CORNERS).names
        params += self.p.paramDefs.atLocation(ParamLocation.EDGES).names
        for param in params:
            if isinstance(self.p[param], list):
                if len(self.p[param]) == 6:
                    self.p[param] = self.p[param][-rotNum:] + self.p[param][:-rotNum]
                elif self.p[param] == []:
                    # List hasn't been defined yet, no warning needed.
                    pass
                else:
                    msg = (
                        "No rotation method defined for spatial parameters that aren't "
                        "defined once per hex edge/corner. No rotation performed "
                        f"on {param}"
                    )
                    runLog.warning(msg)
            else:
                # this is a scalar and there shouldn't be any rotation.
                pass
        # This specifically uses the .get() functionality to avoid an error if this
        # parameter does not exist.
        dispx = self.p.get("displacementX")
        dispy = self.p.get("displacementY")
        if (dispx is not None) and (dispy is not None):
            self.p.displacementX = dispx * math.cos(rad) - dispy * math.sin(rad)
            self.p.displacementY = dispx * math.sin(rad) + dispy * math.cos(rad)

    def rotatePins(self, rotNum, justCompute=False):
        """
        Rotate the pins of a block, which means rotating the indexing of pins. Note that this does
        not rotate all block quantities, just the pins.

        Parameters
        ----------
        rotNum : int, required
            An integer from 0 to 5, indicating the number of counterclockwise 60-degree rotations
            from the CURRENT orientation. Degrees of counter-clockwise rotation = 60*rot

        justCompute : boolean, optional
            If True, rotateIndexLookup will be returned but NOT assigned to the object parameter
            self.p.pinLocation. If False, rotateIndexLookup will be returned AND assigned to the
            object variable self.p.pinLocation.  Useful for figuring out which rotation is best
            to minimize burnup, etc.

        Returns
        -------
        rotateIndexLookup : dict of ints
            This is an index lookup (or mapping) between pin ids and pin locations. The pin
            indexing is 1-D (not ring,pos or GEODST). The "ARMI pin ordering" is used for location,
            which is counter-clockwise from 1 o'clock. Pin ids are always consecutively
            ordered starting at 1, while pin locations are not once a rotation has been
            applied.

        Notes
        -----
        Changing (x,y) positions of pins does NOT constitute rotation, because the indexing of pin
        atom densities must be re-ordered.  Re-order indexing of pin-level quantities, NOT (x,y)
        locations of pins.  Otherwise, subchannel input will be in wrong order.

        How rotations works is like this. There are pins with unique pin numbers in each block.
        These pin numbers will not change no matter what happens to a block, so if you have pin 1,
        you always have pin 1. However, these pins are all in pinLocations, and these are what
        change with rotations. At BOL, a pin's pinLocation is equal to its pin number, but after
        a rotation, this will no longer be so.

        So, all params that don't care about exactly where in space the pin is (such as depletion)
        can just use the pin number, but anything that needs to know the spatial location (such as
        fluxRecon, which interpolates the flux spatially, or subchannel codes, which needs to know where the
        power is) need to map through the pinLocation parameters.

        This method rotates the pins by changing the pinLocation parameter.

        See Also
        --------
        armi.reactor.blocks.HexBlock.rotate
            Rotates the entire block (pins, ducts, and spatial quantities).

        Examples
        --------
        rotateIndexLookup[i_after_rotation-1] = i_before_rotation-1
        """
        if not 0 <= rotNum <= 5:
            raise ValueError(
                "Cannot rotate {0} to rotNum {1}. Must be 0-5. ".format(self, rotNum)
            )

        # Pin numbers start at 1. Number of pins in the block is assumed to be based on
        # cladding count.
        numPins = self.getNumComponents(Flags.CLAD)
        rotateIndexLookup = dict(zip(range(1, numPins + 1), range(1, numPins + 1)))

        # Look up the current orientation and add this to it. The math below just rotates
        # from the reference point so we need a total rotation.
        rotNum = int((self.getRotationNum() + rotNum) % 6)

        # non-trivial rotation requested
        # start at 2 because pin 1 never changes (it's in the center!)
        for pinNum in range(2, numPins + 1):
            if rotNum == 0:
                # Rotation to reference orientation. Pin locations are pin IDs.
                pass
            else:
                # Determine the pin ring. Rotation does not change the pin ring!
                ring = int(
                    math.ceil((3.0 + math.sqrt(9.0 - 12.0 * (1.0 - pinNum))) / 6.0)
                )

                # Rotate the pin position (within the ring, which does not change)
                tot_pins = 1 + 3 * ring * (ring - 1)
                newPinLocation = pinNum + (ring - 1) * rotNum
                if newPinLocation > tot_pins:
                    newPinLocation -= (ring - 1) * 6

                # Assign "before" and "after" pin indices to the index lookup
                rotateIndexLookup[pinNum] = newPinLocation

        # Because the above math creates indices based on the absolute rotation number,
        # the old values of pinLocation (if they've been set in the past) can be overwritten
        # with new numbers
        if not justCompute:
            self.setRotationNum(rotNum)
            self.p["pinLocation"] = [
                rotateIndexLookup[pinNum] for pinNum in range(1, numPins + 1)
            ]

        return rotateIndexLookup

    def verifyBlockDims(self):
        """Perform some checks on this type of block before it is assembled."""
        try:
            wireComp = self.getComponent(Flags.WIRE)
            ductComps = self.getComponents(Flags.DUCT)
            cladComp = self.getComponent(Flags.CLAD)
        except ValueError:
            # there are probably more that one clad/wire, so we really dont know what this block looks like
            runLog.info(
                "Block design {} is too complicated to verify dimensions. Make sure they "
                "are correct!".format(self)
            )
            return
        # check wire wrap in contact with clad
        if (
            self.getComponent(Flags.CLAD) is not None
            and self.getComponent(Flags.WIRE) is not None
        ):
            wwCladGap = self.getWireWrapCladGap(cold=True)
            if round(wwCladGap, 6) != 0.0:
                runLog.warning(
                    "The gap between wire wrap and clad in block {} was {} cm. Expected 0.0."
                    "".format(self, wwCladGap),
                    single=True,
                )
        # check clad duct overlap
        pinToDuctGap = self.getPinToDuctGap(cold=True)
        # Allow for some tolerance; user input precision may lead to slight negative
        # gaps
        if pinToDuctGap is not None and pinToDuctGap < -0.005:
            raise ValueError(
                "Gap between pins and duct is {0:.4f} cm in {1}. Make more room.".format(
                    pinToDuctGap, self
                )
            )
            wire = self.getComponent(Flags.WIRE)
            wireThicknesses = wire.getDimension("od", cold=False)
            if pinToDuctGap < wireThicknesses:
                raise ValueError(
                    "Gap between pins and duct is {0:.4f} cm in {1} which does not allow room for the wire "
                    "with diameter {2}".format(pinToDuctGap, self, wireThicknesses)
                )
        elif pinToDuctGap is None:
            # only produce a warning if pin or clad are found, but not all of pin, clad and duct. We
            # may need to tune this logic a bit
            ductComp = next(iter(ductComps), None)
            if (cladComp is not None or wireComp is not None) and any(
                [c is None for c in (wireComp, cladComp, ductComp)]
            ):
                runLog.warning(
                    "Some component was missing in {} so pin-to-duct gap not calculated"
                    "".format(self)
                )

    def getPinToDuctGap(self, cold=False):
        """
        Returns the distance in cm between the outer most pin and the duct in a block.

        Parameters
        ----------
        cold : boolean
            Determines whether the results should be cold or hot dimensions.

        Returns
        -------
        pinToDuctGap : float
            Returns the diameteral gap between the outer most pins in a hex pack to the duct inner
            face to face in cm.
        """
        wire = self.getComponent(Flags.WIRE)
        ducts = sorted(self.getChildrenWithFlags(Flags.DUCT))
        duct = None
        if any(ducts):
            duct = ducts[0]
            if not isinstance(duct, components.Hexagon):
                # getPinCenterFlatToFlat only works for hexes
                # inner most duct might be circle or some other shape
                duct = None
            elif isinstance(duct, components.HoledHexagon):
                # has no ip and is circular on inside so following
                # code will not work
                duct = None
        clad = self.getComponent(Flags.CLAD)
        if any(c is None for c in (duct, wire, clad)):
            return None

        # note, if nRings was a None, this could be for a non-hex packed fuel assembly
        # see thermal hydraulic design basis for description of equation
        pinCenterFlatToFlat = self.getPinCenterFlatToFlat(cold=cold)
        pinOuterFlatToFlat = (
            pinCenterFlatToFlat
            + clad.getDimension("od", cold=cold)
            + 2.0 * wire.getDimension("od", cold=cold)
        )
        ductMarginToContact = duct.getDimension("ip", cold=cold) - pinOuterFlatToFlat
        pinToDuctGap = ductMarginToContact / 2.0

        return pinToDuctGap

    def getRotationNum(self):
        """
        Get index 0 through 5 indicating number of rotations counterclockwise around the z-axis.
        """
        return (
            numpy.rint(self.p.orientation[2] / 360.0 * 6) % 6
        )  # assume rotation only in Z

    def setRotationNum(self, rotNum):
        """
        Set orientation based on a number 0 through 5 indicating number of rotations
        counterclockwise around the z-axis.
        """
        self.p.orientation[2] = 60.0 * rotNum

    def getSymmetryFactor(self):
        """
        Return a factor between 1 and N where 1/N is how much cut-off by symmetry lines this mesh
        cell is.

        Reactor-level meshes have symmetry information so we have a reactor for this to work. That's
        why it's not implemented on the grid/locator level.

        When edge-assemblies are included on both edges (i.e. MCNP or DIF3D-FD 1/3-symmetric cases),
        the edge assemblies have symmetry factors of 2.0. Otherwise (DIF3D-nodal) there's a full
        assembly on the bottom edge (overhanging) and no assembly at the top edge so the ones at the
        bottom are considered full (symmetryFactor=1).

        If this block is not in any grid at all, then there can be no symmetry so return 1.
        """

        try:
            symmetry = self.parent.spatialLocator.grid.symmetry
        except:
            return 1.0
        if (
            symmetry.domain == geometry.DomainType.THIRD_CORE
            and symmetry.boundary == geometry.BoundaryType.PERIODIC
        ):
            indices = self.spatialLocator.getCompleteIndices()
            if indices[0] == 0 and indices[1] == 0:
                # central location
                return 3.0
            else:
                symmetryLine = self.core.spatialGrid.overlapsWhichSymmetryLine(indices)
                # detect if upper edge assemblies are included. Doing this is the only way to know
                # definitively whether or not the edge assemblies are half-assems or full.
                # seeing the first one is the easiest way to detect them.
                # Check it last in the and statement so we don't waste time doing it.
                upperEdgeLoc = self.core.spatialGrid[-1, 2, 0]
                if (
                    symmetryLine
                    in [
                        grids.BOUNDARY_0_DEGREES,
                        grids.BOUNDARY_120_DEGREES,
                    ]
                    and bool(self.core.childrenByLocator.get(upperEdgeLoc))
                ):
                    return 2.0
        return 1.0

    def autoCreateSpatialGrids(self):
        """
        Given a block without a spatialGrid, create a spatialGrid and give its children
        the corresponding spatialLocators (if it is a simple block).

        In this case, a simple block would be one that has either multiplicity of
        components equal to 1 or N but no other multiplicities. Also, this should only
        happen when N fits exactly into a given number of hex rings.  Otherwise, do not
        create a grid for this block.

        Notes
        -----
        If the block meets all the conditions, we gather all components to either be a multiIndexLocation containing all
        of the pin positions, otherwise, locator is the center (0,0).

        Also, this only works on blocks that have 'flat side up'.

        Raises
        ------
        ValueError
            If the multiplicities of the block are not only 1 or N or if generated ringNumber leads to more positions than necessary.
        """
        # Check multiplicities...
        mults = {c.getDimension("mult") for c in self.iterComponents()}

        if len(mults) != 2 or 1 not in mults:
            raise ValueError(
                "Could not create a spatialGrid for block {}, multiplicities are not 1 or N they are {}".format(
                    self.p.type, mults
                )
            )

        ringNumber = hexagon.numRingsToHoldNumCells(self.getNumPins())
        # For the below to work, there must not be multiple wire or multiple clad types.
        # note that it's the pointed end of the cell hexes that are up (but the
        # macro shape of the pins forms a hex with a flat top fitting in the assembly)
        grid = grids.HexGrid.fromPitch(
            self.getPinPitch(cold=True), numRings=0, pointedEndUp=True
        )
        spatialLocators = grids.MultiIndexLocation(grid=self.spatialGrid)
        numLocations = 0
        for ring in range(ringNumber):
            numLocations = numLocations + hexagon.numPositionsInRing(ring + 1)
        if numLocations != self.getNumPins():
            raise ValueError(
                "Cannot create spatialGrid, number of locations in rings{} not equal to pin number{}".format(
                    numLocations, self.getNumPins()
                )
            )

        i = 0
        for ring in range(ringNumber):
            for pos in range(grid.getPositionsInRing(ring + 1)):
                i, j = grid.getIndicesFromRingAndPos(ring + 1, pos + 1)
                spatialLocators.append(grid[i, j, 0])
        if self.spatialGrid is None:
            self.spatialGrid = grid
            for c in self:
                if c.getDimension("mult") > 1:
                    c.spatialLocator = spatialLocators
                elif c.getDimension("mult") == 1:
                    c.spatialLocator = grids.CoordinateLocation(0.0, 0.0, 0.0, grid)

    def getPinCenterFlatToFlat(self, cold=False):
        """Return the flat-to-flat distance between the centers of opposing pins in the outermost ring."""
        clad = self.getComponent(Flags.CLAD)
        nRings = hexagon.numRingsToHoldNumCells(clad.getDimension("mult"))
        pinPitch = self.getPinPitch(cold=cold)
        pinCenterCornerToCorner = 2 * (nRings - 1) * pinPitch
        pinCenterFlatToFlat = math.sqrt(3.0) / 2.0 * pinCenterCornerToCorner
        return pinCenterFlatToFlat

    def hasPinPitch(self):
        """Return True if the block has enough information to calculate pin pitch."""
        return (self.getComponent(Flags.CLAD) is not None) and (
            self.getComponent(Flags.WIRE) is not None
        )

    def getPinPitch(self, cold=False):
        """
        Get the pin pitch in cm.

        Assumes that the pin pitch is defined entirely by contacting cladding tubes
        and wire wraps. Grid spacers not yet supported.

        Parameters
        ----------
        cold : boolean
            Determines whether the dimensions should be cold or hot

        Returns
        -------
        pinPitch : float
            pin pitch in cm
        """
        try:
            clad = self.getComponent(Flags.CLAD)
            wire = self.getComponent(Flags.WIRE)
        except ValueError:
            raise ValueError(
                "Block {} has multiple clad and wire components,"
                " so pin pitch is not well-defined.".format(self)
            )

        if wire and clad:
            return clad.getDimension("od", cold=cold) + wire.getDimension(
                "od", cold=cold
            )
        else:
            raise ValueError(
                "Cannot get pin pitch in {} because it does not have a wire and a clad".format(
                    self
                )
            )

    def getWettedPerimeter(self):
        """Return wetted perimeter per pin with duct averaged in."""
        duct = self.getComponent(Flags.DUCT)
        clad = self.getComponent(Flags.CLAD)
        wire = self.getComponent(Flags.WIRE)
        if not duct or not clad:
            raise ValueError(
                "Wetted perimeter cannot be computed in {}. No duct or clad components exist.".format(
                    self
                )
            )

        return math.pi * (
            clad.getDimension("od") + wire.getDimension("od")
        ) + 6 * duct.getDimension("ip") / math.sqrt(3) / clad.getDimension("mult")

    def getHydraulicDiameter(self):
        """
        Return the hydraulic diameter in this block in cm.

        Hydraulic diameter is 4A/P where A is the flow area and P is the wetted perimeter.
        In a hex assembly, the wetted perimeter includes the cladding, the wire wrap, and the
        inside of the duct. The flow area is the inner area of the duct minus the area of the
        pins and the wire.

        To convert the inner hex pitch into a perimeter, first convert to side, then
        multiply by 6.

        p = sqrt(3)*s
        l = 6*p/sqrt(3)
        """
        return 4.0 * self.getFlowAreaPerPin() / self.getWettedPerimeter()


class CartesianBlock(Block):

    PITCH_DIMENSION = "widthOuter"
    PITCH_COMPONENT_TYPE = components.Rectangle

    def getMaxArea(self):
        """Get area of this block if it were totally full."""
        xw, yw = self.getPitch()
        return xw * yw

    def setPitch(self, val, updateBolParams=False):
        raise NotImplementedError(
            "Directly setting the pitch of a cartesian block is currently not supported."
        )

    def getSymmetryFactor(self):
        """
        Return a factor between 1 and N where 1/N is how much cut-off by symmetry lines this mesh
        cell is.
        """
        if self.core is not None:
            indices = self.spatialLocator.getCompleteIndices()
            if self.core.symmetry.isThroughCenterAssembly:
                if indices[0] == 0 and indices[1] == 0:
                    # central location
                    return 4.0
                elif indices[0] == 0 or indices[1] == 0:
                    # edge location
                    return 2.0
        return 1.0

    def getPinCenterFlatToFlat(self, cold=False):
        """
        Return the flat-to-flat distance between the centers of opposing pins in the outermost ring.
        """
        clad = self.getComponent(Flags.CLAD)
        nRings = hexagon.numRingsToHoldNumCells(clad.getDimension("mult"))
        pinPitch = self.getPinPitch(cold=cold)
        return 2 * (nRings - 1) * pinPitch


class ThRZBlock(Block):
    # be sure to fill ThRZ blocks with only 3D components - components with explicit getVolume methods

    def getMaxArea(self):
        """Return the area of the Theta-R-Z block if it was totally full."""
        raise NotImplementedError(
            "Cannot get max area of a TRZ block. Fully specify your geometry."
        )

    def radialInner(self):
        """Return a smallest radius of all the components."""
        innerRadii = self.getDimensions("inner_radius")
        smallestInner = min(innerRadii) if innerRadii else None
        return smallestInner

    def radialOuter(self):
        """Return a largest radius of all the components."""
        outerRadii = self.getDimensions("outer_radius")
        largestOuter = max(outerRadii) if outerRadii else None
        return largestOuter

    def thetaInner(self):
        """Return a smallest theta of all the components."""
        innerTheta = self.getDimensions("inner_theta")
        smallestInner = min(innerTheta) if innerTheta else None
        return smallestInner

    def thetaOuter(self):
        """Return a largest theta of all the components."""
        outerTheta = self.getDimensions("outer_theta")
        largestOuter = max(outerTheta) if outerTheta else None
        return largestOuter

    def axialInner(self):
        """Return the lower z-coordinate."""
        return self.getDimensions("inner_axial")

    def axialOuter(self):
        """Return the upper z-coordinate."""
        return self.getDimensions("outer_axial")

    def verifyBlockDims(self):
        """Perform dimension checks related to ThetaRZ blocks."""
        return<|MERGE_RESOLUTION|>--- conflicted
+++ resolved
@@ -1496,42 +1496,6 @@
         """
         return composites.ArmiObject.getLumpedFissionProductCollection(self)
 
-<<<<<<< HEAD
-=======
-    def getReactionRates(self, nucName, nDensity=None):
-        """
-        Parameters
-        ----------
-        nucName - str
-            nuclide name -- e.g. 'U235'
-        nDensity - float
-            number Density
-
-        Returns
-        -------
-        rxnRates : dict
-            dictionary of reaction rates (rxn/s) for nG, nF, n2n, nA and nP
-
-        Note
-        ----
-        If you set nDensity to 1/CM2_PER_BARN this makes 1 group cross section generation easier
-        """
-        if nDensity is None:
-            nDensity = self.getNumberDensity(nucName)
-        try:
-            return components.component.getReactionRateDict(
-                nucName,
-                self.core.lib,
-                self.p.xsType,
-                self.getIntegratedMgFlux(),
-                nDensity,
-            )
-        except AttributeError:
-            # AttributeError because there was no library because no parent.r -- this is a armiObject without flux so
-            # send it some zeros
-            return {"nG": 0, "nF": 0, "n2n": 0, "nA": 0, "nP": 0}
-
->>>>>>> 921a48d2
     def rotate(self, deg):
         """Function for rotating a block's spatially varying variables by a specified angle.
 
