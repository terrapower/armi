# Copyright 2019 TerraPower, LLC
#
# Licensed under the Apache License, Version 2.0 (the "License");
# you may not use this file except in compliance with the License.
# You may obtain a copy of the License at
#
#     http://www.apache.org/licenses/LICENSE-2.0
#
# Unless required by applicable law or agreed to in writing, software
# distributed under the License is distributed on an "AS IS" BASIS,
# WITHOUT WARRANTIES OR CONDITIONS OF ANY KIND, either express or implied.
# See the License for the specific language governing permissions and
# limitations under the License.

"""
Defines blocks, which are axial chunks of assemblies. They contain most of the state variables,
including power, flux, and homogenized number densities.

Assemblies are made of blocks. Blocks are made of components.
"""
import collections
import copy
import functools
import math
from typing import ClassVar, Optional, Tuple, Type

import numpy as np

from armi import nuclideBases, runLog
from armi.bookkeeping import report
from armi.nuclearDataIO import xsCollections
from armi.physics.neutronics import GAMMA, NEUTRON
from armi.reactor import (
    blockParameters,
    components,
    composites,
    geometry,
    grids,
    parameters,
)
from armi.reactor.components import basicShapes
from armi.reactor.components.basicShapes import Circle, Hexagon
from armi.reactor.components.complexShapes import Helix
from armi.reactor.flags import Flags
from armi.reactor.parameters import ParamLocation
from armi.utils import densityTools, hexagon, iterables, units
from armi.utils.plotting import plotBlockFlux
from armi.utils.units import TRACE_NUMBER_DENSITY

PIN_COMPONENTS = [
    Flags.CONTROL,
    Flags.PLENUM,
    Flags.SHIELD,
    Flags.FUEL,
    Flags.CLAD,
    Flags.PIN,
    Flags.WIRE,
]

_PitchDefiningComponent = Optional[Tuple[Type[components.Component], ...]]


class Block(composites.Composite):
    """
    An axial slice of an assembly.

    Blocks are Composite objects with extra parameter bindings, and utility methods that let them
    play nicely with their containing Assembly.
    """

    uniqID = 0

    # dimension used to determine which component defines the block's pitch
    PITCH_DIMENSION = "op"

    # component type that can be considered a candidate for providing pitch
    PITCH_COMPONENT_TYPE: ClassVar[_PitchDefiningComponent] = None

    pDefs = blockParameters.getBlockParameterDefinitions()

    def __init__(self, name: str, height: float = 1.0):
        """
        Builds a new ARMI block.

        name : str
            The name of this block
        height : float, optional
            The height of the block in cm. Defaults to 1.0 so that ``getVolume`` assumes unit height.
        """
        composites.Composite.__init__(self, name)
        self.p.height = height
        self.p.heightBOL = height
        self.p.orientation = np.array((0.0, 0.0, 0.0))

        self.points = []
        self.macros = None

        # flag to indicated when DerivedShape children must be updated.
        self.derivedMustUpdate = False

        # which component to use to determine block pitch, along with its 'op'
        self._pitchDefiningComponent = (None, 0.0)

        # Manually set some parameters at BOL
        for problemParam in ["THcornTemp", "THedgeTemp"]:
            self.p[problemParam] = []

<<<<<<< HEAD
        for problemParam in [
            "residence",
            "bondRemoved",
            "fluence",
            "displacementX",
            "displacementY",
            "fluxAdj",
            "buRate",
            "eqRegion",
        ]:
            self.p[problemParam] = 0.0

=======
>>>>>>> 636f8eb9
    def __repr__(self):
        # be warned, changing this might break unit tests on input file generations
        return "<{type} {name} at {loc} XS: {xs} ENV GP: {env}>".format(
            type=self.getType(),
            name=self.getName(),
            xs=self.p.xsType,
            env=self.p.envGroup,
            loc=self.getLocation(),
        )

    def __deepcopy__(self, memo):
        """
        Custom deepcopy behavior to prevent duplication of macros and _lumpedFissionProducts.

        We detach the recursive links to the parent and the reactor to prevent blocks carrying large
        independent copies of stale reactors in memory. If you make a new block, you must add it to
        an assembly and a reactor.
        """
        # add self to memo to prevent child objects from duplicating the parent block
        memo[id(self)] = b = self.__class__.__new__(self.__class__)

        # use __getstate__ and __setstate__ pickle-methods to initialize
        state = self.__getstate__()  # __getstate__ removes parent
        del state["macros"]
        del state["_lumpedFissionProducts"]
        b.__setstate__(copy.deepcopy(state, memo))

        # assign macros and LFP
        b.macros = self.macros
        b._lumpedFissionProducts = self._lumpedFissionProducts

        return b

    def createHomogenizedCopy(self, pinSpatialLocators=False):
        """
        Create a copy of a block.

        Notes
        -----
        Used to implement a copy function for specific block types that can be much faster than a
        deepcopy by glossing over details that may be unnecessary in certain contexts.

        This base class implementation is just a deepcopy of the block, in full detail (not
        homogenized).
        """
        return copy.deepcopy(self)

    @property
    def core(self):
        from armi.reactor.reactors import Core

        c = self.getAncestor(lambda c: isinstance(c, Core))
        return c

    def makeName(self, assemNum, axialIndex):
        """
        Generate a standard block from assembly number.

        This also sets the block-level assembly-num param.

        Once, we used a axial-character suffix to represent the axial index, but this is inherently
        limited so we switched to a numerical name. The axial suffix needs can be brought in to
        plugins that require them.

        Examples
        --------
        >>> makeName(120, 5)
        'B0120-005'
        """
        self.p.assemNum = assemNum
        return "B{0:04d}-{1:03d}".format(assemNum, axialIndex)

    def getSmearDensity(self, cold=True):
        """
        Compute the smear density of pins in this block.

        Smear density is the area of the fuel divided by the area of the space available for fuel
        inside the cladding. Other space filled with solid materials is not considered available. If
        all the area is fuel, it has 100% smear density. Lower smear density allows more room for
        swelling.

        Warning
        -------
        This requires circular fuel and circular cladding. Designs that vary from this will be
        wrong. It may make sense in the future to put this somewhere a bit more design specific.

        Notes
        -----
        This only considers circular objects. If you have a cladding that is not a circle, it will
        be ignored.

        Negative areas can exist for void gaps in the fuel pin. A negative area in a gap represents
        overlap area between two solid components. To account for this additional space within the
        pin cladding the abs(negativeArea) is added to the inner cladding area.

        Parameters
        ----------
        cold : bool, optional
            If false, returns the smear density at hot temperatures

        Returns
        -------
        float
            The smear density as a fraction.
        """
        fuels = self.getComponents(Flags.FUEL)
        if not fuels:
            # smear density is not computed for non-fuel blocks
            return 0.0
        elif not self.getNumPins():
            # smear density is only defined for pinned blocks
            return 0.0

        circles = self.getComponentsOfShape(components.Circle)
        if not circles:
            raise ValueError(
                f"Cannot get smear density of {self}. There are no circular components."
            )
        clads = set(self.getComponents(Flags.CLAD)).intersection(set(circles))
        if not clads:
            raise ValueError(
                f"Cannot get smear density of {self}. There are no clad components."
            )

        # Compute component areas
        cladID = np.mean([clad.getDimension("id", cold=cold) for clad in clads])
        innerCladdingArea = (
            math.pi * (cladID**2) / 4.0 * self.getNumComponents(Flags.FUEL)
        )
        fuelComponentArea = 0.0
        unmovableComponentArea = 0.0
        negativeArea = 0.0
        for c in self.getSortedComponentsInsideOfComponent(clads.pop()):
            componentArea = c.getArea(cold=cold)
            if c.isFuel():
                fuelComponentArea += componentArea
            elif c.hasFlags([Flags.SLUG, Flags.DUMMY]):
                # this flag designates that this clad/slug combination isn't fuel and shouldn't be
                # counted in the average
                pass
            else:
                if c.containsSolidMaterial():
                    unmovableComponentArea += componentArea
                elif c.containsVoidMaterial() and componentArea < 0.0:
                    if cold:  # will error out soon
                        runLog.error(
                            "{} with id {} and od {} has negative area at cold dimensions".format(
                                c,
                                c.getDimension("id", cold=True),
                                c.getDimension("od", cold=True),
                            )
                        )
                    negativeArea += abs(componentArea)
        if cold and negativeArea:
            raise ValueError(
                f"Negative component areas exist on {self}. Check that the cold dimensions are "
                "properly aligned and no components overlap."
            )
        innerCladdingArea += negativeArea  # See note 2
        totalMovableArea = innerCladdingArea - unmovableComponentArea
        smearDensity = fuelComponentArea / totalMovableArea

        return smearDensity

    def autoCreateSpatialGrids(self, systemSpatialGrid=None):
        """
        Creates a spatialGrid for a Block.

        Blocks do not always have a spatialGrid from Blueprints, but some Blocks can have their
        spatialGrids inferred based on the multiplicity of their components. This would add the
        ability to create a spatialGrid for a Block and give its children the corresponding
        spatialLocators if certain conditions are met.

        Parameters
        ----------
        systemSpatialGrid : Grid, optional
            Spatial Grid of the system-level parent of this Assembly that contains this Block.

        Raises
        ------
        ValueError
            If the multiplicities of the block are not only 1 or N or if generated ringNumber leads
            to more positions than necessary.
        """
        if self.spatialGrid is None:
            self.spatialGrid = systemSpatialGrid

    def getMgFlux(self, adjoint=False, average=False, volume=None, gamma=False):
        """
        Returns the multigroup neutron flux in [n/cm^2/s].

        The first entry is the first energy group (fastest neutrons). Each additional
        group is the next energy group, as set in the ISOTXS library.

        It is stored integrated over volume on self.p.mgFlux

        Parameters
        ----------
        adjoint : bool, optional
            Return adjoint flux instead of real

        average : bool, optional
            If true, will return average flux between latest and previous. Doesn't work
            for pin detailed yet

        volume: float, optional
            If average=True, the volume-integrated flux is divided by volume before being returned.
            The user may specify a volume, or the function will obtain the block volume directly.

        gamma : bool, optional
            Whether to return the neutron flux or the gamma flux.

        Returns
        -------
        flux : multigroup neutron flux in [n/cm^2/s]
        """
        flux = composites.ArmiObject.getMgFlux(
            self, adjoint=adjoint, average=False, volume=volume, gamma=gamma
        )
        if average and np.any(self.p.lastMgFlux):
            volume = volume or self.getVolume()
            lastFlux = self.p.lastMgFlux / volume
            flux = (flux + lastFlux) / 2.0
        return flux

    def setPinMgFluxes(self, fluxes, adjoint=False, gamma=False):
        """
        Store the pin-detailed multi-group neutron flux.

        Parameters
        ----------
        fluxes : np.ndarray
            The block-level pin multigroup fluxes. fluxes[i, g] represents the flux in group g for
            pin i. Flux units are the standard n/cm^2/s.
            The "ARMI pin ordering" is used, which is counter-clockwise from 3 o'clock.
        adjoint : bool, optional
            Whether to set real or adjoint data.
        gamma : bool, optional
            Whether to set gamma or neutron data.

        Outputs
        -------
        self.p.pinMgFluxes : np.ndarray
            The block-level pin multigroup fluxes. pinMgFluxes[i, g] represents the flux in group g
            for pin i. Flux units are the standard n/cm^2/s.
            The "ARMI pin ordering" is used, which is counter-clockwise from 3 o'clock.
        """
        if self.hasFlags(Flags.FUEL):
            pinFluxes = fluxes[(np.array(self.p.pinLocation) - 1)]
        else:
            pinFluxes = fluxes[:]

        if gamma:
            if adjoint:
                raise ValueError("Adjoint gamma flux is currently unsupported.")
            else:
                self.p.pinMgFluxesGamma = pinFluxes
        else:
            if adjoint:
                self.p.pinMgFluxesAdj = pinFluxes
            else:
                self.p.pinMgFluxes = pinFluxes

    def getMicroSuffix(self):
        """
        Returns the microscopic library suffix (e.g. 'AB') for this block.

        DIF3D and MC2 are limited to 6 character nuclide labels. ARMI by convention uses the first 4
        for nuclide name (e.g. U235, PU39, etc.) and then uses the 5th character for cross-section
        type and the 6th for burnup group. This allows a variety of XS sets to be built modeling
        substantially different blocks.

        Notes
        -----
        The single-letter use for xsType and envGroup limit users to 52 groups of each. ARMI will
        allow 2-letter xsType designations if and only if the `envGroup` setting has length 1 (i.e.
        no burnup/temp groups are defined). This is useful for high-fidelity XS modeling.
        """
        env = self.p.envGroup
        if not env:
            raise RuntimeError(
                "Cannot get MicroXS suffix because {0} in {1} does not have a environment(env) group"
                "".format(self, self.parent)
            )

        xsType = self.p.xsType
        if len(xsType) == 1:
            return xsType + env
        elif len(xsType) == 2 and ord(env) != ord("A"):
            # default is "A" so if we got an off default 2 char, there is no way to resolve.
            raise ValueError(
                "Use of non-default env groups is not allowed with multi-character xs groups!"
            )
        else:
            # ignore env group, multi Char XS type to support assigning 2 chars in blueprints
            return xsType

    def getHeight(self):
        """Return the block height."""
        return self.p.height

    def setHeight(self, modifiedHeight, conserveMass=False, adjustList=None):
        """
        Set a new height of the block.

        Parameters
        ----------
        modifiedHeight : float
            The height of the block in cm

        conserveMass : bool, optional
            Conserve mass of nuclides in ``adjustList``.

        adjustList : list, optional
            Nuclides that will be conserved in conserving mass in the block. It is recommended to
            pass a list of all nuclides in the block.

        Notes
        -----
        There is a coupling between block heights, the parent assembly axial mesh, and the
        ztop/zbottom/z params of the sibling blocks. When you set a height, all those things are
        invalidated. Thus, this method has to go through and update them via
        ``parent.calculateZCoords``.

        See Also
        --------
        armi.reactor.reactors.Core.updateAxialMesh
            May need to be called after this.
        armi.reactor.assemblies.Assembly.calculateZCoords
            Recalculates z-coords, automatically called by this.
        """
        originalHeight = self.getHeight()  # get before modifying
        if modifiedHeight < 0.0:
            raise ValueError(
                f"Cannot set height of block {self} to height of {modifiedHeight} cm"
            )
        self.p.height = modifiedHeight
        self.clearCache()
        if conserveMass:
            if originalHeight != modifiedHeight:
                if not adjustList:
                    raise ValueError(
                        "Nuclides in ``adjustList`` must be provided to conserve mass."
                    )
                self.adjustDensity(originalHeight / modifiedHeight, adjustList)
        if self.parent:
            self.parent.calculateZCoords()

    def getWettedPerimeter(self):
        raise NotImplementedError

    def getFlowAreaPerPin(self):
        """
        Return the flowing coolant area of the block in cm^2, normalized to the number of pins in the block.

        NumPins looks for max number of fuel, clad, control, etc.

        See Also
        --------
        armi.reactor.blocks.Block.getNumPins
            figures out numPins
        """
        numPins = self.getNumPins()
        try:
            return self.getComponent(Flags.COOLANT, exact=True).getArea() / numPins
        except ZeroDivisionError:
            raise ZeroDivisionError(
                f"Block {self} has 0 pins (fuel, clad, control, shield, etc.). Thus, its flow area "
                "per pin is undefined."
            )

    def getHydraulicDiameter(self):
        raise NotImplementedError

    def adjustUEnrich(self, newEnrich):
        """
        Adjust U-235/U-238 mass ratio to a mass enrichment.

        Parameters
        ----------
        newEnrich : float
            New U-235 enrichment in mass fraction

        Notes
        -----
        completeInitialLoading must be run because adjusting the enrichment actually changes the
        mass slightly and you can get negative burnups, which you do not want.
        """
        fuels = self.getChildrenWithFlags(Flags.FUEL)

        if fuels:
            for fuel in fuels:
                fuel.adjustMassEnrichment(newEnrich)
        else:
            # no fuel in this block
            tU = self.getNumberDensity("U235") + self.getNumberDensity("U238")
            if tU:
                self.setNumberDensity("U235", tU * newEnrich)
                self.setNumberDensity("U238", tU * (1.0 - newEnrich))

        self.completeInitialLoading()

    def getLocation(self):
        """Return a string representation of the location.

        .. impl:: Location of a block is retrievable.
            :id: I_ARMI_BLOCK_POSI0
            :implements: R_ARMI_BLOCK_POSI

            If the block does not have its ``core`` attribute set, if the block's parent does not
            have a ``spatialGrid`` attribute, or if the block does not have its location defined by
            its ``spatialLocator`` attribute, return a string indicating that it is outside of the
            core.

            Otherwise, use the :py:class:`~armi.reactor.grids.Grid.getLabel` static method to
            convert the block's indices into a string like "XXX-YYY-ZZZ". For hexagonal geometry,
            "XXX" is the zero-padded hexagonal core ring, "YYY" is the zero-padded position in that
            ring, and "ZZZ" is the zero-padded block axial index from the bottom of the core.
        """
        if self.core and self.parent.spatialGrid and self.spatialLocator:
            return self.core.spatialGrid.getLabel(
                self.spatialLocator.getCompleteIndices()
            )
        else:
            return "ExCore"

    def coords(self):
        """
        Returns the coordinates of the block.

        .. impl:: Coordinates of a block are queryable.
            :id: I_ARMI_BLOCK_POSI1
            :implements: R_ARMI_BLOCK_POSI

            Calls to the :py:meth:`~armi.reactor.grids.locations.IndexLocation.getGlobalCoordinates`
            method of the block's ``spatialLocator`` attribute, which recursively calls itself on
            all parents of the block to get the coordinates of the block's centroid in 3D cartesian
            space.
        """
        return self.spatialLocator.getGlobalCoordinates()

    def setBuLimitInfo(self):
        """Sets burnup limit based on igniter, feed, etc."""
        if self.p.buRate == 0:
            # might be cycle 1 or a non-burning block
            self.p.timeToLimit = 0.0
        else:
            timeLimit = (
                self.p.buLimit - self.p.percentBu
            ) / self.p.buRate + self.p.residence
            self.p.timeToLimit = (timeLimit - self.p.residence) / units.DAYS_PER_YEAR

    def getMaxArea(self):
        raise NotImplementedError

    def getArea(self, cold=False):
        """
        Return the area of a block for a full core or a 1/3 core model.

        Area is consistent with the area in the model, so if you have a central assembly in a 1/3
        symmetric model, this will return 1/3 of the total area of the physical assembly. This way,
        if you take the sum of the areas in the core (or count the atoms in the core, etc.), you
        will have the proper number after multiplying by the model symmetry.

        Parameters
        ----------
        cold : bool
            flag to indicate that cold (as input) dimensions are required

        Notes
        -----
        This might not work for a 1/6 core model (due to symmetry line issues).

        Returns
        -------
        area : float (cm^2)

        See Also
        --------
        armi.reactor.blocks.Block.getMaxArea
            return the full area of the physical assembly disregarding model symmetry
        """
        # this caching requires that you clear the cache every time you adjust anything including
        # temperature and dimensions.
        area = self._getCached("area")
        if area:
            return area

        a = 0.0
        for c in self:
            myArea = c.getArea(cold=cold)
            a += myArea
        fullArea = a

        # correct the fullHexArea by the symmetry factor this factor determines if the hex has been
        # clipped by symmetry lines
        area = fullArea / self.getSymmetryFactor()

        self._setCache("area", area)
        return area

    def getVolume(self):
        """
        Return the volume of a block.

        Returns
        -------
        volume : float
            Block or component volume in cm^3
        """
        # use symmetryFactor in case the assembly is sitting on a boundary and needs to be cut in half, etc.
        vol = sum(c.getVolume() for c in self)
        return vol / self.getSymmetryFactor()

    def getSymmetryFactor(self):
        """
        Return a scaling factor due to symmetry on the area of the block or its components.

        Takes into account assemblies that are bisected or trisected by symmetry lines

        In 1/3 symmetric cases, the central assembly is 1/3 a full area. If edge assemblies are
        included in a model, the symmetry factor along both edges for overhanging assemblies should
        be 2.0. However, ARMI runs in most scenarios with those assemblies on the 120-edge removed,
        so the symmetry factor should generally be just 1.0.

        See Also
        --------
        armi.reactor.converters.geometryConverter.EdgeAssemblyChanger.scaleParamsRelatedToSymmetry
        """
        return 1.0

    def adjustDensity(self, frac, adjustList, returnMass=False):
        """
        adjusts the total density of each nuclide in adjustList by frac.

        Parameters
        ----------
        frac : float
            The fraction of the current density that will remain after this operation

        adjustList : list
            List of nuclide names that will be adjusted.

        returnMass : bool
            If true, will return mass difference.

        Returns
        -------
        mass : float
            Mass difference in grams. If you subtract mass, mass will be negative.
            If returnMass is False (default), this will always be zero.
        """
        self._updateDetailedNdens(frac, adjustList)

        mass = 0.0
        if returnMass:
            # do this with a flag to enable faster operation when mass is not needed.
            volume = self.getVolume()

        numDensities = self.getNuclideNumberDensities(adjustList)

        for nuclideName, dens in zip(adjustList, numDensities):
            if not dens:
                # don't modify zeros.
                continue
            newDens = dens * frac
            # add a little so components remember
            self.setNumberDensity(nuclideName, newDens + TRACE_NUMBER_DENSITY)
            if returnMass:
                mass += densityTools.getMassInGrams(nuclideName, volume, newDens - dens)

        return mass

    def _updateDetailedNdens(self, frac, adjustList):
        """
        Update detailed number density which is used by hi-fi depleters such as ORIGEN.

        Notes
        -----
        This will perturb all number densities so it is assumed that if one of the active densities
        is perturbed, all of htem are perturbed.
        """
        if self.p.detailedNDens is None:
            # BOL assems get expanded to a reference so the first check is needed so it won't call
            # .blueprints on None since BOL assems don't have a core/r
            return
        if any(nuc in self.core.r.blueprints.activeNuclides for nuc in adjustList):
            self.p.detailedNDens *= frac
            # Other power densities do not need to be updated as they are calculated in the global
            # flux interface, which occurs after axial expansion on the interface stack.
            self.p.pdensDecay *= frac

    def completeInitialLoading(self, bolBlock=None):
        """
        Does some BOL bookkeeping to track things like BOL HM density for burnup tracking.

        This should run after this block is loaded up at BOC (called from Reactor.initialLoading).

        The original purpose of this was to get the moles HM at BOC for the moles Pu/moles HM at BOL
        calculation.

        This also must be called after modifying something like the smear density or zr fraction in
        an optimization case. In ECPT cases, a BOL block must be passed or else the burnup will try
        to get based on a pre-burned value.

        Parameters
        ----------
        bolBlock : Block, optional
            A BOL-state block of this block type, required for perturbed equilibrium cases.
            Must have the same enrichment as this block!

        Returns
        -------
        hmDens : float
            The heavy metal number density of this block.

        See Also
        --------
        Reactor.importGeom
        depletion._updateBlockParametersAfterDepletion
        """
        if bolBlock is None:
            bolBlock = self

        hmDens = bolBlock.getHMDens()  # total homogenized heavy metal number density
        self.p.nHMAtBOL = hmDens
        self.p.molesHmBOL = self.getHMMoles()
        self.p.puFrac = (
            self.getPuMoles() / self.p.molesHmBOL if self.p.molesHmBOL > 0.0 else 0.0
        )

        try:
            # non-pinned reactors (or ones without cladding) will not use smear density
            self.p.smearDensity = self.getSmearDensity()
        except ValueError:
            pass

        self.p.enrichmentBOL = self.getFissileMassEnrich()
        massHmBOL = 0.0
        for child in self:
            hmMass = child.getHMMass()
            massHmBOL += hmMass
            # Components have the following parameters but not every composite will massHmBOL,
            # molesHmBOL, puFrac
            if isinstance(child, components.Component):
                child.p.massHmBOL = hmMass
                child.p.molesHmBOL = child.getHMMoles()
                child.p.puFrac = (
                    self.getPuMoles() / child.p.molesHmBOL
                    if child.p.molesHmBOL > 0.0
                    else 0.0
                )

        self.p.massHmBOL = massHmBOL

        return hmDens

    def setB10VolParam(self, heightHot):
        """
        Set the b.p.initialB10ComponentVol param according to the volume of boron-10 containing components.

        Parameters
        ----------
        heightHot : Boolean
            True if self.height() is cold height
        """
        # exclude fuel components since they could have slight B10 impurity and
        # this metric is not relevant for fuel.
        b10Comps = [c for c in self if c.getNumberDensity("B10") and not c.isFuel()]
        if not b10Comps:
            return

        # get the highest density comp dont want to sum all because some comps might have very small
        # impurities of boron and adding this volume won't be conservative for captures per cc.
        b10Comp = sorted(b10Comps, key=lambda x: x.getNumberDensity("B10"))[-1]

        if len(b10Comps) > 1:
            runLog.warning(
                f"More than one boron10-containing component found in {self.name}. Only {b10Comp} "
                f"will be considered for calculation of initialB10ComponentVol Since adding "
                f"multiple volumes is not conservative for captures. All compos found {b10Comps}",
                single=True,
            )
        if self.isFuel():
            runLog.warning(
                f"{self.name} has both fuel and initial b10. b10 volume may not be conserved with "
                "axial expansion.",
                single=True,
            )

        # calc volume of boron components
        coldArea = b10Comp.getArea(cold=True)
        coldFactor = b10Comp.getThermalExpansionFactor() if heightHot else 1
        coldHeight = self.getHeight() / coldFactor
        self.p.initialB10ComponentVol = coldArea * coldHeight

    def replaceBlockWithBlock(self, bReplacement):
        """
        Replace the current block with the replacementBlock.

        Typically used in the insertion of control rods.
        """
        paramsToSkip = set(
            self.p.paramDefs.inCategory(parameters.Category.retainOnReplacement).names
        )

        tempBlock = copy.deepcopy(bReplacement)
        oldParams = self.p
        newParams = self.p = tempBlock.p
        for paramName in paramsToSkip:
            newParams[paramName] = oldParams[paramName]

        # update synchronization information
        self.p.assigned = parameters.SINCE_ANYTHING
        paramDefs = self.p.paramDefs
        for paramName in set(newParams.keys()) - paramsToSkip:
            paramDefs[paramName].assigned = parameters.SINCE_ANYTHING

        newComponents = tempBlock.getChildren()
        self.setChildren(newComponents)
        self.clearCache()

    @staticmethod
    def plotFlux(core, fName=None, bList=None, peak=False, adjoint=False, bList2=[]):
        # Block.plotFlux has been moved to utils.plotting as plotBlockFlux, which is a better fit.
        # We don't want to remove the plotFlux function in the Block namespace yet in case client
        # code is depending on this function existing here. This is just a simple pass-through
        # function that passes the arguments along to the actual implementation in its new location.
        plotBlockFlux(core, fName, bList, peak, adjoint, bList2)

    def _updatePitchComponent(self, c):
        """
        Update the component that defines the pitch.

        Given a Component, compare it to the current component that defines the pitch of the Block.
        If bigger, replace it. We need different implementations of this to support different logic
        for determining the form of pitch and the concept of "larger".

        See Also
        --------
        CartesianBlock._updatePitchComponent
        """
        # Some block types don't have a clearly defined pitch (e.g. ThRZ)
        if self.PITCH_COMPONENT_TYPE is None:
            return

        if not isinstance(c, self.PITCH_COMPONENT_TYPE):
            return

        try:
            componentPitch = c.getDimension(self.PITCH_DIMENSION)
        except parameters.UnknownParameterError:
            # some components dont have the appropriate parameter
            return

        if componentPitch and (componentPitch > self._pitchDefiningComponent[1]):
            self._pitchDefiningComponent = (c, componentPitch)

    def add(self, c):
        composites.Composite.add(self, c)

        self.derivedMustUpdate = True
        self.clearCache()
        try:
            mult = int(c.getDimension("mult"))
            if self.p.percentBuByPin is None or len(self.p.percentBuByPin) < mult:
                # this may be a little wasteful, but we can fix it later...
                self.p.percentBuByPin = [0.0] * mult
        except AttributeError:
            # maybe adding a Composite of components rather than a single
            pass
        self._updatePitchComponent(c)

    def removeAll(self, recomputeAreaFractions=True):
        for c in list(self):
            self.remove(c, recomputeAreaFractions=False)
        if recomputeAreaFractions:  # only do this once
            self.getVolumeFractions()

    def remove(self, c, recomputeAreaFractions=True):
        composites.Composite.remove(self, c)
        self.clearCache()

        if c is self._pitchDefiningComponent[0]:
            self._pitchDefiningComponent = (None, 0.0)
            pc = self.getLargestComponent(self.PITCH_DIMENSION)
            if pc is not None:
                self._updatePitchComponent(pc)

        if recomputeAreaFractions:
            self.getVolumeFractions()

    def getComponentsThatAreLinkedTo(self, comp, dim):
        """
        Determine which dimensions of which components are linked to a specific dimension of a
        particular component.

        Useful for breaking fuel components up into individuals and making sure anything that was
        linked to the fuel mult (like the cladding mult) stays correct.

        Parameters
        ----------
        comp : Component
            The component that the results are linked to
        dim : str
            The name of the dimension that the results are linked to

        Returns
        -------
        linkedComps : list
            A list of (components,dimName) that are linked to this component, dim.
        """
        linked = []
        for c in self.iterComponents():
            for dimName, val in c.p.items():
                if c.dimensionIsLinked(dimName):
                    requiredComponent = val[0]
                    if requiredComponent is comp and val[1] == dim:
                        linked.append((c, dimName))
        return linked

    def getComponentsInLinkedOrder(self, componentList=None):
        """
        Return a list of the components in order of their linked-dimension dependencies.

        Parameters
        ----------
        components : list, optional
            A list of components to consider. If None, this block's components will be used.

        Notes
        -----
        This means that components other components are linked to come first.
        """
        if componentList is None:
            componentList = self.getComponents()
        cList = collections.deque(componentList)
        orderedComponents = []
        # Loop through the components until there are none left.
        counter = 0
        while cList:
            candidate = cList.popleft()  # take first item in list
            cleared = True  # innocent until proven guilty
            # loop through all dimensions in this component to determine its dependencies
            for dimName, val in candidate.p.items():
                if candidate.dimensionIsLinked(dimName):
                    # In linked dimensions, val = (component, dimName)
                    requiredComponent = val[0]
                    if requiredComponent not in orderedComponents:
                        # this component depends on one that is not in the ordered list yet.
                        # do not add it.
                        cleared = False
                        break  # short circuit. One failed lookup is enough to flag this component as dirty.
            if cleared:
                # this candidate is free of dependencies and is ready to be added.
                orderedComponents.append(candidate)
            else:
                cList.append(candidate)

            counter += 1
            if counter > 1000:
                cList.append(candidate)
                runLog.error(
                    "The component {0} in {1} contains a dimension that is linked to another component, "
                    " but the required component is not present in the block. They may also be other dependency fails. "
                    "The component dims are {2}".format(cList[0], self, cList[0].p)
                )
                raise RuntimeError("Cannot locate linked component.")
        return orderedComponents

    def getSortedComponentsInsideOfComponent(self, component):
        """
        Returns a list of components inside of the given component sorted from innermost to outermost.

        Parameters
        ----------
        component : object
            Component to look inside of.

        Notes
        -----
        If you just want sorted components in this block, use ``sorted(self)``. This will never
        include any ``DerivedShape`` objects. Since they have a derived area they don't have a well-
        defined dimension. For now we just ignore them. If they are desired in the future some
        knowledge of their dimension will be required while they are being derived.
        """
        sortedComponents = sorted(self)
        componentIndex = sortedComponents.index(component)
        sortedComponents = sortedComponents[:componentIndex]
        return sortedComponents

    def getNumPins(self):
        """Return the number of pins in this block.

        .. impl:: Get the number of pins in a block.
            :id: I_ARMI_BLOCK_NPINS
            :implements: R_ARMI_BLOCK_NPINS

            Uses some simple criteria to infer the number of pins in the block.

            For every flag in the module list :py:data:`~armi.reactor.blocks.PIN_COMPONENTS`, loop
            over all components of that type in the block. If the component is an instance of
            :py:class:`~armi.reactor.components.basicShapes.Circle`, add its multiplicity to a list,
            and sum that list over all components with each given flag.

            After looping over all possibilities, return the maximum value returned from the process
            above, or if no compatible components were found, return zero.
        """
        nPins = [
            sum(
                [
                    (
                        int(c.getDimension("mult"))
                        if isinstance(c, basicShapes.Circle)
                        else 0
                    )
                    for c in self.iterComponents(compType)
                ]
            )
            for compType in PIN_COMPONENTS
        ]
        return 0 if not nPins else max(nPins)

    def mergeWithBlock(self, otherBlock, fraction):
        """
        Turns this block into a mixture of this block and some other block.

        Parameters
        ----------
        otherBlock : Block
            The block to mix this block with. The other block will not be modified.

        fraction : float
            Fraction of the other block to mix in with this block. If 0.1 is passed in, this block
            will become 90% what it originally was and 10% what the other block is.

        Notes
        -----
        This merges on a high level (using number densities). Components will not be merged.

        This is used e.g. for inserting a control block partially to get a very tight criticality
        control. In this case, a control block would be merged with a duct block. It is also used
        when a control rod is specified as a certain length but that length does not fit exactly
        into a full block.
        """
        numDensities = self.getNumberDensities()
        otherBlockDensities = otherBlock.getNumberDensities()
        newDensities = {}

        # Make sure to hit all nuclides in union of blocks
        for nucName in set(numDensities.keys()).union(otherBlockDensities.keys()):
            newDensities[nucName] = (1.0 - fraction) * numDensities.get(
                nucName, 0.0
            ) + fraction * otherBlockDensities.get(nucName, 0.0)

        self.setNumberDensities(newDensities)

    def getComponentAreaFrac(self, typeSpec):
        """
        Returns the area fraction of the specified component(s) among all components in the block.

        Parameters
        ----------
        typeSpec : Flags or list of Flags
            Component types to look up

        Examples
        --------
        >>> b.getComponentAreaFrac(Flags.CLAD)
        0.15

        Returns
        -------
        float
            The area fraction of the component.
        """
        tFrac = sum(f for (c, f) in self.getVolumeFractions() if c.hasFlags(typeSpec))

        if tFrac:
            return tFrac
        else:
            runLog.warning(
                "No component {0} exists on {1}, so area fraction is zero.".format(
                    typeSpec, self
                ),
                single=True,
                label="{0} areaFrac is zero".format(typeSpec),
            )
            return 0.0

    def verifyBlockDims(self):
        """Optional dimension checking."""
        return

    def getDim(self, typeSpec, dimName):
        """
        Search through blocks in this assembly and find the first component of compName.
        Then, look on that component for dimName.

        Parameters
        ----------
        typeSpec : Flags or list of Flags
            Component name, e.g. Flags.FUEL, Flags.CLAD, Flags.COOLANT, ...
        dimName : str
            Dimension name, e.g. 'od', ...

        Returns
        -------
        dimVal : float
            The dimension in cm.

        Examples
        --------
        >>> getDim(Flags.WIRE,'od')
        0.01
        """
        for c in self:
            if c.hasFlags(typeSpec):
                return c.getDimension(dimName.lower())

        raise ValueError(
            "Cannot get Dimension because Flag not found: {0}".format(typeSpec)
        )

    def getPinCenterFlatToFlat(self, cold=False):
        """Return the flat-to-flat distance between the centers of opposing pins in the outermost ring."""
        raise NotImplementedError  # no geometry can be assumed

    def getWireWrapCladGap(self, cold=False):
        """Return the gap between the wire wrap and the clad."""
        clad = self.getComponent(Flags.CLAD)
        wire = self.getComponent(Flags.WIRE)
        wireOuterRadius = wire.getBoundingCircleOuterDiameter(cold=cold) / 2.0
        wireInnerRadius = wireOuterRadius - wire.getDimension("od", cold=cold)
        cladOuterRadius = clad.getDimension("od", cold=cold) / 2.0
        return wireInnerRadius - cladOuterRadius

    def getPlenumPin(self):
        """Return the plenum pin if it exists."""
        for c in self.iterComponents(Flags.GAP):
            if self.isPlenumPin(c):
                return c
        return None

    def isPlenumPin(self, c):
        """Return True if the specified component is a plenum pin."""
        # This assumes that anything with the GAP flag will have a valid 'id' dimension. If that
        # were not the case, then we would need to protect the call to getDimension with a
        # try/except
        cIsCenterGapGap = (
            isinstance(c, components.Component)
            and c.hasFlags(Flags.GAP)
            and c.getDimension("id") == 0
        )
        return self.hasFlags([Flags.PLENUM, Flags.ACLP]) and cIsCenterGapGap

    def getPitch(self, returnComp=False):
        """
        Return the center-to-center hex pitch of this block.

        Parameters
        ----------
        returnComp : bool, optional
            If true, will return the component that has the maximum pitch as well

        Returns
        -------
        pitch : float or None
            Hex pitch in cm, if well-defined. If there is no clear component for determining pitch,
            returns None
        component : Component or None
            Component that has the max pitch, if returnComp == True. If no component is found to
            define the pitch, returns None

        Notes
        -----
        The block stores a reference to the component that defines the pitch, making the assumption
        that while the dimensions can change, the component containing the largest dimension will
        not. This lets us skip the search for largest component. We still need to ask the largest
        component for its current dimension in case its temperature changed, or was otherwise
        modified.

        See Also
        --------
        setPitch : sets pitch
        """
        c, _p = self._pitchDefiningComponent
        if c is None:
            raise ValueError("{} has no valid pitch defining component".format(self))

        # ask component for dimensions, since they could have changed due to temperature
        p = c.getPitchData()
        return (p, c) if returnComp else p

    def hasPinPitch(self):
        """Return True if the block has enough information to calculate pin pitch."""
        return self.spatialGrid is not None

    def getPinPitch(self, cold=False):
        """
        Return sub-block pitch in blocks.

        This assumes the spatial grid is defined by unit steps
        """
        return self.spatialGrid.pitch

    def getDimensions(self, dimension):
        """Return dimensional values of the specified dimension."""
        dimVals = set()
        for c in self:
            try:
                dimVal = c.getDimension(dimension)
            except parameters.ParameterError:
                continue
            if dimVal is not None:
                dimVals.add(dimVal)
        return dimVals

    def getLargestComponent(self, dimension):
        """
        Find the component with the largest dimension of the specified type.

        Parameters
        ----------
        dimension: str
            The name of the dimension to find the largest component of.

        Returns
        -------
        largestComponent: armi.reactor.components.Component
            The component with the largest dimension of the specified type.
        """
        maxDim = -float("inf")
        largestComponent = None
        for c in self:
            try:
                dimVal = c.getDimension(dimension)
            except parameters.ParameterError:
                continue
            if dimVal is not None and dimVal > maxDim:
                maxDim = dimVal
                largestComponent = c
        return largestComponent

    def setPitch(self, val, updateBolParams=False):
        """
        Sets outer pitch to some new value.

        This sets the settingPitch and actually sets the dimension of the outer hexagon.

        During a load (importGeom), the setDimension doesn't usually do anything except set the
        setting See Issue 034

        But during a actual case modification (e.g. in an optimization sweep, then the dimension has
        to be set as well.

        See Also
        --------
        getPitch : gets the pitch
        """
        c, _p = self._pitchDefiningComponent
        if c:
            c.setDimension("op", val)
            self._pitchDefiningComponent = (c, val)
        else:
            raise RuntimeError("No pitch-defining component on block {}".format(self))

        if updateBolParams:
            self.completeInitialLoading()

    def getMfp(self, gamma=False):
        r"""
        Calculate the mean free path for neutron or gammas in this block.

        .. math::

            <\Sigma> = \frac{\sum_E(\phi_e \Sigma_e dE)}{\sum_E (\phi_e dE)}  =
            \frac{\sum_E(\phi_e N \sum_{\text{type}}(\sigma_e)  dE}{\sum_E (\phi_e dE))}

        Block macro is the sum of macros of all nuclides.

        phi_g = flux*dE already in multigroup method.

        Returns
        -------
        mfp, mfpAbs, diffusionLength : tuple(float, float float)
        """
        lib = self.core.lib
        flux = self.getMgFlux(gamma=gamma)
        flux = [fi / max(flux) for fi in flux]
        mfpNumerator = np.zeros(len(flux))
        absMfpNumerator = np.zeros(len(flux))
        transportNumerator = np.zeros(len(flux))

        numDensities = self.getNumberDensities()

        # vol = self.getVolume()
        for nucName, nDen in numDensities.items():
            nucMc = nuclideBases.byName[nucName].label + self.getMicroSuffix()
            if gamma:
                micros = lib[nucMc].gammaXS
            else:
                micros = lib[nucMc].micros
            total = micros.total[:, 0]  # 0th order
            transport = micros.transport[:, 0]  # 0th order, [bn]
            absorb = sum(micros.getAbsorptionXS())
            mfpNumerator += nDen * total  # [cm]
            absMfpNumerator += nDen * absorb
            transportNumerator += nDen * transport
        denom = sum(flux)
        mfp = 1.0 / (sum(mfpNumerator * flux) / denom)
        sigmaA = sum(absMfpNumerator * flux) / denom
        sigmaTr = sum(transportNumerator * flux) / denom
        diffusionCoeff = 1 / (3.0 * sigmaTr)
        mfpAbs = 1 / sigmaA
        diffusionLength = math.sqrt(diffusionCoeff / sigmaA)
        return mfp, mfpAbs, diffusionLength

    def setAreaFractionsReport(self):
        for c, frac in self.getVolumeFractions():
            report.setData(
                c.getName(),
                ["{0:10f}".format(c.getArea()), "{0:10f}".format(frac)],
                report.BLOCK_AREA_FRACS,
            )

        # return the group the information went to
        return report.ALL[report.BLOCK_AREA_FRACS]

    def getBlocks(self):
        """
        This method returns all the block(s) included in this block its implemented so that methods
        could iterate over reactors, assemblies or single blocks without checking to see what the
        type of the reactor-family object is.
        """
        return [self]

    def updateComponentDims(self):
        """
        This method updates all the dimensions of the components.

        Notes
        -----
        This is VERY useful for defining a ThRZ core out of differentialRadialSegements whose
        dimensions are connected together some of these dimensions are derivative and can be updated
        by changing dimensions in a Parameter Component or other linked components

        See Also
        --------
        armi.reactor.components.DifferentialRadialSegment.updateDims
        armi.reactor.components.Parameters
        armi.physics.optimize.OptimizationInterface.modifyCase (look up 'ThRZReflectorThickness')
        """
        for c in self.getComponentsInLinkedOrder():
            try:
                c.updateDims()
            except NotImplementedError:
                runLog.warning("{0} has no updatedDims method -- skipping".format(c))

    def getIntegratedMgFlux(self, adjoint=False, gamma=False):
        """
        Return the volume integrated multigroup neutron tracklength in [n-cm/s].

        The first entry is the first energy group (fastest neutrons). Each additional group is the
        next energy group, as set in the ISOTXS library.

        Parameters
        ----------
        adjoint : bool, optional
            Return adjoint flux instead of real

        gamma : bool, optional
            Whether to return the neutron flux or the gamma flux.

        Returns
        -------
        integratedFlux : np.ndarray
            multigroup neutron tracklength in [n-cm/s]
        """
        if adjoint:
            if gamma:
                raise ValueError("Adjoint gamma flux is currently unsupported.")
            integratedFlux = self.p.adjMgFlux
        elif gamma:
            integratedFlux = self.p.mgFluxGamma
        else:
            integratedFlux = self.p.mgFlux

        return np.array(integratedFlux)

    def getLumpedFissionProductCollection(self):
        """
        Get collection of LFP objects. Will work for global or block-level LFP models.

        Returns
        -------
        lfps : LumpedFissionProduct
            lfpName keys , lfp object values

        See Also
        --------
        armi.physics.neutronics.fissionProductModel.lumpedFissionProduct.LumpedFissionProduct : LFP object
        """
        return composites.ArmiObject.getLumpedFissionProductCollection(self)

    def rotate(self, rad):
        """Function for rotating a block's spatially varying variables by a specified angle (radians).

        Parameters
        ----------
        rad: float
            Number (in radians) specifying the angle of counter clockwise rotation.
        """
        raise NotImplementedError

    def setAxialExpTargetComp(self, targetComponent):
        """Sets the targetComponent for the axial expansion changer.

        .. impl:: Set the target axial expansion components on a given block.
            :id: I_ARMI_MANUAL_TARG_COMP
            :implements: R_ARMI_MANUAL_TARG_COMP

            Sets the ``axialExpTargetComponent`` parameter on the block to the name of the Component
            which is passed in. This is then used by the
            :py:class:`~armi.reactor.converters.axialExpansionChanger.AxialExpansionChanger`
            class during axial expansion.

            This method is typically called from within
            :py:meth:`~armi.reactor.blueprints.blockBlueprint.BlockBlueprint.construct` during the
            process of building a Block from the blueprints.

        Parameter
        ---------
        targetComponent: :py:class:`Component <armi.reactor.components.component.Component>` object
            Component specified to be target component for axial expansion changer
        """
        self.p.axialExpTargetComponent = targetComponent.name

    def getPinLocations(self) -> list[grids.IndexLocation]:
        """Produce all the index locations for pins in the block.

        Returns
        -------
        list[grids.IndexLocation]
            Integer locations where pins can be found in the block.

        Notes
        -----
        Only components with ``Flags.CLAD`` are considered to define a pin's location.

        See Also
        --------
        :meth:`getPinCoordinates` - companion for this method.
        """
        items = []
        for clad in self.iterChildrenWithFlags(Flags.CLAD):
            if isinstance(clad.spatialLocator, grids.MultiIndexLocation):
                items.extend(clad.spatialLocator)
            else:
                items.append(clad.spatialLocator)
        return items

    def getPinCoordinates(self) -> np.ndarray:
        """
        Compute the local centroid coordinates of any pins in this block.

        The pins must have a CLAD-flagged component for this to work.

        Returns
        -------
        localCoords : numpy.ndarray
            ``(N, 3)`` array of coordinates for pins locations. ``localCoords[i]`` contains a triplet of
            the x, y, z location for pin ``i``. Ordered according to how they are listed as children

        See Also
        --------
        :meth:`getPinLocations` - companion for this method
        """
        indices = self.getPinLocations()
        coords = [location.getLocalCoordinates() for location in indices]
        return np.array(coords)

    def getTotalEnergyGenerationConstants(self):
        """
        Get the total energy generation group constants for a block.

        Gives the total energy generation rates when multiplied by the multigroup flux.

        Returns
        -------
        totalEnergyGenConstant: np.ndarray
            Total (fission + capture) energy generation group constants (Joules/cm)
        """
        return (
            self.getFissionEnergyGenerationConstants()
            + self.getCaptureEnergyGenerationConstants()
        )

    def getFissionEnergyGenerationConstants(self):
        """
        Get the fission energy generation group constants for a block.

        Gives the fission energy generation rates when multiplied by the multigroup flux.

        Returns
        -------
        fissionEnergyGenConstant: np.ndarray
            Energy generation group constants (Joules/cm)

        Raises
        ------
        RuntimeError:
            Reports if a cross section library is not assigned to a reactor.
        """
        if not self.core.lib:
            raise RuntimeError(
                "Cannot compute energy generation group constants without a library. Please ensure "
                "a library exists."
            )

        return xsCollections.computeFissionEnergyGenerationConstants(
            self.getNumberDensities(), self.core.lib, self.getMicroSuffix()
        )

    def getCaptureEnergyGenerationConstants(self):
        """
        Get the capture energy generation group constants for a block.

        Gives the capture energy generation rates when multiplied by the multigroup flux.

        Returns
        -------
        fissionEnergyGenConstant: np.ndarray
            Energy generation group constants (Joules/cm)

        Raises
        ------
        RuntimeError:
            Reports if a cross section library is not assigned to a reactor.
        """
        if not self.core.lib:
            raise RuntimeError(
                "Cannot compute energy generation group constants without a library"
                ". Please ensure a library exists."
            )

        return xsCollections.computeCaptureEnergyGenerationConstants(
            self.getNumberDensities(), self.core.lib, self.getMicroSuffix()
        )

    def getNeutronEnergyDepositionConstants(self):
        """
        Get the neutron energy deposition group constants for a block.

        Returns
        -------
        energyDepConstants: np.ndarray
            Neutron energy generation group constants (in Joules/cm)

        Raises
        ------
        RuntimeError:
            Reports if a cross section library is not assigned to a reactor.
        """
        if not self.core.lib:
            raise RuntimeError(
                "Cannot get neutron energy deposition group constants without "
                "a library. Please ensure a library exists."
            )

        return xsCollections.computeNeutronEnergyDepositionConstants(
            self.getNumberDensities(), self.core.lib, self.getMicroSuffix()
        )

    def getGammaEnergyDepositionConstants(self):
        """
        Get the gamma energy deposition group constants for a block.

        Returns
        -------
        energyDepConstants: np.ndarray
            Energy generation group constants (in Joules/cm)

        Raises
        ------
        RuntimeError:
            Reports if a cross section library is not assigned to a reactor.
        """
        if not self.core.lib:
            raise RuntimeError(
                "Cannot get gamma energy deposition group constants without "
                "a library. Please ensure a library exists."
            )

        return xsCollections.computeGammaEnergyDepositionConstants(
            self.getNumberDensities(), self.core.lib, self.getMicroSuffix()
        )

    def getBoronMassEnrich(self):
        """Return B-10 mass fraction."""
        b10 = self.getMass("B10")
        b11 = self.getMass("B11")
        total = b11 + b10
        if total == 0.0:
            return 0.0
        return b10 / total

    def getUraniumMassEnrich(self):
        """Returns U-235 mass fraction assuming U-235 and U-238 only."""
        u5 = self.getMass("U235")
        if u5 < 1e-10:
            return 0.0
        u8 = self.getMass("U238")
        return u5 / (u8 + u5)

    def getInputHeight(self) -> float:
        """Determine the input height from blueprints.

        Returns
        -------
        float
            Height for this block pulled from the blueprints.

        Raises
        ------
        AttributeError
            If no ancestor of this block contains the input blueprints. Blueprints are usually
            stored on the reactor object, which is typically an ancestor of the block
            (block -> assembly -> core -> reactor). However, this may be the case when creating
            blocks from scratch in testing where the entire composite tree may not exist.
        """
        ancestorWithBp = self.getAncestor(
            lambda o: getattr(o, "blueprints", None) is not None
        )
        if ancestorWithBp is not None:
            bp = ancestorWithBp.blueprints
            assemDesign = bp.assemDesigns[self.parent.getType()]
            heights = assemDesign.height
            myIndex = self.parent.index(self)
            return heights[myIndex]

        raise AttributeError(f"No ancestor of {self} has blueprints")


class HexBlock(Block):
    """
    Defines a Block shaped like a hexagon.

    .. impl:: ARMI has the ability to create hex shaped blocks.
        :id: I_ARMI_BLOCK_HEX
        :implements: R_ARMI_BLOCK_HEX

        This class defines hexagonal-shaped Blocks. It inherits functionality from the parent class,
        Block, and defines hexagonal-specific methods including, but not limited to, querying pin
        pitch, pin linear power densities, hydraulic diameter, and retrieving inner and outer pitch.
    """

    PITCH_COMPONENT_TYPE: ClassVar[_PitchDefiningComponent] = (components.Hexagon,)

    def __init__(self, name, height=1.0):
        Block.__init__(self, name, height)

    def coords(self):
        """
        Returns the coordinates of the block.

        .. impl:: Coordinates of a block are queryable.
            :id: I_ARMI_BLOCK_POSI2
            :implements: R_ARMI_BLOCK_POSI

            Calls to the :py:meth:`~armi.reactor.grids.locations.IndexLocation.getGlobalCoordinates`
            method of the block's ``spatialLocator`` attribute, which recursively calls itself on
            all parents of the block to get the coordinates of the block's centroid in 3D cartesian
            space.

            Will additionally adjust the x and y coordinates based on the block parameters
            ``displacementX`` and ``displacementY``.
        """
        x, y, _z = self.spatialLocator.getGlobalCoordinates()
        x += self.p.displacementX * 100.0
        y += self.p.displacementY * 100.0
        return (
            round(x, units.FLOAT_DIMENSION_DECIMALS),
            round(y, units.FLOAT_DIMENSION_DECIMALS),
        )

    def createHomogenizedCopy(self, pinSpatialLocators=False):
        """
        Create a new homogenized copy of a block that is less expensive than a full deepcopy.

        .. impl:: Block compositions can be homogenized.
            :id: I_ARMI_BLOCK_HOMOG
            :implements: R_ARMI_BLOCK_HOMOG

            This method creates and returns a homogenized representation of itself in the form of a
            new Block. The homogenization occurs in the following manner. A single Hexagon Component
            is created and added to the new Block. This Hexagon Component is given the
            :py:class:`armi.materials.mixture._Mixture` material and a volume averaged temperature
            (``getAverageTempInC``). The number densities of the original Block are also stored on
            this new Component (:need:`I_ARMI_CMP_GET_NDENS`). Several parameters from the original
            block are copied onto the homogenized block (e.g., macros, lumped fission products,
            burnup group, number of pins, and spatial grid).

        Notes
        -----
        This can be used to improve performance when a new copy of a reactor needs to be built, but
        the full detail of the block (including component geometry, material, number density, etc.)
        is not required for the targeted physics solver being applied to the new reactor model.

        The main use case is for the uniform mesh converter (UMC). Frequently, a deterministic
        neutronics solver will require a uniform mesh reactor, which is produced by the UMC. Many
        deterministic solvers for fast spectrum reactors will also treat the individual blocks as
        homogenized mixtures. Since the neutronics solver does not need to know about the geometric
        and material details of the individual child components within a block, we can save
        significant effort while building the uniform mesh reactor with the UMC by omitting this
        detailed data and only providing the necessary level of detail for the uniform mesh reactor:
        number densities on each block.

        Individual components within a block can have different temperatures, and this can affect
        cross sections. This temperature variation is captured by the lattice physics module. As
        long as temperature distribution is correctly captured during cross section generation, it
        does not need to be transferred to the neutronics solver directly through this copy
        operation.

        If you make a new block, you must add it to an assembly and a reactor.

        Returns
        -------
        b : A homogenized block containing a single Hexagon Component that contains an average
            temperature and the number densities from the original block.

        See Also
        --------
        armi.reactor.converters.uniformMesh.UniformMeshGeometryConverter.makeAssemWithUniformMesh
        """
        b = self.__class__(self.getName(), height=self.getHeight())
        b.setType(self.getType(), self.p.flags)

        # assign macros and LFP
        b.macros = self.macros
        b._lumpedFissionProducts = self._lumpedFissionProducts
        b.p.envGroup = self.p.envGroup

        hexComponent = Hexagon(
            "homogenizedHex",
            "_Mixture",
            self.getAverageTempInC(),
            self.getAverageTempInC(),
            self._pitchDefiningComponent[1],
        )
        hexComponent.setNumberDensities(self.getNumberDensities())
        b.add(hexComponent)

        b.p.nPins = self.p.nPins
        if pinSpatialLocators:
            # create a null component with cladding flags and spatialLocator from source block's
            # clad components in case pin locations need to be known for physics solver
            if self.hasComponents(Flags.CLAD):
                cladComponents = self.getComponents(Flags.CLAD)
                for i, clad in enumerate(cladComponents):
                    pinComponent = Circle(
                        f"voidPin{i}",
                        "Void",
                        self.getAverageTempInC(),
                        self.getAverageTempInC(),
                        0.0,
                    )
                    pinComponent.setType("pin", Flags.CLAD)
                    pinComponent.spatialLocator = copy.deepcopy(clad.spatialLocator)
                    if isinstance(
                        pinComponent.spatialLocator, grids.MultiIndexLocation
                    ):
                        for i1, i2 in zip(
                            list(pinComponent.spatialLocator), list(clad.spatialLocator)
                        ):
                            i1.associate(i2.grid)
                    pinComponent.setDimension("mult", clad.getDimension("mult"))
                    b.add(pinComponent)

        if self.spatialGrid is not None:
            b.spatialGrid = self.spatialGrid

        return b

    def getMaxArea(self):
        """Compute the max area of this block if it was totally full."""
        pitch = self.getPitch()
        if not pitch:
            return 0.0
        return hexagon.area(pitch)

    def getDuctIP(self):
        """Returns the duct IP dimension."""
        duct = self.getComponent(Flags.DUCT, exact=True)
        return duct.getDimension("ip")

    def getDuctOP(self):
        """Returns the duct OP dimension."""
        duct = self.getComponent(Flags.DUCT, exact=True)
        return duct.getDimension("op")

    def initializePinLocations(self):
        """Initialize pin locations."""
        nPins = self.getNumPins()
        self.p.pinLocation = list(range(1, nPins + 1))

    def setPinPowers(self, powers, powerKeySuffix=""):
        """
        Updates the pin linear power densities of this block for the current rotation.
        The linear densities are represented by the *linPowByPin* parameter.

        It is assumed that :py:meth:`.initializePinLocations` has already been executed for fueled
        blocks in order to access the *pinLocation* parameter. The *pinLocation* parameter is not
        accessed for non-fueled blocks.

        The *linPowByPin* parameter can be directly assigned to instead of using this method if the
        multiplicity of the pins in the block is equal to the number of pins in the block.

        Parameters
        ----------
        powers : list of floats, required
            The block-level pin linear power densities. powers[i] represents the average linear
            power density of pin i. The units of linear power density is watts/cm (i.e., watts
            produced per cm of pin length). The "ARMI pin ordering" must be be used, which is
            counter-clockwise from 3 o'clock.

        powerKeySuffix: str, optional
            Must be either an empty string, :py:const:`NEUTRON <armi.physics.neutronics.const.NEUTRON>`,
            or :py:const:`GAMMA <armi.physics.neutronics.const.GAMMA>`. Defaults to empty string.

        Notes
        -----
        This method can handle assembly rotations by using the *pinLocation* parameter.
        """
        numPins = self.getNumPins()
        if not numPins or numPins != len(powers):
            raise ValueError(
                f"Invalid power data for {self} with {numPins} pins."
                f" Got {len(powers)} entries in powers: {powers}"
            )

        powerKey = f"linPowByPin{powerKeySuffix}"
        self.p[powerKey] = np.zeros(numPins)

        # Loop through rings. The *pinLocation* parameter is only accessed for fueled blocks; it is
        # assumed that non-fueled blocks do not use a rotation map.
        for pinNum in range(numPins):
            if self.hasFlags(Flags.FUEL):
                # -1 is needed in order to map from pinLocations to list index
                pinLoc = self.p.pinLocation[pinNum] - 1
            else:
                pinLoc = pinNum
            pinLinPow = powers[pinLoc]
            self.p[powerKey][pinNum] = pinLinPow

        # If using the *powerKeySuffix* parameter, we also need to set total power, which is sum of
        # neutron and gamma powers. We assume that a solo gamma calculation to set total power does
        # not make sense.
        if powerKeySuffix:
            if powerKeySuffix == GAMMA:
                if self.p[f"linPowByPin{NEUTRON}"] is None:
                    msg = (
                        "Neutron power has not been set yet. Cannot set total power for "
                        f"{self}."
                    )
                    raise UnboundLocalError(msg)
                self.p.linPowByPin = self.p[f"linPowByPin{NEUTRON}"] + self.p[powerKey]
            else:
                self.p.linPowByPin = self.p[powerKey]

    def rotate(self, rad: float):
        """
        Rotates a block's spatially varying parameters by a specified angle in the counter-clockwise
        direction.

        The parameters must have a ParamLocation of either CORNERS or EDGES and must be a Python
        list of length 6 in order to be eligible for rotation; all parameters that do not meet these
        two criteria are not rotated.

        .. impl:: Rotating a hex block updates parameters on the boundary, the orientation
            parameter, and the spatial coordinates on contained objects.
            :id: I_ARMI_ROTATE_HEX_BLOCK
            :implements: R_ARMI_ROTATE_HEX

        Parameters
        ----------
        rad: float, required
            Angle of counter-clockwise rotation in units of radians. Rotations must be in 60-degree
            increments (i.e., PI/3, 2 * PI/3, PI, 4 * PI/3, 5 * PI/3, and 2 * PI).
        """
        rotNum = round((rad % (2 * math.pi)) / math.radians(60))
        self._rotateChildLocations(rad, rotNum)
        self.p.orientation[2] += rotNum * 60
        self._rotateBoundaryParameters(rotNum)
        self._rotateDisplacement(rad)

    def _rotateChildLocations(self, radians: float, rotNum: int):
        """Update spatial locators for children."""
        if self.spatialGrid is None:
            return

        locationRotator = functools.partial(
            self.spatialGrid.rotateIndex, rotations=rotNum
        )
        rotationMatrix = np.array(
            [
                [math.cos(radians), -math.sin(radians)],
                [math.sin(radians), math.cos(radians)],
            ]
        )
        for c in self:
            if isinstance(c.spatialLocator, grids.MultiIndexLocation):
                newLocations = list(map(locationRotator, c.spatialLocator))
                c.spatialLocator = grids.MultiIndexLocation(self.spatialGrid)
                c.spatialLocator.extend(newLocations)
            elif isinstance(c.spatialLocator, grids.CoordinateLocation):
                oldCoords = c.spatialLocator.getLocalCoordinates()
                newXY = rotationMatrix.dot(oldCoords[:2])
                newLocation = grids.CoordinateLocation(
                    newXY[0], newXY[1], oldCoords[2], self.spatialGrid
                )
                c.spatialLocator = newLocation
            elif isinstance(c.spatialLocator, grids.IndexLocation):
                c.spatialLocator = locationRotator(c.spatialLocator)
            elif c.spatialLocator is not None:
                msg = f"{c} on {self} has an invalid spatial locator for rotation: {c.spatialLocator}"
                runLog.error(msg)
                raise TypeError(msg)

    def _rotateBoundaryParameters(self, rotNum: int):
        """Rotate any parameters defined on the corners or edge of bounding hexagon.

        Parameters
        ----------
        rotNum : int
            Rotation number between zero and five, inclusive, specifying how many rotations have
            taken place.
        """
        names = self.p.paramDefs.atLocation(ParamLocation.CORNERS).names
        names += self.p.paramDefs.atLocation(ParamLocation.EDGES).names
        for name in names:
            original = self.p[name]
            if isinstance(original, (list, np.ndarray)):
                if len(original) == 6:
                    # Rotate by making the -rotNum item be first
                    self.p[name] = iterables.pivot(original, -rotNum)
                elif len(original) == 0:
                    # Hasn't been defined yet, no warning needed.
                    pass
                else:
                    msg = (
                        "No rotation method defined for spatial parameters that aren't "
                        "defined once per hex edge/corner. No rotation performed "
                        f"on {name}"
                    )
                    runLog.warning(msg)
            elif isinstance(original, (int, float)):
                # this is a scalar and there shouldn't be any rotation.
                pass
            elif original is None:
                # param is not set yet. no rotations as well.
                pass
            else:
                raise TypeError(
                    f"b.rotate() method received unexpected data type for {name} on block {self}\n"
                    + f"expected list, np.ndarray, int, or float. received {original}"
                )

    def _rotateDisplacement(self, rad: float):
        # This specifically uses the .get() functionality to avoid an error if this parameter does
        # not exist.
        dispx = self.p.get("displacementX")
        dispy = self.p.get("displacementY")
        if (dispx is not None) and (dispy is not None):
            self.p.displacementX = dispx * math.cos(rad) - dispy * math.sin(rad)
            self.p.displacementY = dispx * math.sin(rad) + dispy * math.cos(rad)

    def verifyBlockDims(self):
        """Perform some checks on this type of block before it is assembled."""
        try:
            wireComp = self.getComponent(Flags.WIRE)
            ductComps = self.getComponents(Flags.DUCT)
            cladComp = self.getComponent(Flags.CLAD)
        except ValueError:
            # there are probably more that one clad/wire, so we really dont know what this block looks like
            runLog.info(
                f"Block design {self} is too complicated to verify dimensions. Make sure they are "
                "correct!"
            )
            return

        # check wire wrap in contact with clad
        if (
            self.getComponent(Flags.CLAD) is not None
            and self.getComponent(Flags.WIRE) is not None
        ):
            wwCladGap = self.getWireWrapCladGap(cold=True)
            if round(wwCladGap, 6) != 0.0:
                runLog.warning(
                    "The gap between wire wrap and clad in block {} was {} cm. Expected 0.0."
                    "".format(self, wwCladGap),
                    single=True,
                )

        # check clad duct overlap
        pinToDuctGap = self.getPinToDuctGap(cold=True)
        # Allow for some tolerance; user input precision may lead to slight negative gaps
        if pinToDuctGap is not None and pinToDuctGap < -0.005:
            raise ValueError(
                "Gap between pins and duct is {0:.4f} cm in {1}. Make more room.".format(
                    pinToDuctGap, self
                )
            )
        elif pinToDuctGap is None:
            # only produce a warning if pin or clad are found, but not all of pin, clad and duct. We
            # may need to tune this logic a bit
            ductComp = next(iter(ductComps), None)
            if (cladComp is not None or wireComp is not None) and any(
                [c is None for c in (wireComp, cladComp, ductComp)]
            ):
                runLog.warning(
                    "Some component was missing in {} so pin-to-duct gap not calculated"
                    "".format(self)
                )

    def getPinToDuctGap(self, cold=False):
        """
        Returns the distance in cm between the outer most pin and the duct in a block.

        Parameters
        ----------
        cold : boolean
            Determines whether the results should be cold or hot dimensions.

        Returns
        -------
        pinToDuctGap : float
            Returns the diameteral gap between the outer most pins in a hex pack to the duct inner
            face to face in cm.
        """
        wire = self.getComponent(Flags.WIRE)
        ducts = sorted(self.getChildrenWithFlags(Flags.DUCT))
        duct = None
        if any(ducts):
            duct = ducts[0]
            if not isinstance(duct, components.Hexagon):
                # getPinCenterFlatToFlat only works for hexes
                # inner most duct might be circle or some other shape
                duct = None
            elif isinstance(duct, components.HoledHexagon):
                # has no ip and is circular on inside so following
                # code will not work
                duct = None
        clad = self.getComponent(Flags.CLAD)
        if any(c is None for c in (duct, wire, clad)):
            return None

        # NOTE: If nRings was a None, this could be for a non-hex packed fuel assembly see thermal
        # hydraulic design basis for description of equation
        pinCenterFlatToFlat = self.getPinCenterFlatToFlat(cold=cold)
        pinOuterFlatToFlat = (
            pinCenterFlatToFlat
            + clad.getDimension("od", cold=cold)
            + 2.0 * wire.getDimension("od", cold=cold)
        )
        ductMarginToContact = duct.getDimension("ip", cold=cold) - pinOuterFlatToFlat
        pinToDuctGap = ductMarginToContact / 2.0

        return pinToDuctGap

    def getRotationNum(self) -> int:
        """Get index 0 through 5 indicating number of rotations counterclockwise around the z-axis."""
        # assume rotation only in Z
        return np.rint(self.p.orientation[2] / 360.0 * 6) % 6

    def setRotationNum(self, rotNum: int):
        """
        Set orientation based on a number 0 through 5 indicating number of rotations
        counterclockwise around the z-axis.
        """
        self.p.orientation[2] = 60.0 * rotNum

    def getSymmetryFactor(self):
        """
        Return a factor between 1 and N where 1/N is how much cut-off by symmetry lines this mesh
        cell is.

        Reactor-level meshes have symmetry information so we have a reactor for this to work. That's
        why it's not implemented on the grid/locator level.

        When edge-assemblies are included on both edges (i.e. MCNP or DIF3D-FD 1/3-symmetric cases),
        the edge assemblies have symmetry factors of 2.0. Otherwise (DIF3D-nodal) there's a full
        assembly on the bottom edge (overhanging) and no assembly at the top edge so the ones at the
        bottom are considered full (symmetryFactor=1).

        If this block is not in any grid at all, then there can be no symmetry so return 1.
        """
        try:
            symmetry = self.parent.spatialLocator.grid.symmetry
        except Exception:
            return 1.0
        if (
            symmetry.domain == geometry.DomainType.THIRD_CORE
            and symmetry.boundary == geometry.BoundaryType.PERIODIC
        ):
            indices = self.spatialLocator.getCompleteIndices()
            if indices[0] == 0 and indices[1] == 0:
                # central location
                return 3.0
            else:
                symmetryLine = self.core.spatialGrid.overlapsWhichSymmetryLine(indices)
                # detect if upper edge assemblies are included. Doing this is the only way to know
                # definitively whether or not the edge assemblies are half-assems or full. Seeing
                # the first one is the easiest way to detect them. Check it last in the and
                # statement so we don't waste time doing it.
                upperEdgeLoc = self.core.spatialGrid[-1, 2, 0]
                if symmetryLine in [
                    grids.BOUNDARY_0_DEGREES,
                    grids.BOUNDARY_120_DEGREES,
                ] and bool(self.core.childrenByLocator.get(upperEdgeLoc)):
                    return 2.0
        return 1.0

    def autoCreateSpatialGrids(self, systemSpatialGrid=None):
        """
        Given a block without a spatialGrid, create a spatialGrid and give its children the
        corresponding spatialLocators (if it is a simple block).

        In this case, a simple block would be one that has either multiplicity of components equal
        to 1 or N but no other multiplicities. Also, this should only happen when N fits exactly
        into a given number of hex rings. Otherwise, do not create a grid for this block.

        Parameters
        ----------
        systemSpatialGrid : Grid, optional
            Spatial Grid of the system-level parent of this Assembly that contains this Block.

        Notes
        -----
        When a hex grid has another hex grid nested inside it, the nested grid has the opposite
        orientation (corners vs flats up). This method takes care of that.

        If components inside this block are multiplicity 1, they get a single locator at the center
        of the grid cell. If the multiplicity is greater than 1, all the components are added to a
        multiIndexLocation on the hex grid.

        Raises
        ------
        ValueError
            If the multiplicities of the block are not only 1 or N or if generated ringNumber leads
            to more positions than necessary.
        """
        # not necessary
        if self.spatialGrid is not None:
            return

        # Check multiplicities
        mults = {c.getDimension("mult") for c in self.iterComponents()}

        # Do some validation: Should we try to create a spatial grid?
        multz = {float(m) for m in mults}
        if len(multz) == 1 and 1.0 in multz:
            runLog.extra(
                f"Block {self.p.type} does not need a spatial grid: multiplicities are all 1.",
                single=True,
            )
            return
        elif len(multz) != 2 or 1.0 not in multz:
            runLog.extra(
                f"Could not create a spatialGrid for block {self.p.type}, multiplicities are not {{1, N}} "
                f"they are {mults}",
                single=True,
            )
            return

        # build the grid, from pitch and orientation
        if isinstance(systemSpatialGrid, grids.HexGrid):
            cornersUp = not systemSpatialGrid.cornersUp
        else:
            cornersUp = False

        grid = grids.HexGrid.fromPitch(
            self.getPinPitch(cold=True),
            numRings=0,
            armiObject=self,
            cornersUp=cornersUp,
        )

        ringNumber = hexagon.numRingsToHoldNumCells(self.getNumPins())
        numLocations = 0
        for ring in range(ringNumber):
            numLocations = numLocations + hexagon.numPositionsInRing(ring + 1)

        if numLocations != self.getNumPins():
            raise ValueError(
                "Cannot create spatialGrid, number of locations in rings {} not equal to pin number {}".format(
                    numLocations, self.getNumPins()
                )
            )

        # set the spatial position of the sub-block components
        spatialLocators = grids.MultiIndexLocation(grid=grid)
        for ring in range(ringNumber):
            for pos in range(grid.getPositionsInRing(ring + 1)):
                i, j = grid.getIndicesFromRingAndPos(ring + 1, pos + 1)
                spatialLocators.append(grid[i, j, 0])

        # finally, fill the spatial grid, and put the sub-block components on it
        if self.spatialGrid is None:
            self.spatialGrid = grid
            for c in self:
                if c.getDimension("mult") > 1:
                    c.spatialLocator = spatialLocators
                elif c.getDimension("mult") == 1:
                    c.spatialLocator = grids.CoordinateLocation(0.0, 0.0, 0.0, grid)

    def getPinCenterFlatToFlat(self, cold=False):
        """Return the flat-to-flat distance between the centers of opposing pins in the outermost ring."""
        clad = self.getComponent(Flags.CLAD)
        nRings = hexagon.numRingsToHoldNumCells(clad.getDimension("mult"))
        pinPitch = self.getPinPitch(cold=cold)
        pinCenterCornerToCorner = 2 * (nRings - 1) * pinPitch
        pinCenterFlatToFlat = math.sqrt(3.0) / 2.0 * pinCenterCornerToCorner
        return pinCenterFlatToFlat

    def hasPinPitch(self):
        """Return True if the block has enough information to calculate pin pitch."""
        return (self.getComponent(Flags.CLAD) is not None) and (
            self.getComponent(Flags.WIRE) is not None
        )

    def getPinPitch(self, cold=False):
        """
        Get the pin pitch in cm.

        Assumes that the pin pitch is defined entirely by contacting cladding tubes and wire wraps.
        Grid spacers not yet supported.

        Parameters
        ----------
        cold : boolean
            Determines whether the dimensions should be cold or hot

        Returns
        -------
        pinPitch : float
            pin pitch in cm
        """
        try:
            clad = self.getComponent(Flags.CLAD)
            wire = self.getComponent(Flags.WIRE)
        except ValueError:
            raise ValueError(
                f"Block {self} has multiple clad and wire components, so pin pitch is not well-"
                "defined."
            )

        if wire and clad:
            return clad.getDimension("od", cold=cold) + wire.getDimension(
                "od", cold=cold
            )
        else:
            raise ValueError(
                f"Cannot get pin pitch in {self} because it does not have a wire and a clad"
            )

    def getWettedPerimeter(self):
        """Return the total wetted perimeter of the block in cm."""
        # flags pertaining to hexagon components where the interior of the hexagon is wetted
        wettedHollowHexagonComponentFlags = (
            Flags.DUCT,
            Flags.GRID_PLATE,
            Flags.INLET_NOZZLE,
            Flags.HANDLING_SOCKET,
            Flags.DUCT | Flags.DEPLETABLE,
            Flags.GRID_PLATE | Flags.DEPLETABLE,
            Flags.INLET_NOZZLE | Flags.DEPLETABLE,
            Flags.HANDLING_SOCKET | Flags.DEPLETABLE,
        )

        # flags pertaining to circular pin components where the exterior of the circle is wetted
        wettedPinComponentFlags = (
            Flags.CLAD,
            Flags.WIRE,
            Flags.CLAD | Flags.DEPLETABLE,
            Flags.WIRE | Flags.DEPLETABLE,
        )

        # flags pertaining to components where both the interior and exterior are wetted
        wettedHollowComponentFlags = (
            Flags.DUCT | Flags.INNER,
            Flags.DUCT | Flags.INNER | Flags.DEPLETABLE,
        )

        # obtain all wetted components based on type
        wettedHollowHexagonComponents = []
        for flag in wettedHollowHexagonComponentFlags:
            c = self.getComponent(flag, exact=True)
            wettedHollowHexagonComponents.append(c) if c else None

        wettedPinComponents = []
        for flag in wettedPinComponentFlags:
            c = self.getComponent(flag, exact=True)
            wettedPinComponents.append(c) if c else None

        wettedHollowCircleComponents = []
        wettedHollowHexComponents = []
        for flag in wettedHollowComponentFlags:
            c = self.getComponent(flag, exact=True)
            if isinstance(c, Hexagon):
                wettedHollowHexComponents.append(c) if c else None
            else:
                wettedHollowCircleComponents.append(c) if c else None

        # calculate wetted perimeters according to their geometries

        # hollow hexagon = 6 * ip / sqrt(3)
        wettedHollowHexagonPerimeter = 0.0
        for c in wettedHollowHexagonComponents:
            wettedHollowHexagonPerimeter += (
                6 * c.getDimension("ip") / math.sqrt(3) if c else 0.0
            )

        # solid circle = NumPins * pi * (Comp Diam + Wire Diam)
        wettedPinPerimeter = 0.0
        for c in wettedPinComponents:
            correctionFactor = 1.0
            if isinstance(c, Helix):
                # account for the helical wire wrap
                correctionFactor = np.hypot(
                    1.0,
                    math.pi
                    * c.getDimension("helixDiameter")
                    / c.getDimension("axialPitch"),
                )
            wettedPinPerimeter += c.getDimension("od") * correctionFactor
        wettedPinPerimeter *= self.getNumPins() * math.pi

        # hollow circle = (id + od) * pi
        wettedHollowCirclePerimeter = 0.0
        for c in wettedHollowCircleComponents:
            wettedHollowCirclePerimeter += (
                c.getDimension("id") + c.getDimension("od") if c else 0.0
            )
        wettedHollowCirclePerimeter *= math.pi

        # hollow hexagon = 6 * (ip + op) / sqrt(3)
        wettedHollowHexPerimeter = 0.0
        for c in wettedHollowHexComponents:
            wettedHollowHexPerimeter += (
                c.getDimension("ip") + c.getDimension("op") if c else 0.0
            )
        wettedHollowHexPerimeter *= 6 / math.sqrt(3)

        return (
            wettedHollowHexagonPerimeter
            + wettedPinPerimeter
            + wettedHollowCirclePerimeter
            + wettedHollowHexPerimeter
        )

    def getFlowArea(self):
        """Return the total flowing coolant area of the block in cm^2."""
        return self.getComponent(Flags.COOLANT, exact=True).getArea()

    def getHydraulicDiameter(self):
        r"""
        Return the hydraulic diameter in this block in cm.

        Hydraulic diameter is 4A/P where A is the flow area and P is the wetted perimeter. In a hex
        assembly, the wetted perimeter includes the cladding, the wire wrap, and the inside of the
        duct. The flow area is the inner area of the duct minus the area of the pins and the wire.
        """
        return 4.0 * self.getFlowArea() / self.getWettedPerimeter()


class CartesianBlock(Block):
    PITCH_DIMENSION = "widthOuter"
    PITCH_COMPONENT_TYPE = components.Rectangle

    def getMaxArea(self):
        """Get area of this block if it were totally full."""
        xw, yw = self.getPitch()
        return xw * yw

    def setPitch(self, val, updateBolParams=False):
        raise NotImplementedError(
            "Directly setting the pitch of a cartesian block is currently not supported."
        )

    def getSymmetryFactor(self):
        """
        Return a factor between 1 and N where 1/N is how much cut-off by symmetry lines this mesh
        cell is.
        """
        if self.core is not None:
            indices = self.spatialLocator.getCompleteIndices()
            if self.core.symmetry.isThroughCenterAssembly:
                if indices[0] == 0 and indices[1] == 0:
                    # central location
                    return 4.0
                elif indices[0] == 0 or indices[1] == 0:
                    # edge location
                    return 2.0

        return 1.0

    def getPinCenterFlatToFlat(self, cold=False):
        """Return the flat-to-flat distance between the centers of opposing pins in the outermost ring."""
        clad = self.getComponent(Flags.CLAD)
        nRings = hexagon.numRingsToHoldNumCells(clad.getDimension("mult"))
        pinPitch = self.getPinPitch(cold=cold)
        return 2 * (nRings - 1) * pinPitch


class ThRZBlock(Block):
    def getMaxArea(self):
        """Return the area of the Theta-R-Z block if it was totally full."""
        raise NotImplementedError(
            "Cannot get max area of a TRZ block. Fully specify your geometry."
        )

    def radialInner(self):
        """Return a smallest radius of all the components."""
        innerRadii = self.getDimensions("inner_radius")
        smallestInner = min(innerRadii) if innerRadii else None
        return smallestInner

    def radialOuter(self):
        """Return a largest radius of all the components."""
        outerRadii = self.getDimensions("outer_radius")
        largestOuter = max(outerRadii) if outerRadii else None
        return largestOuter

    def thetaInner(self):
        """Return a smallest theta of all the components."""
        innerTheta = self.getDimensions("inner_theta")
        smallestInner = min(innerTheta) if innerTheta else None
        return smallestInner

    def thetaOuter(self):
        """Return a largest theta of all the components."""
        outerTheta = self.getDimensions("outer_theta")
        largestOuter = max(outerTheta) if outerTheta else None
        return largestOuter

    def axialInner(self):
        """Return the lower z-coordinate."""
        return self.getDimensions("inner_axial")

    def axialOuter(self):
        """Return the upper z-coordinate."""
        return self.getDimensions("outer_axial")

    def verifyBlockDims(self):
        """Perform dimension checks related to ThetaRZ blocks."""
        return<|MERGE_RESOLUTION|>--- conflicted
+++ resolved
@@ -105,21 +105,6 @@
         for problemParam in ["THcornTemp", "THedgeTemp"]:
             self.p[problemParam] = []
 
-<<<<<<< HEAD
-        for problemParam in [
-            "residence",
-            "bondRemoved",
-            "fluence",
-            "displacementX",
-            "displacementY",
-            "fluxAdj",
-            "buRate",
-            "eqRegion",
-        ]:
-            self.p[problemParam] = 0.0
-
-=======
->>>>>>> 636f8eb9
     def __repr__(self):
         # be warned, changing this might break unit tests on input file generations
         return "<{type} {name} at {loc} XS: {xs} ENV GP: {env}>".format(
