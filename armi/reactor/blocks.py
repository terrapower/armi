--- conflicted
+++ resolved
@@ -2235,20 +2235,6 @@
         pinCenterFlatToFlat = math.sqrt(3.0) / 2.0 * pinCenterCornerToCorner
         return pinCenterFlatToFlat
 
-<<<<<<< HEAD
-    # def hasPinPitch(self):
-    #     """Return True if the block has enough information to calculate pin pitch."""
-    #     return (self.getComponent(Flags.CLAD) is not None) and (
-    #         self.getComponent(Flags.WIRE) is not None
-    #     )
-=======
-    def hasPinPitch(self):
-        """Return True if the block has enough information to calculate pin pitch."""
-        return (self.getComponent(Flags.CLAD, quiet=True) is not None) and (
-            self.getComponent(Flags.WIRE, quiet=True) is not None
-        )
->>>>>>> e38fa1ac
-
     def inferPinPitch(self, cold=False):
         """
         For a "simple" HexBlock, infer the pin pitch in cm.
