# Copyright 2019 TerraPower, LLC
#
# Licensed under the Apache License, Version 2.0 (the "License");
# you may not use this file except in compliance with the License.
# You may obtain a copy of the License at
#
#     http://www.apache.org/licenses/LICENSE-2.0
#
# Unless required by applicable law or agreed to in writing, software
# distributed under the License is distributed on an "AS IS" BASIS,
# WITHOUT WARRANTIES OR CONDITIONS OF ANY KIND, either express or implied.
# See the License for the specific language governing permissions and
# limitations under the License.

"""
Defines blocks, which are axial chunks of assemblies. They contain
most of the state variables, including power, flux, and homogenized number densities.

Assemblies are made of blocks.

Blocks are made of components.
"""
import math
import copy
import collections
from typing import Optional, Type, Tuple, ClassVar

import numpy

from armi.reactor import composites
from armi import runLog
from armi import settings
from armi.nucDirectory import nucDir
from armi.reactor import geometry
from armi.reactor import parameters
from armi.reactor import blockParameters
from armi.reactor import grids
from armi.reactor.flags import Flags
from armi.reactor import components
from armi.utils import units
from armi.utils.plotting import plotBlockFlux
from armi.bookkeeping import report
from armi.physics import constants
from armi.utils.units import TRACE_NUMBER_DENSITY
from armi.utils import hexagon
from armi.utils import densityTools
from armi.physics.neutronics import NEUTRON
from armi.physics.neutronics import GAMMA
from armi.reactor.parameters import ParamLocation

PIN_COMPONENTS = [
    Flags.CONTROL,
    Flags.PLENUM,
    Flags.SHIELD,
    Flags.FUEL,
    Flags.CLAD,
    Flags.PIN,
    Flags.WIRE,
]

_PitchDefiningComponent = Optional[Tuple[Type[components.Component], ...]]


class Block(composites.Composite):
    """
    A homogenized axial slab of material.

    Blocks are stacked together to form assemblies.
    """

    uniqID = 0

    # dimension used to determine which component defines the block's pitch
    PITCH_DIMENSION = "op"

    # component type that can be considered a candidate for providing pitch
    PITCH_COMPONENT_TYPE: ClassVar[_PitchDefiningComponent] = None

    pDefs = blockParameters.getBlockParameterDefinitions()

    def __init__(self, name: str, height: float = 1.0):
        """
        Builds a new ARMI block

        name : str
            The name of this block

        height : float, optional
            The height of the block in cm. Defaults to 1.0 so that
            `getVolume` assumes unit height.
        """
        composites.Composite.__init__(self, name)
        self.p.height = height
        self.p.heightBOL = height

        self.p.orientation = numpy.array((0.0, 0.0, 0.0))

        self.points = []
        self.macros = None
        self.targetComponent = None

        # flag to indicated when DerivedShape children must be updated.
        self.derivedMustUpdate = False

        # which component to use to determine block pitch, along with its 'op'
        self._pitchDefiningComponent = (None, 0.0)

        # TODO: what's causing these to have wrong values at BOL?
        for problemParam in ["THcornTemp", "THedgeTemp"]:
            self.p[problemParam] = []

        for problemParam in [
            "residence",
            "bondRemoved",
            "fluence",
            "fastFluence",
            "fastFluencePeak",
            "displacementX",
            "displacementY",
            "fluxAdj",
            "bu",
            "buRate",
            "eqRegion",
            "fissileFraction",
        ]:
            self.p[problemParam] = 0.0

    def __repr__(self):
        # be warned, changing this might break unit tests on input file generations
        return "<{type} {name} at {loc} XS: {xs} BU GP: {bu}>".format(
            type=self.getType(),
            name=self.getName(),
            xs=self.p.xsType,
            bu=self.p.buGroup,
            loc=self.getLocation(),
        )

    def __deepcopy__(self, memo):
        """
        Custom deepcopy behavior to prevent duplication of macros and _lumpedFissionProducts.

        We detach the recursive links to the parent and the reactor to prevent blocks carrying large
        independent copies of stale reactors in memory. If you make a new block, you must add it to
        an assembly and a reactor.
        """
        # add self to memo to prevent child objects from duplicating the parent block
        memo[id(self)] = b = self.__class__.__new__(self.__class__)

        # use __getstate__ and __setstate__ pickle-methods to initialize
        state = self.__getstate__()  # __getstate__ removes parent
        del state["macros"]
        del state["_lumpedFissionProducts"]
        b.__setstate__(copy.deepcopy(state, memo))

        # assign macros and LFP
        b.macros = self.macros
        b._lumpedFissionProducts = self._lumpedFissionProducts

        return b

    @property
    def core(self):
        from armi.reactor.reactors import Core

        c = self.getAncestor(lambda c: isinstance(c, Core))
        return c

    @property
    def r(self):
        """
        A block should only have a reactor through a parent assembly.

        It may make sense to try to factor out usage of ``b.r``.

        For now, this is presumptive of the structure of the composite hierarchy; i.e.
        the parent of a CORE must be the reactor. Fortunately, we probably don't
        ultimately want to return the reactor in the first place. Rather, we probably want the core
        anyways, since practically all `b.r` calls are historically `b.r.core`. It may be
        prefereable to remove this property, replace with `self.core`, which can return the core.
        Then refactor all of the b.r.cores, to b.core.
        """

        from armi.reactor.reactors import Reactor

        core = self.core
        if core is None:
            return self.getAncestor(lambda o: isinstance(o, Reactor))

        if not isinstance(core.parent, Reactor):
            raise TypeError(
                "Parent of Block ({}) core is not a Reactor. Got {} instead".format(
                    core.parent, type(core.parent)
                )
            )

        return core.parent

    def makeName(self, assemNum, axialIndex):
        """
        Generate a standard block from assembly number.

        This also sets the block-level assembly-num param.

        Once, we used a axial-character suffix to represent the axial
        index, but this is inherently limited so we switched to a numerical
        name. The axial suffix needs can be brought in in plugins that require
        them.

        Examples
        --------
        >>> makeName(120, 5)
        'B0120-005'
        """
        self.p.assemNum = assemNum
        return "B{0:04d}-{1:03d}".format(assemNum, axialIndex)

    def getSmearDensity(self, cold=True):
        """
        Compute the smear density of pins in this block.

        Smear density is the area of the fuel divided by the area of the space available
        for fuel inside the cladding. Other space filled with solid materials is not
        considered available. If all the area is fuel, it has 100% smear density. Lower
        smear density allows more room for swelling.

        .. warning:: This requires circular fuel and circular cladding. Designs that vary
            from this will be wrong. It may make sense in the future to put this somewhere a
            bit more design specific.

        Notes
        -----
        This only considers circular objects. If you have a cladding that is not a circle,
        it will be ignored.

        Negative areas can exist for void gaps in the fuel pin. A negative area in a gap
        represents overlap area between two solid components. To account for this
        additional space within the pin cladding the abs(negativeArea) is added to the
        inner cladding area.

        Parameters
        -----------
        cold : bool, optional
            If false, returns the smear density at hot temperatures

        Returns
        -------
        smearDensity : float
            The smear density as a fraction

        """
        fuels = self.getComponents(Flags.FUEL)
        if not fuels:
            return 0.0  # Smear density is not computed for non-fuel blocks

        circles = self.getComponentsOfShape(components.Circle)
        if not circles:
            raise ValueError(
                "Cannot get smear density of {}. There are no circular components.".format(
                    self
                )
            )
        clads = set(self.getComponents(Flags.CLAD)).intersection(set(circles))
        if not clads:
            raise ValueError(
                "Cannot get smear density of {}. There are no clad components.".format(
                    self
                )
            )

        # Compute component areas
        cladID = numpy.mean([clad.getDimension("id", cold=cold) for clad in clads])
        innerCladdingArea = (
            math.pi * (cladID ** 2) / 4.0 * self.getNumComponents(Flags.FUEL)
        )
        fuelComponentArea = 0.0
        unmovableComponentArea = 0.0
        negativeArea = 0.0
        for c in self.getSortedComponentsInsideOfComponent(clads.pop()):
            componentArea = c.getArea(cold=cold)
            if c.isFuel():
                fuelComponentArea += componentArea
            elif c.hasFlags(Flags.SLUG):
                # this flag designates that this clad/slug combination isn't fuel and shouldn't be counted in the average
                pass
            else:
                if c.containsSolidMaterial():
                    unmovableComponentArea += componentArea
                elif c.containsVoidMaterial() and componentArea < 0.0:
                    if cold:  # will error out soon
                        runLog.error(
                            "{} with id {} and od {} has negative area at cold dimensions".format(
                                c,
                                c.getDimension("id", cold=True),
                                c.getDimension("od", cold=True),
                            )
                        )
                    negativeArea += abs(componentArea)
        if cold and negativeArea:
            raise ValueError(
                "Negative component areas exist on {}. Check that the cold dimensions are properly aligned "
                "and no components overlap.".format(self)
            )
        innerCladdingArea += negativeArea  # See note 2
        totalMovableArea = innerCladdingArea - unmovableComponentArea
        smearDensity = fuelComponentArea / totalMovableArea

        return smearDensity

    def autoCreateSpatialGrids(self):
        """
        Creates a spatialGrid for a Block.

        Blocks do not always have a spatialGrid from Blueprints, but, some Blocks can have their
        spatialGrids inferred based on the multiplicty of their components.
        This would add the ability to create a spatialGrid for a Block and give its children
        the corresponding spatialLocators if certain conditions are met.

        Raises
        ------
        ValueError
            If the multiplicities of the block are not only 1 or N or if generated ringNumber leads to more positions than necessary.


        """
        raise NotImplementedError()

    def getMgFlux(self, adjoint=False, average=False, volume=None, gamma=False):
        """
        Returns the multigroup neutron flux in [n/cm^2/s]

        The first entry is the first energy group (fastest neutrons). Each additional
        group is the next energy group, as set in the ISOTXS library.

        It is stored integrated over volume on self.p.mgFlux

        Parameters
        ----------
        adjoint : bool, optional
            Return adjoint flux instead of real

        average : bool, optional
            If true, will return average flux between latest and previous. Doesn't work
            for pin detailed yet

        volume: float, optional
            If average=True, the volume-integrated flux is divided by volume before being returned.
            The user may specify a volume here, or the function will obtain the block volume directly.

        gamma : bool, optional
            Whether to return the neutron flux or the gamma flux.

        Returns
        -------
        flux : multigroup neutron flux in [n/cm^2/s]
        """
        flux = composites.ArmiObject.getMgFlux(
            self, adjoint=adjoint, average=False, volume=volume, gamma=gamma
        )
        if average and numpy.any(self.p.lastMgFlux):
            volume = volume or self.getVolume()
            lastFlux = self.p.lastMgFlux / volume
            flux = (flux + lastFlux) / 2.0
        return flux

    def setPinMgFluxes(self, fluxes, adjoint=False, gamma=False):
        """
        Store the pin-detailed multi-group neutron flux

        The [g][i] indexing is transposed to be a list of lists, one for each pin. This makes it
        simple to do depletion for each pin, etc.

        Parameters
        ----------
        fluxes : 2-D list of floats
            The block-level pin multigroup fluxes. fluxes[g][i] represents the flux in group g for pin i.
            Flux units are the standard n/cm^2/s.
            The "ARMI pin ordering" is used, which is counter-clockwise from 3 o'clock.
        adjoint : bool, optional
            Whether to set real or adjoint data.
        gamma : bool, optional
            Whether to set gamma or neutron data.

        Outputs
        -------
        self.p.pinMgFluxes : 2-D array of floats
            The block-level pin multigroup fluxes. pinMgFluxes[g][i] represents the flux in group g for pin i.
            Flux units are the standard n/cm^2/s.
            The "ARMI pin ordering" is used, which is counter-clockwise from 3 o'clock.
        """
        pinFluxes = []

        G, nPins = fluxes.shape

        for pinNum in range(1, nPins + 1):
            thisPinFlux = []

            if self.hasFlags(Flags.FUEL):
                pinLoc = self.p.pinLocation[pinNum - 1]
            else:
                pinLoc = pinNum

            for g in range(G):
                thisPinFlux.append(fluxes[g][pinLoc - 1])
            pinFluxes.append(thisPinFlux)

        pinFluxes = numpy.array(pinFluxes)
        if gamma:
            if adjoint:
                raise ValueError("Adjoint gamma flux is currently unsupported.")
            else:
                self.p.pinMgFluxesGamma = pinFluxes
        else:
            if adjoint:
                self.p.pinMgFluxesAdj = pinFluxes
            else:
                self.p.pinMgFluxes = pinFluxes

    def getMicroSuffix(self):
        """
        Returns the microscopic library suffix (e.g. 'AB') for this block.

        DIF3D and MC2 are limited to 6 character nuclide labels. ARMI by convention uses
        the first 4 for nuclide name (e.g. U235, PU39, etc.) and then uses the 5th
        character for cross-section type and the 6th for burnup group. This allows a
        variety of XS sets to be built modeling substantially different blocks.

        Notes
        -----
        The single-letter use for xsType and buGroup limit users to 26 groups of each.
        ARMI will allow 2-letter xsType designations if and only if the `buGroups`
        setting has length 1 (i.e. no burnup groups are defined). This is useful for
        high-fidelity XS modeling of V&V models such as the ZPPRs.
        """

        bu = self.p.buGroup
        if not bu:
            raise RuntimeError(
                "Cannot get MicroXS suffix because {0} in {1} does not have a burnup group"
                "".format(self, self.parent)
            )
        xsType = self.p.xsType
        if len(xsType) == 2 and len(settings.getMasterCs()["buGroups"]) == 1:
            return xsType
        else:
            return xsType + bu

    def getHeight(self):
        """Return the block height."""
        return self.p.height

    def setHeight(self, modifiedHeight, conserveMass=False, adjustList=None):
        """
        Set a new height of the block.

        Parameters
        ----------
        modifiedHeight : float
            The height of the block in cm

        conserveMass : bool, optional
            Conserve mass of nuclides in ``adjustList``.

        adjustList : list, optional
            Nuclides that will be conserved in conserving mass in the block. It is recommended to pass a list of
            all nuclides in the block.

        Notes
        -----
        There is a coupling between block heights, the parent assembly axial mesh,
        and the ztop/zbottom/z params of the sibling blocks. When you set a height,
        all those things are invalidated. Thus, this method has to go through and
        update them via ``parent.calculateZCoords``. This could be inefficient
        though it has not been identified as a bottleneck. Possible improvements
        include deriving z/ztop/zbottom on the fly and invalidating the parent mesh
        with some kind of flag, signaling it to recompute itself on demand.
        Developers can get around some of the O(N^2) scaling of this by setting
        ``p.height`` directly but they must know to update the dependent objects
        after they do that. Use with care.

        See Also
        --------
        armi.reactor.reactors.Core.updateAxialMesh
            May need to be called after this.
        armi.reactor.assemblies.Assembly.calculateZCoords
            Recalculates z-coords, automatically called by this.
        """
        originalHeight = self.getHeight()  # get before modifying
        if modifiedHeight < 0.0:
            raise ValueError(
                "Cannot set height of block {} to height of {} cm".format(
                    self, modifiedHeight
                )
            )
        self.p.height = modifiedHeight
        self.clearCache()
        if conserveMass:
            if originalHeight != modifiedHeight:
                if not adjustList:
                    raise ValueError(
                        "Nuclides in ``adjustList`` must be provided to conserve mass."
                    )
                self.adjustDensity(originalHeight / modifiedHeight, adjustList)
        if self.parent:
            self.parent.calculateZCoords()

    def getWettedPerimeter(self):
        raise NotImplementedError

    def getFlowAreaPerPin(self):
        """
        Return the flowing coolant area in cm^2.

        NumPins looks for max number of fuel, clad, control, etc.

        See Also
        --------
        armi.reactor.blocks.Block.getNumPins
            figures out numPins
        """
        numPins = self.getNumPins()
        try:
            return self.getComponent(Flags.COOLANT, exact=True).getArea() / numPins
        except ZeroDivisionError:
            raise ZeroDivisionError(
                "Block {} has 0 pins (fuel, clad, control, shield, etc.). Thus, its flow area "
                "per pin is undefined.".format(self)
            )

    def getHydraulicDiameter(self):
        raise NotImplementedError

    def adjustUEnrich(self, newEnrich):
        """
        Adjust U-235/U-238 mass ratio to a mass enrichment

        Parameters
        ----------
        newEnrich : float
            New U-235 enrichment in mass fraction

        completeInitialLoading must be run because adjusting the enrichment actually
        changes the mass slightly and you can get negative burnups, which you do not want.
        """
        fuels = self.getChildrenWithFlags(Flags.FUEL)

        if fuels:
            for fuel in fuels:
                fuel.adjustMassEnrichment(newEnrich)
        else:
            # no fuel in this block
            tU = self.getNumberDensity("U235") + self.getNumberDensity("U238")
            if tU:
                self.setNumberDensity("U235", tU * newEnrich)
                self.setNumberDensity("U238", tU * (1.0 - newEnrich))

        self.completeInitialLoading()

    def getLocation(self):
        """Return a string representation of the location."""
        if self.core and self.parent.spatialGrid and self.spatialLocator:
            return self.core.spatialGrid.getLabel(
                self.spatialLocator.getCompleteIndices()
            )
        else:
            return "ExCore"

    def coords(self, rotationDegreesCCW=0.0):
        if rotationDegreesCCW:
            raise NotImplementedError("Cannot get coordinates with rotation.")
        return self.spatialLocator.getGlobalCoordinates()

    def setBuLimitInfo(self):
        r"""Sets burnup limit based on igniter, feed, etc."""
        if self.p.buRate == 0:
            # might be cycle 1 or a non-burning block
            self.p.timeToLimit = 0.0
        else:
            timeLimit = (
                self.p.buLimit - self.p.percentBu
            ) / self.p.buRate + self.p.residence
            self.p.timeToLimit = (timeLimit - self.p.residence) / units.DAYS_PER_YEAR

    def getMaxArea(self):
        raise NotImplementedError

    def getMaxVolume(self):
        """
        The maximum volume of this object if it were totally full.

        Returns
        -------
        vol : float
            volume in cm^3.
        """
        return self.getMaxArea() * self.getHeight()

    def getArea(self, cold=False):
        """
        Return the area of a block for a full core or a 1/3 core model.

        Area is consistent with the area in the model, so if you have a central
        assembly in a 1/3 symmetric model, this will return 1/3 of the total
        area of the physical assembly. This way, if you take the sum
        of the areas in the core (or count the atoms in the core, etc.),
        you will have the proper number after multiplying by the model symmetry.

        Parameters
        ----------
        cold : bool
            flag to indicate that cold (as input) dimensions are required

        Notes
        -----
        This might not work for a 1/6 core model (due to symmetry line issues).

        Returns
        -------
        area : float (cm^2)

        See Also
        --------
        armi.reactor.blocks.Block.getMaxArea
            return the full area of the physical assembly disregarding model symmetry
        """
        # this caching requires that you clear the cache every time you adjust anything
        # including temperature and dimensions.
        area = self._getCached("area")
        if area:
            return area

        a = 0.0
        for c in self.getChildren():
            myArea = c.getArea(cold=cold)
            a += myArea
        fullArea = a

        # correct the fullHexArea by the symmetry factor
        # this factor determines if the hex has been clipped by symmetry lines
        area = fullArea / self.getSymmetryFactor()

        self._setCache("area", area)
        return area

    def getVolume(self):
        """
        Return the volume of a block.

        Returns
        -------
        volume : float
            Block or component volume in cm^3
        """
        # use symmetryFactor in case the assembly is sitting on a boundary and needs to be cut in half, etc.
        vol = sum(c.getVolume() for c in self)
        return vol / self.getSymmetryFactor()

    def getSymmetryFactor(self):
        """
        Return a scaling factor due to symmetry on the area of the block or its components.

        Takes into account assemblies that are bisected or trisected by symmetry lines

        In 1/3 symmetric cases, the central assembly is 1/3 a full area.
        If edge assemblies are included in a model, the symmetry factor along
        both edges for overhanging assemblies should be 2.0. However,
        ARMI runs in most scenarios with those assemblies on the 120-edge removed,
        so the symmetry factor should generally be just 1.0.

        See Also
        --------
        armi.reactor.converters.geometryConverter.EdgeAssemblyChanger.scaleParamsRelatedToSymmetry
        """
        return 1.0

    def isOnWhichSymmetryLine(self):
        """Block symmetry lines are determined by the reactor, not the parent."""
        grid = self.core.spatialGrid
        return grid.overlapsWhichSymmetryLine(self.spatialLocator.getCompleteIndices())

    def adjustDensity(self, frac, adjustList, returnMass=False):
        """
        adjusts the total density of each nuclide in adjustList by frac.

        Parameters
        ----------
        frac : float
            The fraction of the current density that will remain after this operation

        adjustList : list
            List of nuclide names that will be adjusted.

        returnMass : bool
            If true, will return mass difference.

        Returns
        -------
             mass : float
            Mass difference in grams. If you subtract mass, mass will be negative.
            If returnMass is False (default), this will always be zero.

        """
        self._updateDetailedNdens(frac, adjustList)

        mass = 0.0
        if returnMass:
            # do this with a flag to enable faster operation when mass is not needed.
            volume = self.getVolume()

        numDensities = self.getNuclideNumberDensities(adjustList)

        for nuclideName, dens in zip(adjustList, numDensities):

            if not dens:
                # don't modify zeros.
                continue
            newDens = dens * frac
            # add a little so components remember
            self.setNumberDensity(nuclideName, newDens + TRACE_NUMBER_DENSITY)
            if returnMass:
                mass += densityTools.getMassInGrams(nuclideName, volume, newDens - dens)

        return mass

    def _updateDetailedNdens(self, frac, adjustList):
        """
        Update detailed number density which is used by hi-fi depleters such as ORIGEN.

        Notes
        -----
        This will perturb all number densities so it is assumed that if one of the active densities
        is perturbed, all of htem are perturbed.
        """
        if self.p.detailedNDens is None:
            # BOL assems get expanded to a reference so the first check is needed so it
            # won't call .blueprints on None since BOL assems don't have a core/r
            return
        if any(nuc in self.r.blueprints.activeNuclides for nuc in adjustList):
            self.p.detailedNDens *= frac
            # Other power densities do not need to be updated as they are calculated in
            # the global flux interface, which occurs after axial expansion from crucible
            # on the interface stack.
            self.p.pdensDecay *= frac

    def completeInitialLoading(self, bolBlock=None):
        """
        Does some BOL bookkeeping to track things like BOL HM density for burnup tracking.

        This should run after this block is loaded up at BOC (called from
        Reactor.initialLoading).

        The original purpose of this was to get the moles HM at BOC for the moles
        Pu/moles HM at BOL calculation.

        This also must be called after modifying something like the smear density or zr
        fraction in an optimization case. In ECPT cases, a BOL block must be passed or
        else the burnup will try to get based on a pre-burned value.

        Parameters
        ----------
        bolBlock : Block, optional
            A BOL-state block of this block type, required for perturbed equilibrium cases.
            Must have the same enrichment as this block!

        Returns
        -------
        hmDens : float
            The heavy metal number density of this block.

        See Also
        --------
        Reactor.importGeom
        depletion._updateBlockParametersAfterDepletion
        """
        if bolBlock is None:
            bolBlock = self

        hmDens = bolBlock.getHMDens()  # total homogenized heavy metal number density
        self.p.molesHmBOL = self.getHMMoles()
        self.p.nHMAtBOL = hmDens
        try:
            # non-pinned reactors (or ones without cladding) will not use smear density
            self.p.smearDensity = self.getSmearDensity()
        except ValueError:
            pass
        self.p.enrichmentBOL = self.getFissileMassEnrich()
        massHmBOL = 0.0
        sf = self.getSymmetryFactor()
        for child in self.iterComponents():
            child.p.massHmBOL = child.getHMMass() * sf  # scale to full block
            massHmBOL += child.p.massHmBOL
        self.p.massHmBOL = massHmBOL
        return hmDens

    def replaceBlockWithBlock(self, bReplacement):
        """
        Replace the current block with the replacementBlock.

        Typically used in the insertion of control rods.
        """
        paramsToSkip = set(
            self.p.paramDefs.inCategory(parameters.Category.retainOnReplacement).names
        )

        tempBlock = copy.deepcopy(bReplacement)
        oldParams = self.p
        newParams = self.p = tempBlock.p
        for paramName in paramsToSkip:
            newParams[paramName] = oldParams[paramName]

        # update synchronization information
        self.p.assigned = parameters.SINCE_ANYTHING
        paramDefs = self.p.paramDefs
        for paramName in set(newParams.keys()) - paramsToSkip:
            paramDefs[paramName].assigned = parameters.SINCE_ANYTHING

        newComponents = tempBlock.getChildren()
        self.setChildren(newComponents)
        self.clearCache()

    @staticmethod
    def plotFlux(core, fName=None, bList=None, peak=False, adjoint=False, bList2=[]):
        # Block.plotFlux has been moved to utils.plotting as plotBlockFlux, which is a
        # better fit.
        # We don't want to remove the plotFlux function in the Block namespace yet
        # in case client code is depending on this function existing here. This is just
        # a simple pass-through function that passes the arguments along to the actual
        # implementation in its new location.
        plotBlockFlux(core, fName, bList, peak, adjoint, bList2)

    def _updatePitchComponent(self, c):
        """
        Update the component that defines the pitch.

        Given a Component, compare it to the current component that defines the pitch of the Block.
        If bigger, replace it.
        We need different implementations of this to support different logic for determining the
        form of pitch and the concept of "larger".

        See Also
        --------
        CartesianBlock._updatePitchComponent
        """
        # Some block types don't have a clearly defined pitch (e.g. ThRZ)
        if self.PITCH_COMPONENT_TYPE is None:
            return

        if not isinstance(c, self.PITCH_COMPONENT_TYPE):
            return

        try:
            componentPitch = c.getDimension(self.PITCH_DIMENSION)
        except parameters.UnknownParameterError:
            # some components dont have the appropriate parameter
            return

        if componentPitch and (componentPitch > self._pitchDefiningComponent[1]):
            self._pitchDefiningComponent = (c, componentPitch)

    def add(self, c):
        composites.Composite.add(self, c)

        self.derivedMustUpdate = True
        self.clearCache()
        try:
            mult = int(c.getDimension("mult"))
            if self.p.percentBuByPin is None or len(self.p.percentBuByPin) < mult:
                # this may be a little wasteful, but we can fix it later...
                self.p.percentBuByPin = [0.0] * mult
        except AttributeError:
            # maybe adding a Composite of components rather than a single
            pass
        self._updatePitchComponent(c)

    def removeAll(self, recomputeAreaFractions=True):
        for c in self.getChildren():
            self.remove(c, recomputeAreaFractions=False)
        if recomputeAreaFractions:  # only do this once
            self.getVolumeFractions()

    def remove(self, c, recomputeAreaFractions=True):
        composites.Composite.remove(self, c)
        self.clearCache()

        if c is self._pitchDefiningComponent[0]:
            self._pitchDefiningComponent = (None, 0.0)
            pc = self.getLargestComponent(self.PITCH_DIMENSION)
            if pc is not None:
                self._updatePitchComponent(pc)

        if recomputeAreaFractions:
            self.getVolumeFractions()

    def getComponentsThatAreLinkedTo(self, comp, dim):
        """
        Determine which dimensions of which components are linked to a specific dimension of a particular component.

        Useful for breaking fuel components up into individuals and making sure
        anything that was linked to the fuel mult (like the cladding mult) stays correct.

        Parameters
        ----------
        comp : Component
            The component that the results are linked to
        dim : str
            The name of the dimension that the results are linked to

        Returns
        -------
        linkedComps : list
            A list of (components,dimName) that are linked to this component, dim.
        """
        linked = []
        for c in self.iterComponents():
            for dimName, val in c.p.items():
                if c.dimensionIsLinked(dimName):
                    requiredComponent = val[0]
                    if requiredComponent is comp and val[1] == dim:
                        linked.append((c, dimName))
        return linked

    def getComponentsInLinkedOrder(self, componentList=None):
        """
        Return a list of the components in order of their linked-dimension dependencies.

        Parameters
        ----------
        components : list, optional
            A list of components to consider. If None, this block's components will be used.

        Notes
        -----
        This means that components other components are linked to come first.
        """
        if componentList is None:
            componentList = self.getComponents()
        cList = collections.deque(componentList)
        orderedComponents = []
        # Loop through the components until there are none left.
        counter = 0
        while cList:
            candidate = cList.popleft()  # take first item in list
            cleared = True  # innocent until proven guilty
            # loop through all dimensions in this component to determine its dependencies
            for dimName, val in candidate.p.items():
                if candidate.dimensionIsLinked(dimName):
                    # In linked dimensions, val = (component, dimName)
                    requiredComponent = val[0]
                    if requiredComponent not in orderedComponents:
                        # this component depends on one that is not in the ordered list yet.
                        # do not add it.
                        cleared = False
                        break  # short circuit. One failed lookup is enough to flag this component as dirty.
            if cleared:
                # this candidate is free of dependencies and is ready to be added.
                orderedComponents.append(candidate)
            else:
                cList.append(candidate)

            counter += 1
            if counter > 1000:
                cList.append(candidate)
                runLog.error(
                    "The component {0} in {1} contains a dimension that is linked to another component, "
                    " but the required component is not present in the block. They may also be other dependency fails. "
                    "The component dims are {2}".format(cList[0], self, cList[0].p)
                )
                raise RuntimeError("Cannot locate linked component.")
        return orderedComponents

    def getSortedComponentsInsideOfComponent(self, component):
        """
        Returns a list of components inside of the given component sorted from innermost to outermost.

        Parameters
        ----------
        component : object
            Component to look inside of.

        Notes
        -----
        If you just want sorted components in this block, use ``sorted(self)``.
        This will never include any ``DerivedShape`` objects. Since they have a derived
        area they don't have a well-defined dimension. For now we just ignore them.
        If they are desired in the future some knowledge of their dimension will be
        required while they are being derived.
        """
        sortedComponents = sorted(self)
        componentIndex = sortedComponents.index(component)
        sortedComponents = sortedComponents[:componentIndex]
        return sortedComponents

    def getNumPins(self):
        """Return the number of pins in this block."""
        nPins = [self.getNumComponents(compType) for compType in PIN_COMPONENTS]
        return 0 if not nPins else max(nPins)

    def mergeWithBlock(self, otherBlock, fraction):
        """
        Turns this block into a mixture of this block and some other block

        Parameters
        ----------
        otherBlock : Block
            The block to mix this block with. The other block will not be modified.

        fraction : float
            Fraction of the other block to mix in with this block. If 0.1 is passed in, this block
            will become 90% what it originally was and 10% what the other block is.

        Notes
        -----
        This merges on a high level (using number densities). Components will not be merged.

        This is used e.g. for inserting a control block partially to get a very tight criticality
        control.  In this case, a control block would be merged with a duct block. It is also used
        when a control rod is specified as a certain length but that length does not fit exactly
        into a full block.
        """

        numDensities = self.getNumberDensities()
        otherBlockDensities = otherBlock.getNumberDensities()
        newDensities = {}

        # Make sure to hit all nuclides in union of blocks
        for nucName in set(numDensities.keys()).union(otherBlockDensities.keys()):
            newDensities[nucName] = (1.0 - fraction) * numDensities.get(
                nucName, 0.0
            ) + fraction * otherBlockDensities.get(nucName, 0.0)

        self.setNumberDensities(newDensities)

    def getComponentAreaFrac(self, typeSpec):
        """
        Returns the area fraction of the specified component(s) among all components in the block.

        Parameters
        ----------
        typeSpec : Flags or list of Flags
            Component types to look up

        Examples
        ---------
        >>> b.getComponentAreaFrac(Flags.CLAD)
        0.15

        Returns
        -------
        float
            The area fraction of the component.
        """
        tFrac = sum(f for (c, f) in self.getVolumeFractions() if c.hasFlags(typeSpec))

        if tFrac:
            return tFrac
        else:
            runLog.warning(
                "No component {0} exists on {1}, so area fraction is zero.".format(
                    typeSpec, self
                ),
                single=True,
                label="{0} areaFrac is zero".format(typeSpec),
            )
            return 0.0

    def verifyBlockDims(self):
        """Optional dimension checking."""
        return

    def getDim(self, typeSpec, dimName):
        """
        Search through blocks in this assembly and find the first component of compName.
        Then, look on that component for dimName.

        Parameters
        ----------
        typeSpec : Flags or list of Flags
            Component name, e.g. Flags.FUEL, Flags.CLAD, Flags.COOLANT, ...
        dimName : str
            Dimension name, e.g. 'od', ...

        Returns
        -------
        dimVal : float
            The dimension in cm.

        Examples
        --------
        >>> getDim(Flags.WIRE,'od')
        0.01

        """
        for c in self:
            if c.hasFlags(typeSpec):
                return c.getDimension(dimName.lower())

    def getPinCenterFlatToFlat(self, cold=False):
        """Return the flat-to-flat distance between the centers of opposing pins in the outermost ring."""
        raise NotImplementedError  # no geometry can be assumed

    def getWireWrapCladGap(self, cold=False):
        """Return the gap betwen the wire wrap and the clad."""
        clad = self.getComponent(Flags.CLAD)
        wire = self.getComponent(Flags.WIRE)
        wireOuterRadius = wire.getBoundingCircleOuterDiameter(cold=cold) / 2.0
        wireInnerRadius = wireOuterRadius - wire.getDimension("od", cold=cold)
        cladOuterRadius = clad.getDimension("od", cold=cold) / 2.0
        return wireInnerRadius - cladOuterRadius

    def getPlenumPin(self):
        """Return the plenum pin if it exists."""
        for c in self.iterComponents(Flags.GAP):
            if self.isPlenumPin(c):
                return c
        return None

    def isPlenumPin(self, c):
        """Return True if the specified component is a plenum pin."""
        # This assumes that anything with the GAP flag will have a valid 'id' dimension. If that
        # were not the case, then we would need to protect the call to getDimension with a
        # try/except
        cIsCenterGapGap = (
            isinstance(c, components.Component)
            and c.hasFlags(Flags.GAP)
            and c.getDimension("id") == 0
        )
        if self.hasFlags([Flags.PLENUM, Flags.ACLP]) and cIsCenterGapGap:
            return True
        return False

    def getPitch(self, returnComp=False):
        """
        Return the center-to-center hex pitch of this block.

        Parameters
        ----------
        returnComp : bool, optional
            If true, will return the component that has the maximum pitch as well
        Returns
        -------
        pitch : float or None
            Hex pitch in cm, if well-defined. If there is no clear component for determining pitch,
            returns None
        component : Component or None
            Component that has the max pitch, if returnComp == True. If no component is found to
            define the pitch, returns None

        Notes
        -----
        The block stores a reference to the component that defines the pitch, making the assumption
        that while the dimensions can change, the component containing the largest dimension will
        not. This lets us skip the search for largest component. We still need to ask the largest
        component for its current dimension in case its temperature changed, or was otherwise
        modified.

        See Also
        --------
        setPitch : sets pitch

        """
        c, _p = self._pitchDefiningComponent
        if c is None:
            raise ValueError("{} has no valid pitch defining component".format(self))

        # ask component for dimensions, since they could have changed,
        # due to temperature, for example.
        p = c.getPitchData()
        return (p, c) if returnComp else p

    def hasPinPitch(self):
        """Return True if the block has enough information to calculate pin pitch."""
        return self.spatialGrid is not None

    def getPinPitch(self, cold=False):
        """
        Return sub-block pitch in blocks.

        This assumes the spatial grid is defined by unit steps
        """
        return self.spatialGrid.pitch

    def getDimensions(self, dimension):
        """Return dimensional values of the specified dimension."""
        dimVals = set()
        for c in self.getChildren():
            try:
                dimVal = c.getDimension(dimension)
            except parameters.ParameterError:
                continue
            if dimVal is not None:
                dimVals.add(dimVal)
        return dimVals

    def getLargestComponent(self, dimension):
        """
        Find the component with the largest dimension of the specified type.

        Parameters
        ----------
        dimension: str
            The name of the dimension to find the largest component of.

        Returns
        -------
        largestComponent: armi.reactor.components.Component
            The component with the largest dimension of the specified type.
        """
        maxDim = -float("inf")
        largestComponent = None
        for c in self.iterComponents():
            try:
                dimVal = c.getDimension(dimension)
            except parameters.ParameterError:
                continue
            if dimVal is not None and dimVal > maxDim:
                maxDim = dimVal
                largestComponent = c
        return largestComponent

    def setPitch(self, val, updateBolParams=False):
        """
        Sets outer pitch to some new value.

        This sets the settingPitch and actually sets the dimension of the outer hexagon.

        During a load (importGeom), the setDimension doesn't usually do anything except
        set the setting See Issue 034

        But during a actual case modification (e.g. in an optimization sweep, then the dimension
        has to be set as well.

        See Also
        --------
        getPitch : gets the pitch

        """
        c, _p = self._pitchDefiningComponent
        if c:
            c.setDimension("op", val)
            self._pitchDefiningComponent = (c, val)
        else:
            raise RuntimeError("No pitch-defining component on block {}".format(self))

        if updateBolParams:
            self.completeInitialLoading()

    def getMfp(self, gamma=False):
        r"""
        Calculate the mean free path for neutron or gammas in this block.

        .. math::

            <\Sigma> = \frac{\sum_E(\phi_e \Sigma_e dE)}{\sum_E (\phi_e dE)}  =
            \frac{\sum_E(\phi_e N \sum_{\text{type}}(\sigma_e)  dE}{\sum_E (\phi_e dE))}

        Block macro is the sum of macros of all nuclides.

        phi_g = flux*dE already in multigroup method.

        Returns
        -------
        mfp, mfpAbs, diffusionLength : tuple(float, float float)
        """
        lib = self.r.core.lib
        flux = self.getMgFlux(gamma=gamma)
        flux = [fi / max(flux) for fi in flux]
        mfpNumerator = numpy.zeros(len(flux))
        absMfpNumerator = numpy.zeros(len(flux))
        transportNumerator = numpy.zeros(len(flux))

        numDensities = self.getNumberDensities()

        # vol = self.getVolume()
        for nucName, nDen in numDensities.items():
            nucMc = nucDir.getMc2Label(nucName) + self.getMicroSuffix()
            if gamma:
                micros = lib[nucMc].gammaXS
            else:
                micros = lib[nucMc].micros
            total = micros.total[:, 0]  # 0th order
            transport = micros.transport[:, 0]  # 0th order, [bn]
            absorb = sum(micros.getAbsorptionXS())
            mfpNumerator += nDen * total  # [cm]
            absMfpNumerator += nDen * absorb
            transportNumerator += nDen * transport
        denom = sum(flux)
        mfp = 1.0 / (sum(mfpNumerator * flux) / denom)
        sigmaA = sum(absMfpNumerator * flux) / denom
        sigmaTr = sum(transportNumerator * flux) / denom
        diffusionCoeff = 1 / (3.0 * sigmaTr)
        mfpAbs = 1 / sigmaA
        diffusionLength = math.sqrt(diffusionCoeff / sigmaA)
        return mfp, mfpAbs, diffusionLength

    def setAreaFractionsReport(self):
        for c, frac in self.getVolumeFractions():
            report.setData(
                c.getName(),
                ["{0:10f}".format(c.getArea()), "{0:10f}".format(frac)],
                report.BLOCK_AREA_FRACS,
            )

        # return the group the information went to
        return report.ALL[report.BLOCK_AREA_FRACS]

    def getBurnupPeakingFactor(self):
        """
        Get the radial peaking factor to be applied to burnup and DPA

        This may be informed by previous runs which used
        detailed pin reconstruction and rotation. In that case,
        it should be set on the cs setting ``burnupPeakingFactor``.

        Otherwise, it just takes the current flux peaking, which
        is typically conservatively high.

        Returns
        -------
        burnupPeakingFactor : float
            The peak/avg factor for burnup and DPA.

        See Also
        --------
        armi.physics.neutronics.globalFlux.globalFluxInterface.GlobalFluxInterface.updateFluenceAndDPA : uses this
        terrapower.physics.neutronics.depletion.depletion.DepletionInterface._updateBlockParametersAfterDepletion : also uses this
        """
        burnupPeakingFactor = settings.getMasterCs()["burnupPeakingFactor"]
        if not burnupPeakingFactor and self.p.fluxPeak:
            burnupPeakingFactor = self.p.fluxPeak / self.p.flux
        elif not burnupPeakingFactor:
            # no peak available. Finite difference model?
            burnupPeakingFactor = 1.0

        return burnupPeakingFactor

    def getBlocks(self):
        """
        This method returns all the block(s) included in this block
        its implemented so that methods could iterate over reactors, assemblies
        or single blocks without checking to see what the type of the
        reactor-family object is.
        """
        return [self]

    def updateComponentDims(self):
        """
        This method updates all the dimensions of the components

        Notes
        -----
        This is VERY useful for defining a ThRZ core out of
        differentialRadialSegements whose dimensions are connected together
        some of these dimensions are derivative and can be updated by changing
        dimensions in a Parameter Component or other linked components

        See Also
        --------
        armi.reactor.components.DifferentialRadialSegment.updateDims
        armi.reactor.components.Parameters
        armi.physics.optimize.OptimizationInterface.modifyCase (look up 'ThRZReflectorThickness')
        """

        for c in self.getComponentsInLinkedOrder():
            try:
                c.updateDims()
            except NotImplementedError:
                runLog.warning("{0} has no updatedDims method -- skipping".format(c))

    def getDpaXs(self):
        """Determine which cross sections should be used to compute dpa for this block."""
        if settings.getMasterCs()["gridPlateDpaXsSet"] and self.hasFlags(
            Flags.GRID_PLATE
        ):
            dpaXsSetName = settings.getMasterCs()["gridPlateDpaXsSet"]
        else:
            dpaXsSetName = settings.getMasterCs()["dpaXsSet"]

        if not dpaXsSetName:
            return None
        try:
            return constants.DPA_CROSS_SECTIONS[dpaXsSetName]
        except KeyError:
            raise KeyError(
                "DPA cross section set {} does not exist".format(dpaXsSetName)
            )

    def breakFuelComponentsIntoIndividuals(self):
        """
        Split block-level components (in fuel blocks) into pin-level components.

        The fuel component will be broken up according to its multiplicity.

        Order matters! The first pin component will be located at a particular (x, y), which
        will be used in the fluxRecon module to determine the interpolated flux.

        The fuel will become fuel001 through fuel169 if there are 169 pins.
        """
        fuels = self.getChildrenWithFlags(Flags.FUEL)
        if len(fuels) != 1:
            runLog.error(
                "This block contains {0} fuel components: {1}".format(len(fuels), fuels)
            )
            raise RuntimeError(
                "Cannot break {0} into multiple fuel components b/c there is not a single fuel"
                " component.".format(self)
            )

        fuel = fuels[0]
        fuelFlags = fuel.p.flags
        nPins = self.getNumPins()
        runLog.info(
            "Creating {} individual {} components on {}".format(nPins, fuel, self)
        )

        # handle all other components that may be linked to the fuel multiplicity.
        # by unlinking them and setting them directly
        # XXX: what about other (actual) dimensions? This is a limitation in that only fuel
        # compuents are duplicated, and not the entire pin. It is also a reasonable assumption with
        # current/historical usage of ARMI.
        for comp, dim in self.getComponentsThatAreLinkedTo(fuel, "mult"):
            comp.setDimension(dim, nPins)

        # finish the first pin as a single pin
        fuel.setDimension("mult", 1)
        fuel.setName("fuel001")
        fuel.p.pinNum = 1

        # create all the new pin components and add them to the block with 'fuel001' names
        for i in range(nPins - 1):
            # wow, only use of a non-deepcopy
            newC = copy.copy(fuel)
            newC.setName("fuel{0:03d}".format(i + 2))  # start with 002.
            newC.p.pinNum = i + 2
            self.add(newC)

        # update moles at BOL for each pin
        self.p.molesHmBOLByPin = []
        for pin in self.iterComponents(Flags.FUEL):
            # Update the fuel component flags to be the same as before the split (i.e., DEPLETABLE)
            pin.p.flags = fuelFlags
            self.p.molesHmBOLByPin.append(pin.getHMMoles())
            pin.p.massHmBOL /= nPins

    def getIntegratedMgFlux(self, adjoint=False, gamma=False):
        """
        Return the volume integrated multigroup neutron tracklength in [n-cm/s].

        The first entry is the first energy group (fastest neutrons). Each additional
        group is the next energy group, as set in the ISOTXS library.

        Parameters
        ----------
        adjoint : bool, optional
            Return adjoint flux instead of real

        gamma : bool, optional
            Whether to return the neutron flux or the gamma flux.

        Returns
        -------
        integratedFlux : numpy.array
            multigroup neutron tracklength in [n-cm/s]
        """

        if adjoint:
            if gamma:
                raise ValueError("Adjoint gamma flux is currently unsupported.")
            integratedFlux = self.p.adjMgFlux
        elif gamma:
            integratedFlux = self.p.mgFluxGamma
        else:
            integratedFlux = self.p.mgFlux

        return numpy.array(integratedFlux)

    def getLumpedFissionProductCollection(self):
        """
        Get collection of LFP objects. Will work for global or block-level LFP models.

        Returns
        -------
        lfps : LumpedFissionProduct
            lfpName keys , lfp object values

        See Also
        --------
        armi.physics.neutronics.fissionProductModel.lumpedFissionProduct.LumpedFissionProduct : LFP object
        """
        return composites.ArmiObject.getLumpedFissionProductCollection(self)

    def getReactionRates(self, nucName, nDensity=None):
        """
        Parameters
        ----------
        nucName - str
            nuclide name -- e.g. 'U235'
        nDensity - float
            number Density

        Returns
        -------
        rxnRates : dict
            dictionary of reaction rates (rxn/s) for nG, nF, n2n, nA and nP

        Note
        ----
        If you set nDensity to 1/CM2_PER_BARN this makes 1 group cross section generation easier
        """
        if nDensity is None:
            nDensity = self.getNumberDensity(nucName)
        try:
            return components.component.getReactionRateDict(
                nucName,
                self.r.core.lib,
                self.p.xsType,
                self.getIntegratedMgFlux(),
                nDensity,
            )
        except AttributeError:
            # AttributeError because there was no library because no parent.r -- this is a armiObject without flux so
            # send it some zeros
            return {"nG": 0, "nF": 0, "n2n": 0, "nA": 0, "nP": 0}

    def rotate(self, deg):
        """Function for rotating a block's spatially varying variables by a specified angle.

        Parameters
        ----------
        deg - float
            number specifying the angle of counter clockwise rotation
        """
        raise NotImplementedError

<<<<<<< HEAD
    def setTargetComponent(self, targetComponent):
        """sets the targetComponent for the axial expansion changer
        
        Parameter
        ---------
        targetComponent: :py:class:`Component <armi.reactor.components.component.Component>` object
            component specified to be target component for axial expansion changer
        
        See Also
        --------
        armi.reactor.converters.axialExpansionChanger.py::ExpansionData::_setTargetComponents
        """
        self.targetComponent = targetComponent
=======
    def getPinCoordinates(self):
        """
        Compute the local centroid coordinates of any pins in this block.

        The pins must have a CLAD-flagged component for this to work.

        Returns
        -------
        localCoordinates : list
            list of (x,y,z) pairs representing each pin in the order they are listed as children

        Notes
        -----
        This assumes hexagonal pin lattice and needs to be upgraded once more generic geometry
        options are needed. Only works if pins have clad.
        """
        coords = []
        for clad in self.getChildrenWithFlags(Flags.CLAD):
            if isinstance(clad.spatialLocator, grids.MultiIndexLocation):
                coords.extend(
                    [locator.getLocalCoordinates() for locator in clad.spatialLocator]
                )
            else:
                coords.append(clad.spatialLocator.getLocalCoordinates())
        return coords

>>>>>>> d0123831

class HexBlock(Block):

    PITCH_COMPONENT_TYPE: ClassVar[_PitchDefiningComponent] = (components.Hexagon,)

    def __init__(self, name, height=1.0):
        Block.__init__(self, name, height)

    def coords(self, rotationDegreesCCW=0.0):
        x, y, _z = self.spatialLocator.getGlobalCoordinates()
        x += self.p.displacementX * 100.0
        y += self.p.displacementY * 100.0
        return (
            round(x, units.FLOAT_DIMENSION_DECIMALS),
            round(y, units.FLOAT_DIMENSION_DECIMALS),
        )

    def getMaxArea(self):
        """Compute the max area of this block if it was totally full."""
        pitch = self.getPitch()
        if not pitch:
            return 0.0
        return hexagon.area(pitch)

    def getDuctIP(self):
        duct = self.getComponent(Flags.DUCT, exact=True)
        return duct.getDimension("ip")

    def getDuctOP(self):
        duct = self.getComponent(Flags.DUCT, exact=True)
        return duct.getDimension("op")

    def initializePinLocations(self):
        nPins = self.getNumPins()
        self.p.pinLocation = list(range(1, nPins + 1))

    def setPinPowers(self, powers, powerKeySuffix=""):
        """
        Updates the pin linear power densities of this block for the current rotation.
        The linear densities are represented by the *linPowByPin* parameter.

        It is assumed that :py:meth:`.initializePinLocations` has already been executed
        for fueled blocks in order to access the *pinLocation* parameter. The
        *pinLocation* parameter is not accessed for non-fueled blocks.

        The *linPowByPin* parameter can be directly assigned to instead of using this
        method if the multiplicity of the pins in the block is equal to the number of
        pins in the block.

        Parameters
        ----------
        powers : list of floats, required
            The block-level pin linear power densities. powers[i] represents the average
            linear power density of pin i. The units of linear power density is watts/cm
            (i.e., watts produced per cm of pin length). The "ARMI pin ordering" must be
            be used, which is counter-clockwise from 3 o'clock.

        powerKeySuffix: str, optional
            Must be either an empty string, :py:const:`NEUTRON <armi.physics.neutronics.const.NEUTRON>`,
            or :py:const:`GAMMA <armi.physics.neutronics.const.GAMMA>`. Defaults to empty
            string.

        Notes
        -----
        This method can handle assembly rotations by using the *pinLocation* parameter.
        """
        numPins = self.getNumPins()
        if not numPins or numPins != len(powers):
            raise ValueError(
                f"Invalid power data for {self} with {numPins} pins."
                f" Got {len(powers)} entries in powers: {powers}"
            )

        powerKey = f"linPowByPin{powerKeySuffix}"
        self.p[powerKey] = numpy.zeros(numPins)

        # Loop through rings. The *pinLocation* parameter is only accessed for fueled
        # blocks; it is assumed that non-fueled blocks do not use a rotation map.
        for pinNum in range(numPins):
            if self.hasFlags(Flags.FUEL):
                # -1 is needed in order to map from pinLocations to list index
                pinLoc = self.p.pinLocation[pinNum] - 1
            else:
                pinLoc = pinNum
            pinLinPow = powers[pinLoc]
            self.p[powerKey][pinNum] = pinLinPow

        # If using the *powerKeySuffix* parameter, we also need to set total power, which
        # is sum of neutron and gamma powers. We assume that a solo gamma calculation
        # to set total power does not make sense.
        if powerKeySuffix:
            if powerKeySuffix == GAMMA:
                if self.p[f"linPowByPin{NEUTRON}"] is None:
                    msg = (
                        "Neutron power has not been set yet. Cannot set total power for "
                        f"{self}."
                    )
                    raise UnboundLocalError(msg)
                self.p.linPowByPin = self.p[f"linPowByPin{NEUTRON}"] + self.p[powerKey]
            else:
                self.p.linPowByPin = self.p[powerKey]

    def rotate(self, deg):
        """Function for rotating a block's spatially varying variables by a specified angle.

        Rotates the pins and then also any parameters that defined on the corners or edges.

        Parameters
        ----------
        deg - float
            number specifying the angle of counter clockwise rotation

        See Also
        --------
        armi.reactor.blocks.HexBlock.rotatePins
            Rotates the pins only and not the duct.
        """
        rotNum = round((deg % (2 * math.pi)) / math.radians(60))
        self.rotatePins(rotNum)
        params = self.p.paramDefs.atLocation(ParamLocation.CORNERS).names
        params += self.p.paramDefs.atLocation(ParamLocation.EDGES).names
        for param in params:
            if isinstance(self.p[param], list):
                if len(self.p[param]) == 6:
                    self.p[param] = self.p[param][-rotNum:] + self.p[param][:-rotNum]
                elif self.p[param] == []:
                    # List hasn't been defined yet, no warning needed.
                    pass
                else:
                    runLog.warning(
                        "No rotation method defined for spatial parameters that aren't defined once per hex edge/corner. No rotation performed on {}".format(
                            param
                        )
                    )
            else:
                # this is a scalar and there shouldn't be any rotation.
                pass
        # This specifically uses the .get() functionality to avoid an error if this parameter does not exist.
        dispx = self.p.get("displacementX")
        dispy = self.p.get("displacementY")
        if (dispx is not None) and (dispy is not None):
            self.p.displacementX = dispx * math.cos(deg) - dispy * math.sin(deg)
            self.p.displacementY = dispx * math.sin(deg) + dispy * math.cos(deg)

    def rotatePins(self, rotNum, justCompute=False):
        """
        Rotate the pins of a block, which means rotating the indexing of pins. Note that this does
        not rotate all block quantities.

        Notes
        -----
        Changing (x,y) positions of pins does NOT constitute rotation, because the indexing of pin
        atom densities must be re-ordered.  Re-order indexing of pin-level quantities, NOT (x,y)
        locations of pins.  Otherwise, subchannel input will be in wrong order.

        How rotations works is like this. There are pins with unique pin numbers in each block.
        These pin numbers will not change no matter what happens to a block, so if you have pin 1,
        you always have pin 1. However, these pins are all in pinLocations, and these are what
        change with rotations. At BOL, a pin's pinLocation is equal to its pin number, but after
        a rotation, this will no longer be so.

        So, all params that don't care about exactly where in space the pin is (such as depletion)
        can just use the pin number, but anything that needs to know the spatial location (such as
        fluxRecon, which interpolates the flux spatially, or subchannel codes, which needs to know where the
        power is) need to map through the pinLocation parameters.

        This method rotates the pins by changing the pinLocations.

        Parameters
        ----------
        rotNum : int
            An integer from 0 to 5, indicating the number of counterclockwise 60-degree rotations
            from the CURRENT orientation. Degrees of counter-clockwise rotation = 60*rot

        justCompute : Boolean, optional
            If True, rotateIndexLookup will be returned but NOT assigned to the object variable
            self.rotateIndexLookup.
            If False, rotateIndexLookup will be returned AND assigned to the object variable
            self.rotateIndexLookup.  Useful for figuring out which rotation is best to minimize
            burnup, etc.

        Returns
        -------
        rotateIndexLookup : dict of ints
            This is an index lookup (or mapping) between pin ids and pin locations
            The pin indexing is 1-D (not ring,pos or GEODST).
            The "ARMI pin ordering" is used for location, which is counter-clockwise from 3 o'clock.
            Pin numbers start at 1, pin locations also start at 1.

        See Also
        --------
        armi.reactor.blocks.HexBlock.rotate
            Rotates the entire block (pins, ducts, and spatial quantities).

        Examples
        --------
        rotateIndexLookup[i_after_rotation-1] = i_before_rotation-1
        """
        if not 0 <= rotNum <= 5:
            raise ValueError(
                "Cannot rotate {0} to rotNum {1}. Must be 0-5. ".format(self, rotNum)
            )
        # pin numbers start at 1.
        numPins = self.getNumComponents(Flags.CLAD)  # number of pins in this assembly
        rotateIndexLookup = dict(zip(range(1, numPins + 1), range(1, numPins + 1)))

        # look up the current orientation and add this to it. The math below just rotates from the
        # reference point so we need a total rotation.
        rotNum = int((self.getRotationNum() + rotNum) % 6)

        # non-trivial rotation requested
        # start at 2 because pin 1 never changes (it's in the center!)
        for pinNum in range(2, numPins + 1):
            if rotNum == 0:
                # rotation to reference orientation. Pin locations are pin IDs.
                pass
            else:
                # Determine the pin ring (courtesy of Robert Petroski from subchan.py). Rotation does not change the pin ring!
                ring = int(
                    math.ceil((3.0 + math.sqrt(9.0 - 12.0 * (1.0 - pinNum))) / 6.0)
                )
                # Rotate the pin position (within the ring, which does not change)
                tot_pins = 1 + 3 * ring * (ring - 1)
                newPinLocation = pinNum + (ring - 1) * rotNum
                if newPinLocation > tot_pins:
                    newPinLocation -= (ring - 1) * 6
                # Assign "before" and "after" pin indices to the index lookup
                rotateIndexLookup[pinNum] = newPinLocation

            if not justCompute:
                self.p["pinLocation", rotateIndexLookup[pinNum]] = pinNum

        if not justCompute:
            self.setRotationNum(rotNum)

        return rotateIndexLookup

    def verifyBlockDims(self):
        """Perform some checks on this type of block before it is assembled."""
        try:
            wireComp = self.getComponent(Flags.WIRE)
            ductComps = self.getComponents(Flags.DUCT)
            cladComp = self.getComponent(Flags.CLAD)
        except ValueError:
            # there are probably more that one clad/wire, so we really dont know what this block looks like
            runLog.info(
                "Block design {} is too complicated to verify dimensions. Make sure they "
                "are correct!".format(self)
            )
            return
        # check wire wrap in contact with clad
        if (
            self.getComponent(Flags.CLAD) is not None
            and self.getComponent(Flags.WIRE) is not None
        ):
            wwCladGap = self.getWireWrapCladGap(cold=True)
            if round(wwCladGap, 6) != 0.0:
                runLog.warning(
                    "The gap between wire wrap and clad in block {} was {} cm. Expected 0.0."
                    "".format(self, wwCladGap),
                    single=True,
                )
        # check clad duct overlap
        pinToDuctGap = self.getPinToDuctGap(cold=True)
        # Allow for some tolerance; user input precision may lead to slight negative
        # gaps
        if pinToDuctGap is not None and pinToDuctGap < -0.005:
            raise ValueError(
                "Gap between pins and duct is {0:.4f} cm in {1}. Make more room.".format(
                    pinToDuctGap, self
                )
            )
            wire = self.getComponent(Flags.WIRE)
            wireThicknesses = wire.getDimension("od", cold=False)
            if pinToDuctGap < wireThicknesses:
                raise ValueError(
                    "Gap between pins and duct is {0:.4f} cm in {1} which does not allow room for the wire "
                    "with diameter {2}".format(pinToDuctGap, self, wireThicknesses)
                )
        elif pinToDuctGap is None:
            # only produce a warning if pin or clad are found, but not all of pin, clad and duct. We
            # may need to tune this logic a bit
            ductComp = next(iter(ductComps), None)
            if (cladComp is not None or wireComp is not None) and any(
                [c is None for c in (wireComp, cladComp, ductComp)]
            ):
                runLog.warning(
                    "Some component was missing in {} so pin-to-duct gap not calculated"
                    "".format(self)
                )

    def getPinToDuctGap(self, cold=False):
        """
        Returns the distance in cm between the outer most pin and the duct in a block.

        Parameters
        ----------
        cold : boolean
            Determines whether the results should be cold or hot dimensions.

        Returns
        -------
        pinToDuctGap : float
            Returns the diameteral gap between the outer most pins in a hex pack to the duct inner
            face to face in cm.
        """
        wire = self.getComponent(Flags.WIRE)
        ducts = sorted(self.getChildrenWithFlags(Flags.DUCT))
        duct = None
        if any(ducts):
            duct = ducts[0]
            if not isinstance(duct, components.Hexagon):
                # getPinCenterFlatToFlat only works for hexes
                # inner most duct might be circle or some other shape
                duct = None
            elif isinstance(duct, components.HoledHexagon):
                # has no ip and is circular on inside so following
                # code will not work
                duct = None
        clad = self.getComponent(Flags.CLAD)
        if any(c is None for c in (duct, wire, clad)):
            return None

        # note, if nRings was a None, this could be for a non-hex packed fuel assembly
        # see thermal hydraulic design basis for description of equation
        pinCenterFlatToFlat = self.getPinCenterFlatToFlat(cold=cold)
        pinOuterFlatToFlat = (
            pinCenterFlatToFlat
            + clad.getDimension("od", cold=cold)
            + 2.0 * wire.getDimension("od", cold=cold)
        )
        ductMarginToContact = duct.getDimension("ip", cold=cold) - pinOuterFlatToFlat
        pinToDuctGap = ductMarginToContact / 2.0

        return pinToDuctGap

    def getRotationNum(self):
        """
        Get index 0 through 5 indicating number of rotations counterclockwise around the z-axis.
        """
        return (
            numpy.rint(self.p.orientation[2] / 360.0 * 6) % 6
        )  # assume rotation only in Z

    def setRotationNum(self, rotNum):
        """
        Set orientation based on a number 0 through 5 indicating number of rotations
        counterclockwise around the z-axis.
        """
        self.p.orientation[2] = 60.0 * rotNum

    def getSymmetryFactor(self):
        """
        Return a factor between 1 and N where 1/N is how much cut-off by symmetry lines this mesh
        cell is.

        Reactor-level meshes have symmetry information so we have a reactor for this to work. That's
        why it's not implemented on the grid/locator level.

        When edge-assemblies are included on both edges (i.e. MCNP or DIF3D-FD 1/3-symmetric cases),
        the edge assemblies have symmetry factors of 2.0. Otherwise (DIF3D-nodal) there's a full
        assembly on the bottom edge (overhanging) and no assembly at the top edge so the ones at the
        bottom are considered full (symmetryFactor=1).

        If this block is not in any grid at all, then there can be no symmetry so return 1.
        """

        try:
            symmetry = self.parent.spatialLocator.grid.symmetry
        except:
            return 1.0
        if (
            symmetry.domain == geometry.DomainType.THIRD_CORE
            and symmetry.boundary == geometry.BoundaryType.PERIODIC
        ):
            indices = self.spatialLocator.getCompleteIndices()
            if indices[0] == 0 and indices[1] == 0:
                # central location
                return 3.0
            else:
                symmetryLine = self.r.core.spatialGrid.overlapsWhichSymmetryLine(
                    indices
                )
                # detect if upper edge assemblies are included. Doing this is the only way to know
                # definitively whether or not the edge assemblies are half-assems or full.
                # seeing the first one is the easiest way to detect them.
                # Check it last in the and statement so we don't waste time doing it.
                upperEdgeLoc = self.r.core.spatialGrid[-1, 2, 0]
                if (
                    symmetryLine
                    in [
                        grids.BOUNDARY_0_DEGREES,
                        grids.BOUNDARY_120_DEGREES,
                    ]
                    and bool(self.r.core.childrenByLocator.get(upperEdgeLoc))
                ):
                    return 2.0
        return 1.0

    def autoCreateSpatialGrids(self):
        """
        Given a block without a spatialGrid, create a spatialGrid and give its children
        the corresponding spatialLocators (if it is a simple block).

        In this case, a simple block would be one that has either multiplicity of
        components equal to 1 or N but no other multiplicities. Also, this should only
        happen when N fits exactly into a given number of hex rings.  Otherwise, do not
        create a grid for this block.

        Notes
        -----
        If the block meets all the conditions, we gather all components to either be a multiIndexLocation containing all
        of the pin positions, otherwise, locator is the center (0,0).

        Also, this only works on blocks that have 'flat side up'.

        Raises
        ------
        ValueError
            If the multiplicities of the block are not only 1 or N or if generated ringNumber leads to more positions than necessary.
        """
        # Check multiplicities...
        mults = {c.getDimension("mult") for c in self.iterComponents()}

        if len(mults) != 2 or 1 not in mults:
            raise ValueError(
                "Could not create a spatialGrid for block {}, multiplicities are not 1 or N they are {}".format(
                    self.p.type, mults
                )
            )

        ringNumber = hexagon.numRingsToHoldNumCells(self.getNumPins())
        # For the below to work, there must not be multiple wire or multiple clad types.
        # note that it's the pointed end of the cell hexes that are up (but the
        # macro shape of the pins forms a hex with a flat top fitting in the assembly)
        grid = grids.HexGrid.fromPitch(
            self.getPinPitch(cold=True), numRings=0, pointedEndUp=True
        )
        spatialLocators = grids.MultiIndexLocation(grid=self.spatialGrid)
        numLocations = 0
        for ring in range(ringNumber):
            numLocations = numLocations + hexagon.numPositionsInRing(ring + 1)
        if numLocations != self.getNumPins():
            raise ValueError(
                "Cannot create spatialGrid, number of locations in rings{} not equal to pin number{}".format(
                    numLocations, self.getNumPins()
                )
            )

        i = 0
        for ring in range(ringNumber):
            for pos in range(grid.getPositionsInRing(ring + 1)):
                i, j = grid.getIndicesFromRingAndPos(ring + 1, pos + 1)
                spatialLocators.append(grid[i, j, 0])
        if self.spatialGrid is None:
            self.spatialGrid = grid
            for c in self:
                if c.getDimension("mult") > 1:
                    c.spatialLocator = spatialLocators
                elif c.getDimension("mult") == 1:
                    c.spatialLocator = grids.CoordinateLocation(0.0, 0.0, 0.0, grid)

    def getPinCenterFlatToFlat(self, cold=False):
        """Return the flat-to-flat distance between the centers of opposing pins in the outermost ring."""
        clad = self.getComponent(Flags.CLAD)
        nRings = hexagon.numRingsToHoldNumCells(clad.getDimension("mult"))
        pinPitch = self.getPinPitch(cold=cold)
        pinCenterCornerToCorner = 2 * (nRings - 1) * pinPitch
        pinCenterFlatToFlat = math.sqrt(3.0) / 2.0 * pinCenterCornerToCorner
        return pinCenterFlatToFlat

    def hasPinPitch(self):
        """Return True if the block has enough information to calculate pin pitch."""
        return (self.getComponent(Flags.CLAD) is not None) and (
            self.getComponent(Flags.WIRE) is not None
        )

    def getPinPitch(self, cold=False):
        """
        Get the pin pitch in cm.

        Assumes that the pin pitch is defined entirely by contacting cladding tubes
        and wire wraps. Grid spacers not yet supported.

        Parameters
        ----------
        cold : boolean
            Determines whether the dimensions should be cold or hot

        Returns
        -------
        pinPitch : float
            pin pitch in cm

        """
        try:
            clad = self.getComponent(Flags.CLAD)
            wire = self.getComponent(Flags.WIRE)
        except ValueError:
            runLog.info(
                "Block {} has multiple clad and wire components,"
                " so pin pitch is not well-defined.".format(self)
            )
            return

        if wire and clad:
            return clad.getDimension("od", cold=cold) + wire.getDimension(
                "od", cold=cold
            )
        else:
            raise ValueError(
                "Cannot get pin pitch in {} because it does not have a wire and a clad".format(
                    self
                )
            )

    def getWettedPerimeter(self):
        """Return wetted perimeter per pin with duct averaged in."""
        duct = self.getComponent(Flags.DUCT)
        clad = self.getComponent(Flags.CLAD)
        wire = self.getComponent(Flags.WIRE)
        if not duct or not clad:
            raise ValueError(
                "Wetted perimeter cannot be computed in {}. No duct or clad components exist.".format(
                    self
                )
            )

        return math.pi * (
            clad.getDimension("od") + wire.getDimension("od")
        ) + 6 * duct.getDimension("ip") / math.sqrt(3) / clad.getDimension("mult")

    def getHydraulicDiameter(self):
        """
        Return the hydraulic diameter in this block in cm.

        Hydraulic diameter is 4A/P where A is the flow area and P is the wetted perimeter.
        In a hex assembly, the wetted perimeter includes the cladding, the wire wrap, and the
        inside of the duct. The flow area is the inner area of the duct minus the area of the
        pins and the wire.

        To convert the inner hex pitch into a perimeter, first convert to side, then
        multiply by 6.

        p = sqrt(3)*s
        l = 6*p/sqrt(3)
        """
        return 4.0 * self.getFlowAreaPerPin() / self.getWettedPerimeter()


class CartesianBlock(Block):

    PITCH_DIMENSION = "widthOuter"
    PITCH_COMPONENT_TYPE = components.Rectangle

    def getMaxArea(self):
        """Get area of this block if it were totally full."""
        xw, yw = self.getPitch()
        return xw * yw

    def setPitch(self, val, updateBolParams=False):
        raise NotImplementedError(
            "Directly setting the pitch of a cartesian block is currently not supported."
        )

    def getSymmetryFactor(self):
        """
        Return a factor between 1 and N where 1/N is how much cut-off by symmetry lines this mesh
        cell is.
        """
        if self.r is not None:
            indices = self.spatialLocator.getCompleteIndices()
            if self.r.core.symmetry.isThroughCenterAssembly:
                if indices[0] == 0 and indices[1] == 0:
                    # central location
                    return 4.0
                elif indices[0] == 0 or indices[1] == 0:
                    # edge location
                    return 2.0
        return 1.0

    def getPinCenterFlatToFlat(self, cold=False):
        """
        Return the flat-to-flat distance between the centers of opposing pins in the outermost ring.
        """
        clad = self.getComponent(Flags.CLAD)
        nRings = hexagon.numRingsToHoldNumCells(clad.getDimension("mult"))
        pinPitch = self.getPinPitch(cold=cold)
        return 2 * (nRings - 1) * pinPitch


class ThRZBlock(Block):
    # be sure to fill ThRZ blocks with only 3D components - components with explicit getVolume methods

    def getMaxArea(self):
        """Return the area of the Theta-R-Z block if it was totally full."""
        raise NotImplementedError(
            "Cannot get max area of a TRZ block. Fully specify your geometry."
        )

    def radialInner(self):
        """Return a smallest radius of all the components."""
        innerRadii = self.getDimensions("inner_radius")
        smallestInner = min(innerRadii) if innerRadii else None
        return smallestInner

    def radialOuter(self):
        """Return a largest radius of all the components."""
        outerRadii = self.getDimensions("outer_radius")
        largestOuter = max(outerRadii) if outerRadii else None
        return largestOuter

    def thetaInner(self):
        """Return a smallest theta of all the components."""
        innerTheta = self.getDimensions("inner_theta")
        smallestInner = min(innerTheta) if innerTheta else None
        return smallestInner

    def thetaOuter(self):
        """Return a largest theta of all the components."""
        outerTheta = self.getDimensions("outer_theta")
        largestOuter = max(outerTheta) if outerTheta else None
        return largestOuter

    def axialInner(self):
        """Return the lower z-coordinate."""
        return self.getDimensions("inner_axial")

    def axialOuter(self):
        """Return the upper z-coordinate."""
        return self.getDimensions("outer_axial")

    def verifyBlockDims(self):
        """Perform dimension checks related to ThetaRZ blocks."""
        return


class Point(Block):
    """
    Points quack like blocks.
    This Point object represents a single point in space within a Block.
    The Point object masquerades as a Block so that any Block parameter
    (such as DPA) can be assigned to it with the same functionality.
    """

    def __init__(self, name=None):

        super(Point, self).__init__(name)

        self.xyz = [
            0.0,
            0.0,
            0.0,
        ]  # initialize the x,y,z coordinates of this Point object.

        params = ["detailedDpaRate", "detailedDpaPeakRate"]
        for param in params:
            self.p[param] = 0.0

    def getVolume(self):
        """points have no volume scaling; point flux are not volume-integrated"""
        return 1.0

    def getBurnupPeakingFactor(self):
        """peaking makes no sense for points"""
        return 1.0

    def getWettedPerimeter(self):
        return 0.0

    def getHydraulicDiameter(self):
        return 0.0<|MERGE_RESOLUTION|>--- conflicted
+++ resolved
@@ -1530,7 +1530,6 @@
         """
         raise NotImplementedError
 
-<<<<<<< HEAD
     def setTargetComponent(self, targetComponent):
         """sets the targetComponent for the axial expansion changer
         
@@ -1544,7 +1543,7 @@
         armi.reactor.converters.axialExpansionChanger.py::ExpansionData::_setTargetComponents
         """
         self.targetComponent = targetComponent
-=======
+
     def getPinCoordinates(self):
         """
         Compute the local centroid coordinates of any pins in this block.
@@ -1571,7 +1570,6 @@
                 coords.append(clad.spatialLocator.getLocalCoordinates())
         return coords
 
->>>>>>> d0123831
 
 class HexBlock(Block):
 
