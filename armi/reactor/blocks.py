--- conflicted
+++ resolved
@@ -1621,9 +1621,121 @@
         """
         Get the total energy generation group constants for a block.
 
-<<<<<<< HEAD
         Gives the total energy generation rates when multiplied by the multigroup flux.
-=======
+
+        Returns
+        -------
+        totalEnergyGenConstant: numpy.array
+            Total (fission + capture) energy generation group constants (Joules/cm)
+        """
+        return (
+            self.getFissionEnergyGenerationConstants()
+            + self.getCaptureEnergyGenerationConstants()
+        )
+
+    def getFissionEnergyGenerationConstants(self):
+        """
+        Get the fission energy generation group constants for a block.
+
+        Gives the fission energy generation rates when multiplied by the multigroup
+        flux.
+
+        Returns
+        -------
+        fissionEnergyGenConstant: numpy.array
+            Energy generation group constants (Joules/cm)
+
+        Raises
+        ------
+        RuntimeError:
+            Reports if a cross section library is not assigned to a reactor.
+        """
+        if not self.core.lib:
+            raise RuntimeError(
+                "Cannot compute energy generation group constants without a library"
+                ". Please ensure a library exists."
+            )
+
+        return xsCollections.computeFissionEnergyGenerationConstants(
+            self.getNumberDensities(), self.core.lib, self.getMicroSuffix()
+        )
+
+    def getCaptureEnergyGenerationConstants(self):
+        """
+        Get the capture energy generation group constants for a block.
+
+        Gives the capture energy generation rates when multiplied by the multigroup
+        flux.
+
+        Returns
+        -------
+        fissionEnergyGenConstant: numpy.array
+            Energy generation group constants (Joules/cm)
+
+        Raises
+        ------
+        RuntimeError:
+            Reports if a cross section library is not assigned to a reactor.
+        """
+        if not self.core.lib:
+            raise RuntimeError(
+                "Cannot compute energy generation group constants without a library"
+                ". Please ensure a library exists."
+            )
+
+        return xsCollections.computeCaptureEnergyGenerationConstants(
+            self.getNumberDensities(), self.core.lib, self.getMicroSuffix()
+        )
+
+    def getNeutronEnergyDepositionConstants(self):
+        """
+        Get the neutron energy deposition group constants for a block.
+
+        Returns
+        -------
+        energyDepConstants: numpy.array
+            Neutron energy generation group constants (in Joules/cm)
+
+        Raises
+        ------
+        RuntimeError:
+            Reports if a cross section library is not assigned to a reactor.
+        """
+        if not self.core.lib:
+            raise RuntimeError(
+                "Cannot get neutron energy deposition group constants without "
+                "a library. Please ensure a library exists."
+            )
+
+        return xsCollections.computeNeutronEnergyDepositionConstants(
+            self.getNumberDensities(), self.core.lib, self.getMicroSuffix()
+        )
+
+    def getGammaEnergyDepositionConstants(self):
+        """
+        Get the gamma energy deposition group constants for a block.
+
+        Returns
+        -------
+        energyDepConstants: numpy.array
+            Energy generation group constants (in Joules/cm)
+
+        Raises
+        ------
+        RuntimeError:
+            Reports if a cross section library is not assigned to a reactor.
+        """
+        if not self.core.lib:
+            raise RuntimeError(
+                "Cannot get gamma energy deposition group constants without "
+                "a library. Please ensure a library exists."
+            )
+
+        return xsCollections.computeGammaEnergyDepositionConstants(
+            self.getNumberDensities(), self.core.lib, self.getMicroSuffix()
+        )
+
+
 class HexBlock(Block):
     """
     Defines a HexBlock.
@@ -1637,122 +1749,7 @@
         querying pin pitch, pin linear power densities, hydraulic diameter, and retrieving
         inner and outer pitch.
     """
->>>>>>> b9f1f133
-
-        Returns
-        -------
-        totalEnergyGenConstant: numpy.array
-            Total (fission + capture) energy generation group constants (Joules/cm)
-        """
-        return (
-            self.getFissionEnergyGenerationConstants()
-            + self.getCaptureEnergyGenerationConstants()
-        )
-
-    def getFissionEnergyGenerationConstants(self):
-        """
-        Get the fission energy generation group constants for a block.
-
-        Gives the fission energy generation rates when multiplied by the multigroup
-        flux.
-
-        Returns
-        -------
-        fissionEnergyGenConstant: numpy.array
-            Energy generation group constants (Joules/cm)
-
-        Raises
-        ------
-        RuntimeError:
-            Reports if a cross section library is not assigned to a reactor.
-        """
-        if not self.core.lib:
-            raise RuntimeError(
-                "Cannot compute energy generation group constants without a library"
-                ". Please ensure a library exists."
-            )
-
-        return xsCollections.computeFissionEnergyGenerationConstants(
-            self.getNumberDensities(), self.core.lib, self.getMicroSuffix()
-        )
-
-    def getCaptureEnergyGenerationConstants(self):
-        """
-        Get the capture energy generation group constants for a block.
-
-        Gives the capture energy generation rates when multiplied by the multigroup
-        flux.
-
-        Returns
-        -------
-        fissionEnergyGenConstant: numpy.array
-            Energy generation group constants (Joules/cm)
-
-        Raises
-        ------
-        RuntimeError:
-            Reports if a cross section library is not assigned to a reactor.
-        """
-        if not self.core.lib:
-            raise RuntimeError(
-                "Cannot compute energy generation group constants without a library"
-                ". Please ensure a library exists."
-            )
-
-        return xsCollections.computeCaptureEnergyGenerationConstants(
-            self.getNumberDensities(), self.core.lib, self.getMicroSuffix()
-        )
-
-    def getNeutronEnergyDepositionConstants(self):
-        """
-        Get the neutron energy deposition group constants for a block.
-
-        Returns
-        -------
-        energyDepConstants: numpy.array
-            Neutron energy generation group constants (in Joules/cm)
-
-        Raises
-        ------
-        RuntimeError:
-            Reports if a cross section library is not assigned to a reactor.
-        """
-        if not self.core.lib:
-            raise RuntimeError(
-                "Cannot get neutron energy deposition group constants without "
-                "a library. Please ensure a library exists."
-            )
-
-        return xsCollections.computeNeutronEnergyDepositionConstants(
-            self.getNumberDensities(), self.core.lib, self.getMicroSuffix()
-        )
-
-    def getGammaEnergyDepositionConstants(self):
-        """
-        Get the gamma energy deposition group constants for a block.
-
-        Returns
-        -------
-        energyDepConstants: numpy.array
-            Energy generation group constants (in Joules/cm)
-
-        Raises
-        ------
-        RuntimeError:
-            Reports if a cross section library is not assigned to a reactor.
-        """
-        if not self.core.lib:
-            raise RuntimeError(
-                "Cannot get gamma energy deposition group constants without "
-                "a library. Please ensure a library exists."
-            )
-
-        return xsCollections.computeGammaEnergyDepositionConstants(
-            self.getNumberDensities(), self.core.lib, self.getMicroSuffix()
-        )
-
-
-class HexBlock(Block):
+
     PITCH_COMPONENT_TYPE: ClassVar[_PitchDefiningComponent] = (components.Hexagon,)
 
     def __init__(self, name, height=1.0):
