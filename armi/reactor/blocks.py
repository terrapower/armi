# Copyright 2019 TerraPower, LLC
#
# Licensed under the Apache License, Version 2.0 (the "License");
# you may not use this file except in compliance with the License.
# You may obtain a copy of the License at
#
#     http://www.apache.org/licenses/LICENSE-2.0
#
# Unless required by applicable law or agreed to in writing, software
# distributed under the License is distributed on an "AS IS" BASIS,
# WITHOUT WARRANTIES OR CONDITIONS OF ANY KIND, either express or implied.
# See the License for the specific language governing permissions and
# limitations under the License.

"""
Defines blocks, which are axial chunks of assemblies. They contain most of the state variables,
including power, flux, and homogenized number densities.

Assemblies are made of blocks. Blocks are made of components.
"""
from typing import Optional, Type, Tuple, ClassVar
import collections
import copy
import functools
import math

import numpy as np

from armi import nuclideBases
from armi import runLog
from armi.bookkeeping import report
from armi.nucDirectory import elements
from armi.nuclearDataIO import xsCollections
from armi.physics.neutronics import GAMMA
from armi.physics.neutronics import NEUTRON
from armi.reactor import blockParameters
from armi.reactor import components
from armi.reactor import composites
from armi.reactor import geometry
from armi.reactor import grids
from armi.reactor import parameters
from armi.reactor.components import basicShapes
from armi.reactor.components.basicShapes import Hexagon, Circle
from armi.reactor.components.complexShapes import Helix
from armi.reactor.flags import Flags
from armi.reactor.parameters import ParamLocation
from armi.utils import densityTools
from armi.utils import hexagon
from armi.utils import iterables
from armi.utils import units
from armi.utils.plotting import plotBlockFlux
from armi.utils.units import TRACE_NUMBER_DENSITY

PIN_COMPONENTS = [
    Flags.CONTROL,
    Flags.PLENUM,
    Flags.SHIELD,
    Flags.FUEL,
    Flags.CLAD,
    Flags.PIN,
    Flags.WIRE,
]

_PitchDefiningComponent = Optional[Tuple[Type[components.Component], ...]]


class Block(composites.Composite):
    """
    A homogenized axial slab of material.

    Blocks are stacked together to form assemblies.
    """

    uniqID = 0

    # dimension used to determine which component defines the block's pitch
    PITCH_DIMENSION = "op"

    # component type that can be considered a candidate for providing pitch
    PITCH_COMPONENT_TYPE: ClassVar[_PitchDefiningComponent] = None

    pDefs = blockParameters.getBlockParameterDefinitions()

    def __init__(self, name: str, height: float = 1.0):
        """
        Builds a new ARMI block.

        name : str
            The name of this block

        height : float, optional
            The height of the block in cm. Defaults to 1.0 so that ``getVolume`` assumes unit height.
        """
        composites.Composite.__init__(self, name)
        self.p.height = height
        self.p.heightBOL = height

        self.p.orientation = np.array((0.0, 0.0, 0.0))

        self.points = []
        self.macros = None

        # flag to indicated when DerivedShape children must be updated.
        self.derivedMustUpdate = False

        # which component to use to determine block pitch, along with its 'op'
        self._pitchDefiningComponent = (None, 0.0)

        # TODO: what's causing these to have wrong values at BOL?
        for problemParam in ["THcornTemp", "THedgeTemp"]:
            self.p[problemParam] = []

        for problemParam in [
            "residence",
            "bondRemoved",
            "fluence",
            "fastFluence",
            "fastFluencePeak",
            "displacementX",
            "displacementY",
            "fluxAdj",
            "buRate",
            "eqRegion",
            "fissileFraction",
        ]:
            self.p[problemParam] = 0.0

    def __repr__(self):
        # be warned, changing this might break unit tests on input file generations
        return "<{type} {name} at {loc} XS: {xs} BU GP: {bu}>".format(
            type=self.getType(),
            name=self.getName(),
            xs=self.p.xsType,
            bu=self.p.buGroup,
            loc=self.getLocation(),
        )

    def __deepcopy__(self, memo):
        """
        Custom deepcopy behavior to prevent duplication of macros and _lumpedFissionProducts.

        We detach the recursive links to the parent and the reactor to prevent blocks carrying large
        independent copies of stale reactors in memory. If you make a new block, you must add it to
        an assembly and a reactor.
        """
        # add self to memo to prevent child objects from duplicating the parent block
        memo[id(self)] = b = self.__class__.__new__(self.__class__)

        # use __getstate__ and __setstate__ pickle-methods to initialize
        state = self.__getstate__()  # __getstate__ removes parent
        del state["macros"]
        del state["_lumpedFissionProducts"]
        b.__setstate__(copy.deepcopy(state, memo))

        # assign macros and LFP
        b.macros = self.macros
        b._lumpedFissionProducts = self._lumpedFissionProducts

        return b

    def createHomogenizedCopy(self, pinSpatialLocators=False):
        """
        Create a copy of a block.

        Notes
        -----
        Used to implement a copy function for specific block types that can be much faster than a
        deepcopy by glossing over details that may be unnecessary in certain contexts.

        This base class implementation is just a deepcopy of the block, in full detail (not
        homogenized).
        """
        return copy.deepcopy(self)

    @property
    def core(self):
        from armi.reactor.reactors import Core

        c = self.getAncestor(lambda c: isinstance(c, Core))
        return c

    def makeName(self, assemNum, axialIndex):
        """
        Generate a standard block from assembly number.

        This also sets the block-level assembly-num param.

        Once, we used a axial-character suffix to represent the axial index, but this is inherently
        limited so we switched to a numerical name. The axial suffix needs can be brought in to
        plugins that require them.

        Examples
        --------
        >>> makeName(120, 5)
        'B0120-005'
        """
        self.p.assemNum = assemNum
        return "B{0:04d}-{1:03d}".format(assemNum, axialIndex)

    def getSmearDensity(self, cold=True):
        """
        Compute the smear density of pins in this block.

        Smear density is the area of the fuel divided by the area of the space available for fuel
        inside the cladding. Other space filled with solid materials is not considered available. If
        all the area is fuel, it has 100% smear density. Lower smear density allows more room for
        swelling.

        Warning
        -------
        This requires circular fuel and circular cladding. Designs that vary from this will be
        wrong. It may make sense in the future to put this somewhere a bit more design specific.

        Notes
        -----
        This only considers circular objects. If you have a cladding that is not a circle, it will
        be ignored.

        Negative areas can exist for void gaps in the fuel pin. A negative area in a gap represents
        overlap area between two solid components. To account for this additional space within the
        pin cladding the abs(negativeArea) is added to the inner cladding area.

        Parameters
        ----------
        cold : bool, optional
            If false, returns the smear density at hot temperatures

        Returns
        -------
        float
            The smear density as a fraction.
        """
        fuels = self.getComponents(Flags.FUEL)
        if not fuels:
            # smear density is not computed for non-fuel blocks
            return 0.0
        elif not self.getNumPins():
            # smear density is only defined for pinned blocks
            return 0.0

        circles = self.getComponentsOfShape(components.Circle)
        if not circles:
            raise ValueError(
                "Cannot get smear density of {}. There are no circular components.".format(
                    self
                )
            )
        clads = set(self.getComponents(Flags.CLAD)).intersection(set(circles))
        if not clads:
            raise ValueError(
                "Cannot get smear density of {}. There are no clad components.".format(
                    self
                )
            )

        # Compute component areas
        cladID = np.mean([clad.getDimension("id", cold=cold) for clad in clads])
        innerCladdingArea = (
            math.pi * (cladID**2) / 4.0 * self.getNumComponents(Flags.FUEL)
        )
        fuelComponentArea = 0.0
        unmovableComponentArea = 0.0
        negativeArea = 0.0
        for c in self.getSortedComponentsInsideOfComponent(clads.pop()):
            componentArea = c.getArea(cold=cold)
            if c.isFuel():
                fuelComponentArea += componentArea
            elif c.hasFlags(Flags.SLUG):
                # this flag designates that this clad/slug combination isn't fuel and shouldn't be
                # counted in the average
                pass
            else:
                if c.containsSolidMaterial():
                    unmovableComponentArea += componentArea
                elif c.containsVoidMaterial() and componentArea < 0.0:
                    if cold:  # will error out soon
                        runLog.error(
                            "{} with id {} and od {} has negative area at cold dimensions".format(
                                c,
                                c.getDimension("id", cold=True),
                                c.getDimension("od", cold=True),
                            )
                        )
                    negativeArea += abs(componentArea)
        if cold and negativeArea:
            raise ValueError(
                "Negative component areas exist on {}. Check that the cold dimensions are properly aligned "
                "and no components overlap.".format(self)
            )
        innerCladdingArea += negativeArea  # See note 2
        totalMovableArea = innerCladdingArea - unmovableComponentArea
        smearDensity = fuelComponentArea / totalMovableArea

        return smearDensity

    def autoCreateSpatialGrids(self):
        """
        Creates a spatialGrid for a Block.

        Blocks do not always have a spatialGrid from Blueprints, but, some Blocks can have their
        spatialGrids inferred based on the multiplicty of their components.
        This would add the ability to create a spatialGrid for a Block and give its children
        the corresponding spatialLocators if certain conditions are met.

        Raises
        ------
        ValueError
            If the multiplicities of the block are not only 1 or N or if generated ringNumber leads
            to more positions than necessary.
        """
        raise NotImplementedError()

    def getMgFlux(self, adjoint=False, average=False, volume=None, gamma=False):
        """
        Returns the multigroup neutron flux in [n/cm^2/s].

        The first entry is the first energy group (fastest neutrons). Each additional
        group is the next energy group, as set in the ISOTXS library.

        It is stored integrated over volume on self.p.mgFlux

        Parameters
        ----------
        adjoint : bool, optional
            Return adjoint flux instead of real

        average : bool, optional
            If true, will return average flux between latest and previous. Doesn't work
            for pin detailed yet

        volume: float, optional
            If average=True, the volume-integrated flux is divided by volume before being returned.
            The user may specify a volume, or the function will obtain the block volume directly.

        gamma : bool, optional
            Whether to return the neutron flux or the gamma flux.

        Returns
        -------
        flux : multigroup neutron flux in [n/cm^2/s]
        """
        flux = composites.ArmiObject.getMgFlux(
            self, adjoint=adjoint, average=False, volume=volume, gamma=gamma
        )
        if average and np.any(self.p.lastMgFlux):
            volume = volume or self.getVolume()
            lastFlux = self.p.lastMgFlux / volume
            flux = (flux + lastFlux) / 2.0
        return flux

    def setPinMgFluxes(self, fluxes, adjoint=False, gamma=False):
        """
        Store the pin-detailed multi-group neutron flux.

        Parameters
        ----------
        fluxes : np.ndarray
            The block-level pin multigroup fluxes. fluxes[i, g] represents the flux in group g for
            pin i. Flux units are the standard n/cm^2/s.
            The "ARMI pin ordering" is used, which is counter-clockwise from 3 o'clock.
        adjoint : bool, optional
            Whether to set real or adjoint data.
        gamma : bool, optional
            Whether to set gamma or neutron data.

        Outputs
        -------
        self.p.pinMgFluxes : np.ndarray
            The block-level pin multigroup fluxes. pinMgFluxes[i, g] represents the flux in group g
            for pin i. Flux units are the standard n/cm^2/s.
            The "ARMI pin ordering" is used, which is counter-clockwise from 3 o'clock.
        """
        if self.hasFlags(Flags.FUEL):
            pinFluxes = fluxes[(np.array(self.p.pinLocation) - 1)]
        else:
            pinFluxes = fluxes[:]

        if gamma:
            if adjoint:
                raise ValueError("Adjoint gamma flux is currently unsupported.")
            else:
                self.p.pinMgFluxesGamma = pinFluxes
        else:
            if adjoint:
                self.p.pinMgFluxesAdj = pinFluxes
            else:
                self.p.pinMgFluxes = pinFluxes

    def getMicroSuffix(self):
        """
        Returns the microscopic library suffix (e.g. 'AB') for this block.

        DIF3D and MC2 are limited to 6 character nuclide labels. ARMI by convention uses
        the first 4 for nuclide name (e.g. U235, PU39, etc.) and then uses the 5th
        character for cross-section type and the 6th for burnup group. This allows a
        variety of XS sets to be built modeling substantially different blocks.

        Notes
        -----
        The single-letter use for xsType and buGroup limit users to 26 groups of each.
        ARMI will allow 2-letter xsType designations if and only if the `buGroups`
        setting has length 1 (i.e. no burnup groups are defined). This is useful for
        high-fidelity XS modeling of V&V models such as the ZPPRs.
        """
        bu = self.p.buGroup
        if not bu:
            raise RuntimeError(
                "Cannot get MicroXS suffix because {0} in {1} does not have a burnup group"
                "".format(self, self.parent)
            )

        xsType = self.p.xsType
        if len(xsType) == 1:
            return xsType + bu
        elif len(xsType) == 2 and ord(bu) > ord("A"):
            raise ValueError(
                "Use of multiple burnup groups is not allowed with multi-character xs groups!"
            )
        else:
            return xsType

    def getHeight(self):
        """Return the block height."""
        return self.p.height

    def setHeight(self, modifiedHeight, conserveMass=False, adjustList=None):
        """
        Set a new height of the block.

        Parameters
        ----------
        modifiedHeight : float
            The height of the block in cm

        conserveMass : bool, optional
            Conserve mass of nuclides in ``adjustList``.

        adjustList : list, optional
            Nuclides that will be conserved in conserving mass in the block. It is recommended to pass a list of
            all nuclides in the block.

        Notes
        -----
        There is a coupling between block heights, the parent assembly axial mesh,
        and the ztop/zbottom/z params of the sibling blocks. When you set a height,
        all those things are invalidated. Thus, this method has to go through and
        update them via ``parent.calculateZCoords``. This could be inefficient
        though it has not been identified as a bottleneck. Possible improvements
        include deriving z/ztop/zbottom on the fly and invalidating the parent mesh
        with some kind of flag, signaling it to recompute itself on demand.
        Developers can get around some of the O(N^2) scaling of this by setting
        ``p.height`` directly but they must know to update the dependent objects
        after they do that. Use with care.

        See Also
        --------
        armi.reactor.reactors.Core.updateAxialMesh
            May need to be called after this.
        armi.reactor.assemblies.Assembly.calculateZCoords
            Recalculates z-coords, automatically called by this.
        """
        originalHeight = self.getHeight()  # get before modifying
        if modifiedHeight < 0.0:
            raise ValueError(
                "Cannot set height of block {} to height of {} cm".format(
                    self, modifiedHeight
                )
            )
        self.p.height = modifiedHeight
        self.clearCache()
        if conserveMass:
            if originalHeight != modifiedHeight:
                if not adjustList:
                    raise ValueError(
                        "Nuclides in ``adjustList`` must be provided to conserve mass."
                    )
                self.adjustDensity(originalHeight / modifiedHeight, adjustList)
        if self.parent:
            self.parent.calculateZCoords()

    def getWettedPerimeter(self):
        raise NotImplementedError

    def getFlowAreaPerPin(self):
        """
        Return the flowing coolant area of the block in cm^2, normalized to the number of pins in the block.

        NumPins looks for max number of fuel, clad, control, etc.

        See Also
        --------
        armi.reactor.blocks.Block.getNumPins
            figures out numPins
        """
        numPins = self.getNumPins()
        try:
            return self.getComponent(Flags.COOLANT, exact=True).getArea() / numPins
        except ZeroDivisionError:
            raise ZeroDivisionError(
                "Block {} has 0 pins (fuel, clad, control, shield, etc.). Thus, its flow area "
                "per pin is undefined.".format(self)
            )

    def getHydraulicDiameter(self):
        raise NotImplementedError

    def adjustUEnrich(self, newEnrich):
        """
        Adjust U-235/U-238 mass ratio to a mass enrichment.

        Parameters
        ----------
        newEnrich : float
            New U-235 enrichment in mass fraction

        Notes
        -----
        completeInitialLoading must be run because adjusting the enrichment actually
        changes the mass slightly and you can get negative burnups, which you do not want.
        """
        fuels = self.getChildrenWithFlags(Flags.FUEL)

        if fuels:
            for fuel in fuels:
                fuel.adjustMassEnrichment(newEnrich)
        else:
            # no fuel in this block
            tU = self.getNumberDensity("U235") + self.getNumberDensity("U238")
            if tU:
                self.setNumberDensity("U235", tU * newEnrich)
                self.setNumberDensity("U238", tU * (1.0 - newEnrich))

        self.completeInitialLoading()

    def getLocation(self):
        """Return a string representation of the location.

        .. impl:: Location of a block is retrievable.
            :id: I_ARMI_BLOCK_POSI0
            :implements: R_ARMI_BLOCK_POSI

            If the block does not have its ``core`` attribute set, if the block's
            parent does not have a ``spatialGrid`` attribute, or if the block
            does not have its location defined by its ``spatialLocator`` attribute,
            return a string indicating that it is outside of the core.

            Otherwise, use the :py:class:`~armi.reactor.grids.Grid.getLabel` static
            method to convert the block's indices into a string like "XXX-YYY-ZZZ".
            For hexagonal geometry, "XXX" is the zero-padded hexagonal core ring,
            "YYY" is the zero-padded position in that ring, and "ZZZ" is the zero-padded
            block axial index from the bottom of the core.
        """
        if self.core and self.parent.spatialGrid and self.spatialLocator:
            return self.core.spatialGrid.getLabel(
                self.spatialLocator.getCompleteIndices()
            )
        else:
            return "ExCore"

    def coords(self):
        """
        Returns the coordinates of the block.

        .. impl:: Coordinates of a block are queryable.
            :id: I_ARMI_BLOCK_POSI1
            :implements: R_ARMI_BLOCK_POSI

            Calls to the :py:meth:`~armi.reactor.grids.locations.IndexLocation.getGlobalCoordinates`
            method of the block's ``spatialLocator`` attribute, which recursively
            calls itself on all parents of the block to get the coordinates of the
            block's centroid in 3D cartesian space.
        """
        return self.spatialLocator.getGlobalCoordinates()

    def setBuLimitInfo(self):
        """Sets burnup limit based on igniter, feed, etc."""
        if self.p.buRate == 0:
            # might be cycle 1 or a non-burning block
            self.p.timeToLimit = 0.0
        else:
            timeLimit = (
                self.p.buLimit - self.p.percentBu
            ) / self.p.buRate + self.p.residence
            self.p.timeToLimit = (timeLimit - self.p.residence) / units.DAYS_PER_YEAR

    def getMaxArea(self):
        raise NotImplementedError

    def getArea(self, cold=False):
        """
        Return the area of a block for a full core or a 1/3 core model.

        Area is consistent with the area in the model, so if you have a central
        assembly in a 1/3 symmetric model, this will return 1/3 of the total
        area of the physical assembly. This way, if you take the sum
        of the areas in the core (or count the atoms in the core, etc.),
        you will have the proper number after multiplying by the model symmetry.

        Parameters
        ----------
        cold : bool
            flag to indicate that cold (as input) dimensions are required

        Notes
        -----
        This might not work for a 1/6 core model (due to symmetry line issues).

        Returns
        -------
        area : float (cm^2)

        See Also
        --------
        armi.reactor.blocks.Block.getMaxArea
            return the full area of the physical assembly disregarding model symmetry
        """
        # this caching requires that you clear the cache every time you adjust anything
        # including temperature and dimensions.
        area = self._getCached("area")
        if area:
            return area

        a = 0.0
        for c in self.getChildren():
            myArea = c.getArea(cold=cold)
            a += myArea
        fullArea = a

        # correct the fullHexArea by the symmetry factor
        # this factor determines if the hex has been clipped by symmetry lines
        area = fullArea / self.getSymmetryFactor()

        self._setCache("area", area)
        return area

    def getVolume(self):
        """
        Return the volume of a block.

        .. impl:: Volume of block is retrievable.
            :id: I_ARMI_BLOCK_DIMS0
            :implements: R_ARMI_BLOCK_DIMS

            Loops over all the components in the block, calling
            :py:meth:`~armi.reactor.components.component.Component.getVolume` on
            each and summing the result. The summed value is then divided by
            the symmetry factor of the block to account for reduced volumes of
            blocks in certain symmetric representations.

        Returns
        -------
        volume : float
            Block or component volume in cm^3
        """
        # use symmetryFactor in case the assembly is sitting on a boundary and needs to be cut in half, etc.
        vol = sum(c.getVolume() for c in self)
        return vol / self.getSymmetryFactor()

    def getSymmetryFactor(self):
        """
        Return a scaling factor due to symmetry on the area of the block or its components.

        Takes into account assemblies that are bisected or trisected by symmetry lines

        In 1/3 symmetric cases, the central assembly is 1/3 a full area.
        If edge assemblies are included in a model, the symmetry factor along
        both edges for overhanging assemblies should be 2.0. However,
        ARMI runs in most scenarios with those assemblies on the 120-edge removed,
        so the symmetry factor should generally be just 1.0.

        See Also
        --------
        armi.reactor.converters.geometryConverter.EdgeAssemblyChanger.scaleParamsRelatedToSymmetry
        """
        return 1.0

    def adjustDensity(self, frac, adjustList, returnMass=False):
        """
        adjusts the total density of each nuclide in adjustList by frac.

        Parameters
        ----------
        frac : float
            The fraction of the current density that will remain after this operation

        adjustList : list
            List of nuclide names that will be adjusted.

        returnMass : bool
            If true, will return mass difference.

        Returns
        -------
        mass : float
            Mass difference in grams. If you subtract mass, mass will be negative.
            If returnMass is False (default), this will always be zero.
        """
        self._updateDetailedNdens(frac, adjustList)

        mass = 0.0
        if returnMass:
            # do this with a flag to enable faster operation when mass is not needed.
            volume = self.getVolume()

        numDensities = self.getNuclideNumberDensities(adjustList)

        for nuclideName, dens in zip(adjustList, numDensities):
            if not dens:
                # don't modify zeros.
                continue
            newDens = dens * frac
            # add a little so components remember
            self.setNumberDensity(nuclideName, newDens + TRACE_NUMBER_DENSITY)
            if returnMass:
                mass += densityTools.getMassInGrams(nuclideName, volume, newDens - dens)

        return mass

    def _updateDetailedNdens(self, frac, adjustList):
        """
        Update detailed number density which is used by hi-fi depleters such as ORIGEN.

        Notes
        -----
        This will perturb all number densities so it is assumed that if one of the active densities
        is perturbed, all of htem are perturbed.
        """
        if self.p.detailedNDens is None:
            # BOL assems get expanded to a reference so the first check is needed so it
            # won't call .blueprints on None since BOL assems don't have a core/r
            return
        if any(nuc in self.core.r.blueprints.activeNuclides for nuc in adjustList):
            self.p.detailedNDens *= frac
            # Other power densities do not need to be updated as they are calculated in
            # the global flux interface, which occurs after axial expansion from crucible
            # on the interface stack.
            self.p.pdensDecay *= frac

    def completeInitialLoading(self, bolBlock=None):
        """
        Does some BOL bookkeeping to track things like BOL HM density for burnup tracking.

        This should run after this block is loaded up at BOC (called from
        Reactor.initialLoading).

        The original purpose of this was to get the moles HM at BOC for the moles
        Pu/moles HM at BOL calculation.

        This also must be called after modifying something like the smear density or zr
        fraction in an optimization case. In ECPT cases, a BOL block must be passed or
        else the burnup will try to get based on a pre-burned value.

        Parameters
        ----------
        bolBlock : Block, optional
            A BOL-state block of this block type, required for perturbed equilibrium cases.
            Must have the same enrichment as this block!

        Returns
        -------
        hmDens : float
            The heavy metal number density of this block.

        See Also
        --------
        Reactor.importGeom
        depletion._updateBlockParametersAfterDepletion
        """
        if bolBlock is None:
            bolBlock = self

        hmDens = bolBlock.getHMDens()  # total homogenized heavy metal number density
        self.p.nHMAtBOL = hmDens
        self.p.molesHmBOL = self.getHMMoles()
        self.p.puFrac = (
            self.getPuMoles() / self.p.molesHmBOL if self.p.molesHmBOL > 0.0 else 0.0
        )

        try:
            # non-pinned reactors (or ones without cladding) will not use smear density
            self.p.smearDensity = self.getSmearDensity()
        except ValueError:
            pass

        self.p.enrichmentBOL = self.getFissileMassEnrich()
        massHmBOL = 0.0
        sf = self.getSymmetryFactor()
        for child in self:
            hmMass = child.getHMMass() * sf
            massHmBOL += hmMass
            # Components have a massHmBOL parameter but not every composite will
            if isinstance(child, components.Component):
                child.p.massHmBOL = hmMass

        self.p.massHmBOL = massHmBOL

        return hmDens

    def setB10VolParam(self, heightHot):
        """
        Set the b.p.initialB10ComponentVol param according to the volume of boron-10 containing components.

        Parameters
        ----------
        heightHot : Boolean
            True if self.height() is cold height
        """
        # exclude fuel components since they could have slight B10 impurity and
        # this metric is not relevant for fuel.
        b10Comps = [c for c in self if c.getNumberDensity("B10") and not c.isFuel()]
        if not b10Comps:
            return

        # get the highest density comp dont want to sum all because some
        # comps might have very small impurities of boron and adding this
        # volume wont be conservative for captures per cc.
        b10Comp = sorted(b10Comps, key=lambda x: x.getNumberDensity("B10"))[-1]

        if len(b10Comps) > 1:
            runLog.warning(
                f"More than one boron10-containing component found  in {self.name}. "
                f"Only {b10Comp} will be considered for calculation of initialB10ComponentVol "
                "Since adding multiple volumes is not conservative for captures/cc."
                f"All compos found {b10Comps}",
                single=True,
            )
        if self.isFuel():
            runLog.warning(
                f"{self.name} has both fuel and initial b10. "
                "b10 volume may not be conserved with axial expansion.",
                single=True,
            )

        # calc volume of boron components
        coldArea = b10Comp.getArea(cold=True)
        coldFactor = b10Comp.getThermalExpansionFactor() if heightHot else 1
        coldHeight = self.getHeight() / coldFactor
        self.p.initialB10ComponentVol = coldArea * coldHeight

    def replaceBlockWithBlock(self, bReplacement):
        """
        Replace the current block with the replacementBlock.

        Typically used in the insertion of control rods.
        """
        paramsToSkip = set(
            self.p.paramDefs.inCategory(parameters.Category.retainOnReplacement).names
        )

        tempBlock = copy.deepcopy(bReplacement)
        oldParams = self.p
        newParams = self.p = tempBlock.p
        for paramName in paramsToSkip:
            newParams[paramName] = oldParams[paramName]

        # update synchronization information
        self.p.assigned = parameters.SINCE_ANYTHING
        paramDefs = self.p.paramDefs
        for paramName in set(newParams.keys()) - paramsToSkip:
            paramDefs[paramName].assigned = parameters.SINCE_ANYTHING

        newComponents = tempBlock.getChildren()
        self.setChildren(newComponents)
        self.clearCache()

    @staticmethod
    def plotFlux(core, fName=None, bList=None, peak=False, adjoint=False, bList2=[]):
        # Block.plotFlux has been moved to utils.plotting as plotBlockFlux, which is a
        # better fit.
        # We don't want to remove the plotFlux function in the Block namespace yet
        # in case client code is depending on this function existing here. This is just
        # a simple pass-through function that passes the arguments along to the actual
        # implementation in its new location.
        plotBlockFlux(core, fName, bList, peak, adjoint, bList2)

    def _updatePitchComponent(self, c):
        """
        Update the component that defines the pitch.

        Given a Component, compare it to the current component that defines the pitch of the Block.
        If bigger, replace it.
        We need different implementations of this to support different logic for determining the
        form of pitch and the concept of "larger".

        See Also
        --------
        CartesianBlock._updatePitchComponent
        """
        # Some block types don't have a clearly defined pitch (e.g. ThRZ)
        if self.PITCH_COMPONENT_TYPE is None:
            return

        if not isinstance(c, self.PITCH_COMPONENT_TYPE):
            return

        try:
            componentPitch = c.getDimension(self.PITCH_DIMENSION)
        except parameters.UnknownParameterError:
            # some components dont have the appropriate parameter
            return

        if componentPitch and (componentPitch > self._pitchDefiningComponent[1]):
            self._pitchDefiningComponent = (c, componentPitch)

    def add(self, c):
        composites.Composite.add(self, c)

        self.derivedMustUpdate = True
        self.clearCache()
        try:
            mult = int(c.getDimension("mult"))
            if self.p.percentBuByPin is None or len(self.p.percentBuByPin) < mult:
                # this may be a little wasteful, but we can fix it later...
                self.p.percentBuByPin = [0.0] * mult
        except AttributeError:
            # maybe adding a Composite of components rather than a single
            pass
        self._updatePitchComponent(c)

    def removeAll(self, recomputeAreaFractions=True):
        for c in self.getChildren():
            self.remove(c, recomputeAreaFractions=False)
        if recomputeAreaFractions:  # only do this once
            self.getVolumeFractions()

    def remove(self, c, recomputeAreaFractions=True):
        composites.Composite.remove(self, c)
        self.clearCache()

        if c is self._pitchDefiningComponent[0]:
            self._pitchDefiningComponent = (None, 0.0)
            pc = self.getLargestComponent(self.PITCH_DIMENSION)
            if pc is not None:
                self._updatePitchComponent(pc)

        if recomputeAreaFractions:
            self.getVolumeFractions()

    def getComponentsThatAreLinkedTo(self, comp, dim):
        """
        Determine which dimensions of which components are linked to a specific dimension of a particular component.

        Useful for breaking fuel components up into individuals and making sure
        anything that was linked to the fuel mult (like the cladding mult) stays correct.

        Parameters
        ----------
        comp : Component
            The component that the results are linked to
        dim : str
            The name of the dimension that the results are linked to

        Returns
        -------
        linkedComps : list
            A list of (components,dimName) that are linked to this component, dim.
        """
        linked = []
        for c in self.iterComponents():
            for dimName, val in c.p.items():
                if c.dimensionIsLinked(dimName):
                    requiredComponent = val[0]
                    if requiredComponent is comp and val[1] == dim:
                        linked.append((c, dimName))
        return linked

    def getComponentsInLinkedOrder(self, componentList=None):
        """
        Return a list of the components in order of their linked-dimension dependencies.

        Parameters
        ----------
        components : list, optional
            A list of components to consider. If None, this block's components will be used.

        Notes
        -----
        This means that components other components are linked to come first.
        """
        if componentList is None:
            componentList = self.getComponents()
        cList = collections.deque(componentList)
        orderedComponents = []
        # Loop through the components until there are none left.
        counter = 0
        while cList:
            candidate = cList.popleft()  # take first item in list
            cleared = True  # innocent until proven guilty
            # loop through all dimensions in this component to determine its dependencies
            for dimName, val in candidate.p.items():
                if candidate.dimensionIsLinked(dimName):
                    # In linked dimensions, val = (component, dimName)
                    requiredComponent = val[0]
                    if requiredComponent not in orderedComponents:
                        # this component depends on one that is not in the ordered list yet.
                        # do not add it.
                        cleared = False
                        break  # short circuit. One failed lookup is enough to flag this component as dirty.
            if cleared:
                # this candidate is free of dependencies and is ready to be added.
                orderedComponents.append(candidate)
            else:
                cList.append(candidate)

            counter += 1
            if counter > 1000:
                cList.append(candidate)
                runLog.error(
                    "The component {0} in {1} contains a dimension that is linked to another component, "
                    " but the required component is not present in the block. They may also be other dependency fails. "
                    "The component dims are {2}".format(cList[0], self, cList[0].p)
                )
                raise RuntimeError("Cannot locate linked component.")
        return orderedComponents

    def getSortedComponentsInsideOfComponent(self, component):
        """
        Returns a list of components inside of the given component sorted from innermost to outermost.

        Parameters
        ----------
        component : object
            Component to look inside of.

        Notes
        -----
        If you just want sorted components in this block, use ``sorted(self)``.
        This will never include any ``DerivedShape`` objects. Since they have a derived
        area they don't have a well-defined dimension. For now we just ignore them.
        If they are desired in the future some knowledge of their dimension will be
        required while they are being derived.
        """
        sortedComponents = sorted(self)
        componentIndex = sortedComponents.index(component)
        sortedComponents = sortedComponents[:componentIndex]
        return sortedComponents

    def getNumPins(self):
        """Return the number of pins in this block.

        .. impl:: Get the number of pins in a block.
            :id: I_ARMI_BLOCK_NPINS
            :implements: R_ARMI_BLOCK_NPINS

            Uses some simple criteria to infer the number of pins in the block.

            For every flag in the module list :py:data:`~armi.reactor.blocks.PIN_COMPONENTS`,
            loop over all components of that type in the block. If the component
            is an instance of :py:class:`~armi.reactor.components.basicShapes.Circle`,
            add its multiplicity to a list, and sum that list over all components
            with each given flag.

            After looping over all possibilities, return the maximum value returned
            from the process above, or if no compatible components were found,
            return zero.
        """
        nPins = [
            sum(
                [
                    (
                        int(c.getDimension("mult"))
                        if isinstance(c, basicShapes.Circle)
                        else 0
                    )
                    for c in self.iterComponents(compType)
                ]
            )
            for compType in PIN_COMPONENTS
        ]
        return 0 if not nPins else max(nPins)

    def mergeWithBlock(self, otherBlock, fraction):
        """
        Turns this block into a mixture of this block and some other block.

        Parameters
        ----------
        otherBlock : Block
            The block to mix this block with. The other block will not be modified.

        fraction : float
            Fraction of the other block to mix in with this block. If 0.1 is passed in, this block
            will become 90% what it originally was and 10% what the other block is.

        Notes
        -----
        This merges on a high level (using number densities). Components will not be merged.

        This is used e.g. for inserting a control block partially to get a very tight criticality
        control.  In this case, a control block would be merged with a duct block. It is also used
        when a control rod is specified as a certain length but that length does not fit exactly
        into a full block.
        """
        numDensities = self.getNumberDensities()
        otherBlockDensities = otherBlock.getNumberDensities()
        newDensities = {}

        # Make sure to hit all nuclides in union of blocks
        for nucName in set(numDensities.keys()).union(otherBlockDensities.keys()):
            newDensities[nucName] = (1.0 - fraction) * numDensities.get(
                nucName, 0.0
            ) + fraction * otherBlockDensities.get(nucName, 0.0)

        self.setNumberDensities(newDensities)

    def getComponentAreaFrac(self, typeSpec):
        """
        Returns the area fraction of the specified component(s) among all components in the block.

        Parameters
        ----------
        typeSpec : Flags or list of Flags
            Component types to look up

        Examples
        --------
        >>> b.getComponentAreaFrac(Flags.CLAD)
        0.15

        Returns
        -------
        float
            The area fraction of the component.
        """
        tFrac = sum(f for (c, f) in self.getVolumeFractions() if c.hasFlags(typeSpec))

        if tFrac:
            return tFrac
        else:
            runLog.warning(
                "No component {0} exists on {1}, so area fraction is zero.".format(
                    typeSpec, self
                ),
                single=True,
                label="{0} areaFrac is zero".format(typeSpec),
            )
            return 0.0

    def verifyBlockDims(self):
        """Optional dimension checking."""
        return

    def getDim(self, typeSpec, dimName):
        """
        Search through blocks in this assembly and find the first component of compName.
        Then, look on that component for dimName.

        Parameters
        ----------
        typeSpec : Flags or list of Flags
            Component name, e.g. Flags.FUEL, Flags.CLAD, Flags.COOLANT, ...
        dimName : str
            Dimension name, e.g. 'od', ...

        Returns
        -------
        dimVal : float
            The dimension in cm.

        Examples
        --------
        >>> getDim(Flags.WIRE,'od')
        0.01
        """
        for c in self:
            if c.hasFlags(typeSpec):
                return c.getDimension(dimName.lower())

        raise ValueError(
            "Cannot get Dimension because Flag not found: {0}".format(typeSpec)
        )

    def getPinCenterFlatToFlat(self, cold=False):
        """Return the flat-to-flat distance between the centers of opposing pins in the outermost ring."""
        raise NotImplementedError  # no geometry can be assumed

    def getWireWrapCladGap(self, cold=False):
        """Return the gap betwen the wire wrap and the clad."""
        clad = self.getComponent(Flags.CLAD)
        wire = self.getComponent(Flags.WIRE)
        wireOuterRadius = wire.getBoundingCircleOuterDiameter(cold=cold) / 2.0
        wireInnerRadius = wireOuterRadius - wire.getDimension("od", cold=cold)
        cladOuterRadius = clad.getDimension("od", cold=cold) / 2.0
        return wireInnerRadius - cladOuterRadius

    def getPlenumPin(self):
        """Return the plenum pin if it exists."""
        for c in self.iterComponents(Flags.GAP):
            if self.isPlenumPin(c):
                return c
        return None

    def isPlenumPin(self, c):
        """Return True if the specified component is a plenum pin."""
        # This assumes that anything with the GAP flag will have a valid 'id' dimension. If that
        # were not the case, then we would need to protect the call to getDimension with a
        # try/except
        cIsCenterGapGap = (
            isinstance(c, components.Component)
            and c.hasFlags(Flags.GAP)
            and c.getDimension("id") == 0
        )
        return self.hasFlags([Flags.PLENUM, Flags.ACLP]) and cIsCenterGapGap

    def getPitch(self, returnComp=False):
        """
        Return the center-to-center hex pitch of this block.

        .. impl:: Pitch of block is retrievable.
            :id: I_ARMI_BLOCK_DIMS1
            :implements: R_ARMI_BLOCK_DIMS

            Uses the block's ``_pitchDefiningComponent`` to identify the component
            in the block that defines the pitch. Then uses the
            :py:meth:`~armi.reactor.components.component.Component.getPitchData`
            method of that component to return the pitch for the block, accounting
            for the component's current temperature.

            The ``_pitchDefiningComponent`` attribute can be set by
            :py:meth:`~armi.reactor.blocks.Block.setPitch`, but is typically
            set via a calls to :py:meth:`~armi.reactor.blocks.Block._updatePitchComponent`
            as components are added to the block with :py:meth:`~armi.reactor.blocks.Block.add`.

        Parameters
        ----------
        returnComp : bool, optional
            If true, will return the component that has the maximum pitch as well

        Returns
        -------
        pitch : float or None
            Hex pitch in cm, if well-defined. If there is no clear component for determining pitch,
            returns None
        component : Component or None
            Component that has the max pitch, if returnComp == True. If no component is found to
            define the pitch, returns None

        Notes
        -----
        The block stores a reference to the component that defines the pitch, making the assumption
        that while the dimensions can change, the component containing the largest dimension will
        not. This lets us skip the search for largest component. We still need to ask the largest
        component for its current dimension in case its temperature changed, or was otherwise
        modified.

        See Also
        --------
        setPitch : sets pitch
        """
        c, _p = self._pitchDefiningComponent
        if c is None:
            raise ValueError("{} has no valid pitch defining component".format(self))

        # ask component for dimensions, since they could have changed,
        # due to temperature, for example.
        p = c.getPitchData()
        return (p, c) if returnComp else p

    def hasPinPitch(self):
        """Return True if the block has enough information to calculate pin pitch."""
        return self.spatialGrid is not None

    def getPinPitch(self, cold=False):
        """
        Return sub-block pitch in blocks.

        This assumes the spatial grid is defined by unit steps
        """
        return self.spatialGrid.pitch

    def getDimensions(self, dimension):
        """Return dimensional values of the specified dimension."""
        dimVals = set()
        for c in self.getChildren():
            try:
                dimVal = c.getDimension(dimension)
            except parameters.ParameterError:
                continue
            if dimVal is not None:
                dimVals.add(dimVal)
        return dimVals

    def getLargestComponent(self, dimension):
        """
        Find the component with the largest dimension of the specified type.

        Parameters
        ----------
        dimension: str
            The name of the dimension to find the largest component of.

        Returns
        -------
        largestComponent: armi.reactor.components.Component
            The component with the largest dimension of the specified type.
        """
        maxDim = -float("inf")
        largestComponent = None
        for c in self:
            try:
                dimVal = c.getDimension(dimension)
            except parameters.ParameterError:
                continue
            if dimVal is not None and dimVal > maxDim:
                maxDim = dimVal
                largestComponent = c
        return largestComponent

    def setPitch(self, val, updateBolParams=False):
        """
        Sets outer pitch to some new value.

        This sets the settingPitch and actually sets the dimension of the outer hexagon.

        During a load (importGeom), the setDimension doesn't usually do anything except
        set the setting See Issue 034

        But during a actual case modification (e.g. in an optimization sweep, then the dimension
        has to be set as well.

        See Also
        --------
        getPitch : gets the pitch

        """
        c, _p = self._pitchDefiningComponent
        if c:
            c.setDimension("op", val)
            self._pitchDefiningComponent = (c, val)
        else:
            raise RuntimeError("No pitch-defining component on block {}".format(self))

        if updateBolParams:
            self.completeInitialLoading()

    def getMfp(self, gamma=False):
        r"""
        Calculate the mean free path for neutron or gammas in this block.

        .. math::

            <\Sigma> = \frac{\sum_E(\phi_e \Sigma_e dE)}{\sum_E (\phi_e dE)}  =
            \frac{\sum_E(\phi_e N \sum_{\text{type}}(\sigma_e)  dE}{\sum_E (\phi_e dE))}

        Block macro is the sum of macros of all nuclides.

        phi_g = flux*dE already in multigroup method.

        Returns
        -------
        mfp, mfpAbs, diffusionLength : tuple(float, float float)
        """
        lib = self.core.lib
        flux = self.getMgFlux(gamma=gamma)
        flux = [fi / max(flux) for fi in flux]
        mfpNumerator = np.zeros(len(flux))
        absMfpNumerator = np.zeros(len(flux))
        transportNumerator = np.zeros(len(flux))

        numDensities = self.getNumberDensities()

        # vol = self.getVolume()
        for nucName, nDen in numDensities.items():
            nucMc = nuclideBases.byName[nucName].label + self.getMicroSuffix()
            if gamma:
                micros = lib[nucMc].gammaXS
            else:
                micros = lib[nucMc].micros
            total = micros.total[:, 0]  # 0th order
            transport = micros.transport[:, 0]  # 0th order, [bn]
            absorb = sum(micros.getAbsorptionXS())
            mfpNumerator += nDen * total  # [cm]
            absMfpNumerator += nDen * absorb
            transportNumerator += nDen * transport
        denom = sum(flux)
        mfp = 1.0 / (sum(mfpNumerator * flux) / denom)
        sigmaA = sum(absMfpNumerator * flux) / denom
        sigmaTr = sum(transportNumerator * flux) / denom
        diffusionCoeff = 1 / (3.0 * sigmaTr)
        mfpAbs = 1 / sigmaA
        diffusionLength = math.sqrt(diffusionCoeff / sigmaA)
        return mfp, mfpAbs, diffusionLength

    def setAreaFractionsReport(self):
        for c, frac in self.getVolumeFractions():
            report.setData(
                c.getName(),
                ["{0:10f}".format(c.getArea()), "{0:10f}".format(frac)],
                report.BLOCK_AREA_FRACS,
            )

        # return the group the information went to
        return report.ALL[report.BLOCK_AREA_FRACS]

    def getBlocks(self):
        """
        This method returns all the block(s) included in this block
        its implemented so that methods could iterate over reactors, assemblies
        or single blocks without checking to see what the type of the
        reactor-family object is.
        """
        return [self]

    def updateComponentDims(self):
        """
        This method updates all the dimensions of the components.

        Notes
        -----
        This is VERY useful for defining a ThRZ core out of
        differentialRadialSegements whose dimensions are connected together
        some of these dimensions are derivative and can be updated by changing
        dimensions in a Parameter Component or other linked components

        See Also
        --------
        armi.reactor.components.DifferentialRadialSegment.updateDims
        armi.reactor.components.Parameters
        armi.physics.optimize.OptimizationInterface.modifyCase (look up 'ThRZReflectorThickness')
        """
        for c in self.getComponentsInLinkedOrder():
            try:
                c.updateDims()
            except NotImplementedError:
                runLog.warning("{0} has no updatedDims method -- skipping".format(c))

    def breakFuelComponentsIntoIndividuals(self):
        """
        Split block-level components (in fuel blocks) into pin-level components.

        The fuel component will be broken up according to its multiplicity.

        Order matters! The first pin component will be located at a particular (x, y), which
        will be used in the fluxRecon module to determine the interpolated flux.

        The fuel will become fuel001 through fuel169 if there are 169 pins.
        """
        fuels = self.getChildrenWithFlags(Flags.FUEL)
        if len(fuels) != 1:
            runLog.error(
                "This block contains {0} fuel components: {1}".format(len(fuels), fuels)
            )
            raise RuntimeError(
                "Cannot break {0} into multiple fuel components b/c there is not a single fuel"
                " component.".format(self)
            )

        fuel = fuels[0]
        fuelFlags = fuel.p.flags
        nPins = self.getNumPins()
        runLog.info(
            "Creating {} individual {} components on {}".format(nPins, fuel, self)
        )

        # Handle all other components that may be linked to the fuel multiplicity
        # by unlinking them and setting them directly.
        # TODO: What about other (actual) dimensions? This is a limitation in that only fuel
        # compuents are duplicated, and not the entire pin. It is also a reasonable assumption with
        # current/historical usage of ARMI.
        for comp, dim in self.getComponentsThatAreLinkedTo(fuel, "mult"):
            comp.setDimension(dim, nPins)

        # finish the first pin as a single pin
        fuel.setDimension("mult", 1)
        fuel.setName("fuel001")
        fuel.p.pinNum = 1

        # create all the new pin components and add them to the block with 'fuel001' names
        for i in range(nPins - 1):
            # wow, only use of a non-deepcopy
            newC = copy.copy(fuel)
            newC.setName("fuel{0:03d}".format(i + 2))  # start with 002.
            newC.p.pinNum = i + 2
            self.add(newC)

        # update moles at BOL for each pin
        self.p.molesHmBOLByPin = []
        for pin in self.iterComponents(Flags.FUEL):
            # Update the fuel component flags to be the same as before the split (i.e., DEPLETABLE)
            pin.p.flags = fuelFlags
            self.p.molesHmBOLByPin.append(pin.getHMMoles())
            pin.p.massHmBOL /= nPins

    def getIntegratedMgFlux(self, adjoint=False, gamma=False):
        """
        Return the volume integrated multigroup neutron tracklength in [n-cm/s].

        The first entry is the first energy group (fastest neutrons). Each additional
        group is the next energy group, as set in the ISOTXS library.

        Parameters
        ----------
        adjoint : bool, optional
            Return adjoint flux instead of real

        gamma : bool, optional
            Whether to return the neutron flux or the gamma flux.

        Returns
        -------
        integratedFlux : np.ndarray
            multigroup neutron tracklength in [n-cm/s]
        """
        if adjoint:
            if gamma:
                raise ValueError("Adjoint gamma flux is currently unsupported.")
            integratedFlux = self.p.adjMgFlux
        elif gamma:
            integratedFlux = self.p.mgFluxGamma
        else:
            integratedFlux = self.p.mgFlux

        return np.array(integratedFlux)

    def getLumpedFissionProductCollection(self):
        """
        Get collection of LFP objects. Will work for global or block-level LFP models.

        Returns
        -------
        lfps : LumpedFissionProduct
            lfpName keys , lfp object values

        See Also
        --------
        armi.physics.neutronics.fissionProductModel.lumpedFissionProduct.LumpedFissionProduct : LFP object
        """
        return composites.ArmiObject.getLumpedFissionProductCollection(self)

    def rotate(self, rad):
        """Function for rotating a block's spatially varying variables by a specified angle (radians).

        Parameters
        ----------
        rad: float
            Number (in radians) specifying the angle of counter clockwise rotation.
        """
        raise NotImplementedError

    def setAxialExpTargetComp(self, targetComponent):
        """Sets the targetComponent for the axial expansion changer.

        .. impl:: Set the target axial expansion components on a given block.
            :id: I_ARMI_MANUAL_TARG_COMP
            :implements: R_ARMI_MANUAL_TARG_COMP

            Sets the ``axialExpTargetComponent`` parameter on the block to the name of the Component
            which is passed in. This is then used by the
            :py:class:`~armi.reactor.converters.axialExpansionChanger.AxialExpansionChanger`
            class during axial expansion.

            This method is typically called from within
            :py:meth:`~armi.reactor.blueprints.blockBlueprint.BlockBlueprint.construct` during the
            process of building a Block from the blueprints.

        Parameter
        ---------
        targetComponent: :py:class:`Component <armi.reactor.components.component.Component>` object
            Component specified to be target component for axial expansion changer
        """
        self.p.axialExpTargetComponent = targetComponent.name

    def getPinLocations(self) -> list[grids.IndexLocation]:
        """Produce all the index locations for pins in the block.

        Returns
        -------
        list[grids.IndexLocation]
            Integer locations where pins can be found in the block.

        Notes
        -----
        Only components with ``Flags.CLAD`` are considered to define a pin's location.

        See Also
        --------
        :meth:`getPinCoordinates` - companion for this method.
        """
        items = []
        for clad in self.getChildrenWithFlags(Flags.CLAD):
            if isinstance(clad.spatialLocator, grids.MultiIndexLocation):
                items.extend(clad.spatialLocator)
            else:
                items.append(clad.spatialLocator)
        return items

    def getPinCoordinates(self) -> np.ndarray:
        """
        Compute the local centroid coordinates of any pins in this block.

        The pins must have a CLAD-flagged component for this to work.

        Returns
        -------
<<<<<<< HEAD
        localCoords : numpy.ndarray
            ``(N, 3)`` array of coordinates for pins locations. ``localCoords[i]`` contains a triplet of
            the x, y, z location for pin ``i``. Ordered according to how they are listed as children

        Notes
        -----
        This assumes hexagonal pin lattice and needs to be upgraded once more generic geometry
        options are needed. Only works if pins have clad.

        See Also
        --------
        :meth:`getPinLocations` - companion for this method
=======
        localCoordinates : list
            list of (x,y,z) pairs representing each pin in the order they are listed as children
>>>>>>> d3cc8e5f
        """
        indices = self.getPinLocations()
        coords = [location.getLocalCoordinates() for location in indices]
        return np.array(coords)

    def getTotalEnergyGenerationConstants(self):
        """
        Get the total energy generation group constants for a block.

        Gives the total energy generation rates when multiplied by the multigroup flux.

        Returns
        -------
        totalEnergyGenConstant: np.ndarray
            Total (fission + capture) energy generation group constants (Joules/cm)
        """
        return (
            self.getFissionEnergyGenerationConstants()
            + self.getCaptureEnergyGenerationConstants()
        )

    def getFissionEnergyGenerationConstants(self):
        """
        Get the fission energy generation group constants for a block.

        Gives the fission energy generation rates when multiplied by the multigroup
        flux.

        Returns
        -------
        fissionEnergyGenConstant: np.ndarray
            Energy generation group constants (Joules/cm)

        Raises
        ------
        RuntimeError:
            Reports if a cross section library is not assigned to a reactor.
        """
        if not self.core.lib:
            raise RuntimeError(
                "Cannot compute energy generation group constants without a library"
                ". Please ensure a library exists."
            )

        return xsCollections.computeFissionEnergyGenerationConstants(
            self.getNumberDensities(), self.core.lib, self.getMicroSuffix()
        )

    def getCaptureEnergyGenerationConstants(self):
        """
        Get the capture energy generation group constants for a block.

        Gives the capture energy generation rates when multiplied by the multigroup
        flux.

        Returns
        -------
        fissionEnergyGenConstant: np.ndarray
            Energy generation group constants (Joules/cm)

        Raises
        ------
        RuntimeError:
            Reports if a cross section library is not assigned to a reactor.
        """
        if not self.core.lib:
            raise RuntimeError(
                "Cannot compute energy generation group constants without a library"
                ". Please ensure a library exists."
            )

        return xsCollections.computeCaptureEnergyGenerationConstants(
            self.getNumberDensities(), self.core.lib, self.getMicroSuffix()
        )

    def getNeutronEnergyDepositionConstants(self):
        """
        Get the neutron energy deposition group constants for a block.

        Returns
        -------
        energyDepConstants: np.ndarray
            Neutron energy generation group constants (in Joules/cm)

        Raises
        ------
        RuntimeError:
            Reports if a cross section library is not assigned to a reactor.
        """
        if not self.core.lib:
            raise RuntimeError(
                "Cannot get neutron energy deposition group constants without "
                "a library. Please ensure a library exists."
            )

        return xsCollections.computeNeutronEnergyDepositionConstants(
            self.getNumberDensities(), self.core.lib, self.getMicroSuffix()
        )

    def getGammaEnergyDepositionConstants(self):
        """
        Get the gamma energy deposition group constants for a block.

        Returns
        -------
        energyDepConstants: np.ndarray
            Energy generation group constants (in Joules/cm)

        Raises
        ------
        RuntimeError:
            Reports if a cross section library is not assigned to a reactor.
        """
        if not self.core.lib:
            raise RuntimeError(
                "Cannot get gamma energy deposition group constants without "
                "a library. Please ensure a library exists."
            )

        return xsCollections.computeGammaEnergyDepositionConstants(
            self.getNumberDensities(), self.core.lib, self.getMicroSuffix()
        )

    def getBoronMassEnrich(self):
        """Return B-10 mass fraction."""
        b10 = self.getMass("B10")
        b11 = self.getMass("B11")
        total = b11 + b10
        if total == 0.0:
            return 0.0
        return b10 / total

    def getPuMoles(self):
        """Returns total number of moles of Pu isotopes."""
        nucNames = [nuc.name for nuc in elements.byZ[94].nuclides]
        puN = sum(self.getNuclideNumberDensities(nucNames))

        return (
            puN
            / units.MOLES_PER_CC_TO_ATOMS_PER_BARN_CM
            * self.getVolume()
            * self.getSymmetryFactor()
        )

    def getUraniumMassEnrich(self):
        """Returns U-235 mass fraction assuming U-235 and U-238 only."""
        u5 = self.getMass("U235")
        if u5 < 1e-10:
            return 0.0
        u8 = self.getMass("U238")
        return u5 / (u8 + u5)


class HexBlock(Block):
    """
    Defines a HexBlock.

    .. impl:: ARMI has the ability to create hex shaped blocks.
        :id: I_ARMI_BLOCK_HEX
        :implements: R_ARMI_BLOCK_HEX

        This class defines hexagonal-shaped Blocks. It inherits functionality from the parent class,
        Block, and defines hexagonal-specific methods including, but not limited to, querying pin
        pitch, pin linear power densities, hydraulic diameter, and retrieving inner and outer pitch.
    """

    PITCH_COMPONENT_TYPE: ClassVar[_PitchDefiningComponent] = (components.Hexagon,)

    def __init__(self, name, height=1.0):
        Block.__init__(self, name, height)

    def coords(self):
        """
        Returns the coordinates of the block.

        .. impl:: Coordinates of a block are queryable.
            :id: I_ARMI_BLOCK_POSI2
            :implements: R_ARMI_BLOCK_POSI

            Calls to the :py:meth:`~armi.reactor.grids.locations.IndexLocation.getGlobalCoordinates`
            method of the block's ``spatialLocator`` attribute, which recursively
            calls itself on all parents of the block to get the coordinates of the
            block's centroid in 3D cartesian space.

            Will additionally adjust the x and y coordinates based on the block
            parameters ``displacementX`` and ``displacementY``.
        """
        x, y, _z = self.spatialLocator.getGlobalCoordinates()
        x += self.p.displacementX * 100.0
        y += self.p.displacementY * 100.0
        return (
            round(x, units.FLOAT_DIMENSION_DECIMALS),
            round(y, units.FLOAT_DIMENSION_DECIMALS),
        )

    def createHomogenizedCopy(self, pinSpatialLocators=False):
        """
        Create a new homogenized copy of a block that is less expensive than a full deepcopy.

        .. impl:: Block compositions can be homogenized.
            :id: I_ARMI_BLOCK_HOMOG
            :implements: R_ARMI_BLOCK_HOMOG

            This method creates and returns a homogenized representation of itself in the form of a new Block.
            The homogenization occurs in the following manner. A single Hexagon Component is created
            and added to the new Block. This Hexagon Component is given the
            :py:class:`armi.materials.mixture._Mixture` material and a volume averaged temperature
            (``getAverageTempInC``). The number densities of the original Block are also stored on
            this new Component (:need:`I_ARMI_CMP_GET_NDENS`). Several parameters from the original block
            are copied onto the homogenized block (e.g., macros, lumped fission products, burnup group,
            number of pins, and spatial grid).

        Notes
        -----
        This can be used to improve performance when a new copy of a reactor needs to be
        built, but the full detail of the block (including component geometry, material,
        number density, etc.) is not required for the targeted physics solver being applied
        to the new reactor model.

        The main use case is for the uniform mesh converter (UMC). Frequently, a deterministic
        neutronics solver will require a uniform mesh reactor, which is produced by the UMC.
        Many deterministic solvers for fast spectrum reactors will also treat the individual
        blocks as homogenized mixtures. Since the neutronics solver does not need to know about
        the geometric and material details of the individual child components within a block,
        we can save significant effort while building the uniform mesh reactor with the UMC
        by omitting this detailed data and only providing the necessary level of detail for
        the uniform mesh reactor: number densities on each block.

        Individual components within a block can have different temperatures, and this
        can affect cross sections. This temperature variation is captured by the lattice physics
        module. As long as temperature distribution is correctly captured during cross section
        generation, it doesn't need to be transferred to the neutronics solver directly through
        this copy operation.

        If you make a new block, you must add it to an assembly and a reactor.

        Returns
        -------
        b
            A homogenized block containing a single Hexagon Component that contains an
            average temperature and the number densities from the original block.

        See Also
        --------
        armi.reactor.converters.uniformMesh.UniformMeshGeometryConverter.makeAssemWithUniformMesh
        """
        b = self.__class__(self.getName(), height=self.getHeight())
        b.setType(self.getType(), self.p.flags)

        # assign macros and LFP
        b.macros = self.macros
        b._lumpedFissionProducts = self._lumpedFissionProducts
        b.p.buGroup = self.p.buGroup

        hexComponent = Hexagon(
            "homogenizedHex",
            "_Mixture",
            self.getAverageTempInC(),
            self.getAverageTempInC(),
            self._pitchDefiningComponent[1],
        )
        hexComponent.setNumberDensities(self.getNumberDensities())
        b.add(hexComponent)

        b.p.nPins = self.p.nPins
        if pinSpatialLocators:
            # create a null component with cladding flags and spatialLocator from source block's
            # clad components in case pin locations need to be known for physics solver
            if self.hasComponents(Flags.CLAD):
                cladComponents = self.getComponents(Flags.CLAD)
                for i, clad in enumerate(cladComponents):
                    pinComponent = Circle(
                        f"voidPin{i}",
                        "Void",
                        self.getAverageTempInC(),
                        self.getAverageTempInC(),
                        0.0,
                    )
                    pinComponent.setType("pin", Flags.CLAD)
                    pinComponent.spatialLocator = copy.deepcopy(clad.spatialLocator)
                    if isinstance(
                        pinComponent.spatialLocator, grids.MultiIndexLocation
                    ):
                        for i1, i2 in zip(
                            list(pinComponent.spatialLocator), list(clad.spatialLocator)
                        ):
                            i1.associate(i2.grid)
                    pinComponent.setDimension("mult", clad.getDimension("mult"))
                    b.add(pinComponent)

        if self.spatialGrid is not None:
            b.spatialGrid = self.spatialGrid

        return b

    def getMaxArea(self):
        """
        Compute the max area of this block if it was totally full.

        .. impl:: Area of block is retrievable.
            :id: I_ARMI_BLOCK_DIMS2
            :implements: R_ARMI_BLOCK_DIMS

            This method first retrieves the pitch of the hexagonal Block
            (:need:`I_ARMI_UTIL_HEXAGON0`) and then leverages the
            area calculation via :need:`I_ARMI_UTIL_HEXAGON0`.

        """
        pitch = self.getPitch()
        if not pitch:
            return 0.0
        return hexagon.area(pitch)

    def getDuctIP(self):
        """
        Returns the duct IP dimension.

        .. impl:: IP dimension is retrievable.
            :id: I_ARMI_BLOCK_DIMS3
            :implements: R_ARMI_BLOCK_DIMS

            This method retrieves the duct Component and quieries
            it's inner pitch directly. If the duct is missing or if there
            are multiple duct Components, an error will be raised.
        """
        duct = self.getComponent(Flags.DUCT, exact=True)
        return duct.getDimension("ip")

    def getDuctOP(self):
        """
        Returns the duct OP dimension.

        .. impl:: OP dimension is retrievable.
            :id: I_ARMI_BLOCK_DIMS4
            :implements: R_ARMI_BLOCK_DIMS

            This method retrieves the duct Component and quieries
            its outer pitch directly. If the duct is missing or if there
            are multiple duct Components, an error will be raised.
        """
        duct = self.getComponent(Flags.DUCT, exact=True)
        return duct.getDimension("op")

    def initializePinLocations(self):
        """Initialize pin locations."""
        nPins = self.getNumPins()
        self.p.pinLocation = list(range(1, nPins + 1))

    def setPinPowers(self, powers, powerKeySuffix=""):
        """
        Updates the pin linear power densities of this block for the current rotation.
        The linear densities are represented by the *linPowByPin* parameter.

        It is assumed that :py:meth:`.initializePinLocations` has already been executed
        for fueled blocks in order to access the *pinLocation* parameter. The
        *pinLocation* parameter is not accessed for non-fueled blocks.

        The *linPowByPin* parameter can be directly assigned to instead of using this
        method if the multiplicity of the pins in the block is equal to the number of
        pins in the block.

        Parameters
        ----------
        powers : list of floats, required
            The block-level pin linear power densities. powers[i] represents the average
            linear power density of pin i. The units of linear power density is watts/cm
            (i.e., watts produced per cm of pin length). The "ARMI pin ordering" must be
            be used, which is counter-clockwise from 3 o'clock.

        powerKeySuffix: str, optional
            Must be either an empty string, :py:const:`NEUTRON <armi.physics.neutronics.const.NEUTRON>`,
            or :py:const:`GAMMA <armi.physics.neutronics.const.GAMMA>`. Defaults to empty
            string.

        Notes
        -----
        This method can handle assembly rotations by using the *pinLocation* parameter.
        """
        numPins = self.getNumPins()
        if not numPins or numPins != len(powers):
            raise ValueError(
                f"Invalid power data for {self} with {numPins} pins."
                f" Got {len(powers)} entries in powers: {powers}"
            )

        powerKey = f"linPowByPin{powerKeySuffix}"
        self.p[powerKey] = np.zeros(numPins)

        # Loop through rings. The *pinLocation* parameter is only accessed for fueled
        # blocks; it is assumed that non-fueled blocks do not use a rotation map.
        for pinNum in range(numPins):
            if self.hasFlags(Flags.FUEL):
                # -1 is needed in order to map from pinLocations to list index
                pinLoc = self.p.pinLocation[pinNum] - 1
            else:
                pinLoc = pinNum
            pinLinPow = powers[pinLoc]
            self.p[powerKey][pinNum] = pinLinPow

        # If using the *powerKeySuffix* parameter, we also need to set total power, which
        # is sum of neutron and gamma powers. We assume that a solo gamma calculation
        # to set total power does not make sense.
        if powerKeySuffix:
            if powerKeySuffix == GAMMA:
                if self.p[f"linPowByPin{NEUTRON}"] is None:
                    msg = (
                        "Neutron power has not been set yet. Cannot set total power for "
                        f"{self}."
                    )
                    raise UnboundLocalError(msg)
                self.p.linPowByPin = self.p[f"linPowByPin{NEUTRON}"] + self.p[powerKey]
            else:
                self.p.linPowByPin = self.p[powerKey]

    def rotate(self, rad: float):
        """
        Rotates a block's spatially varying parameters by a specified angle in the
        counter-clockwise direction.

        The parameters must have a ParamLocation of either CORNERS or EDGES and must be a
        Python list of length 6 in order to be eligible for rotation; all parameters that
        do not meet these two criteria are not rotated.

        The pin indexing, as stored on the ``pinLocation`` parameter, is also updated.

        .. impl:: A hexagonal block shall be rotatable by 60 degree increments.
            :id: I_ARMI_ROTATE_HEX
            :implements: R_ARMI_ROTATE_HEX

        .. impl:: Rotating a hex block updates the orientation parameter.
            :id: I_ARMI_ROTATE_HEX_ORIENTATION
            :implements: R_ARMI_ROTATE_HEX_PARAMS

        .. imp:: Rotating a hex block updates parameters on the boundary of the hexagon.
            :id: I_ARMI_ROTATE_HEX_BOUNDARY
            :tests: R_ARMI_ROTATE_HEX_PARAMS

        .. impl:: Rotating a hex block updates the spatial coordinates on contained objects.
            :id: I_ARMI_ROTATE_HEX_PIN
            :tests: R_ARMI_ROTATE_HEX

        Parameters
        ----------
        rad: float, required
            Angle of counter-clockwise rotation in units of radians. Rotations must be
            in 60-degree increments (i.e., PI/6, PI/3, PI, 2 * PI/3, 5 * PI/6,
            and 2 * PI)

        """
        rotNum = round((rad % (2 * math.pi)) / math.radians(60))
        self._rotateChildLocations(rad, rotNum)
        self.p.orientation[2] += rotNum * 60
        self._rotateBoundaryParameters(rotNum)
        self._rotateDisplacement(rad)

    def _rotateChildLocations(self, radians: float, rotNum: int):
        if self.spatialGrid is None:
            return
        locationRotator = functools.partial(
            self.spatialGrid.rotateIndex, rotations=rotNum
        )
        rotationMatrix = np.array(
            [
                [math.cos(radians), -math.sin(radians)],
                [math.sin(radians), math.cos(radians)],
            ]
        )
        for c in self:
            if isinstance(c.spatialLocator, grids.MultiIndexLocation):
                newLocations = list(map(locationRotator, c.spatialLocator))
                c.spatialLocator = grids.MultiIndexLocation(self.spatialGrid)
                c.spatialLocator.extend(newLocations)
            elif isinstance(c.spatialLocator, grids.CoordinateLocation):
                oldCoords = c.spatialLocator.getLocalCoordinates()
                newXY = rotationMatrix.dot(oldCoords[:2])
                newLocation = grids.CoordinateLocation(
                    newXY[0], newXY[1], oldCoords[2], self.spatialGrid
                )
                c.spatialLocator = newLocation

    def _rotateBoundaryParameters(self, rotNum: int):
        """Rotate any parameters defined on the corners or edge of bounding hexagon.

        Parameters
        ----------
        rotNum : int
            Rotation number between zero and five, inclusive, specifying how many
            rotations have taken place.

        """
        names = self.p.paramDefs.atLocation(ParamLocation.CORNERS).names
        names += self.p.paramDefs.atLocation(ParamLocation.EDGES).names
        for name in names:
            original = self.p[name]
            if isinstance(original, (list, np.ndarray)):
                if len(original) == 6:
                    # Rotate by making the -rotNum item be first
                    self.p[name] = iterables.pivot(original, -rotNum)
                elif len(original) == 0:
                    # Hasn't been defined yet, no warning needed.
                    pass
                else:
                    msg = (
                        "No rotation method defined for spatial parameters that aren't "
                        "defined once per hex edge/corner. No rotation performed "
                        f"on {name}"
                    )
                    runLog.warning(msg)
            elif isinstance(original, (int, float)):
                # this is a scalar and there shouldn't be any rotation.
                pass
            elif original is None:
                # param is not set yet. no rotations as well.
                pass
            else:
                raise TypeError(
                    f"b.rotate() method received unexpected data type for {name} on block {self}\n"
                    + f"expected list, np.ndarray, int, or float. received {original}"
                )

    def _rotateDisplacement(self, rad: float):
        # This specifically uses the .get() functionality to avoid an error if this
        # parameter does not exist.
        dispx = self.p.get("displacementX")
        dispy = self.p.get("displacementY")
        if (dispx is not None) and (dispy is not None):
            self.p.displacementX = dispx * math.cos(rad) - dispy * math.sin(rad)
            self.p.displacementY = dispx * math.sin(rad) + dispy * math.cos(rad)

    def verifyBlockDims(self):
        """Perform some checks on this type of block before it is assembled."""
        try:
            wireComp = self.getComponent(Flags.WIRE)
            ductComps = self.getComponents(Flags.DUCT)
            cladComp = self.getComponent(Flags.CLAD)
        except ValueError:
            # there are probably more that one clad/wire, so we really dont know what this block looks like
            runLog.info(
                "Block design {} is too complicated to verify dimensions. Make sure they "
                "are correct!".format(self)
            )
            return
        # check wire wrap in contact with clad
        if (
            self.getComponent(Flags.CLAD) is not None
            and self.getComponent(Flags.WIRE) is not None
        ):
            wwCladGap = self.getWireWrapCladGap(cold=True)
            if round(wwCladGap, 6) != 0.0:
                runLog.warning(
                    "The gap between wire wrap and clad in block {} was {} cm. Expected 0.0."
                    "".format(self, wwCladGap),
                    single=True,
                )
        # check clad duct overlap
        pinToDuctGap = self.getPinToDuctGap(cold=True)
        # Allow for some tolerance; user input precision may lead to slight negative
        # gaps
        if pinToDuctGap is not None and pinToDuctGap < -0.005:
            raise ValueError(
                "Gap between pins and duct is {0:.4f} cm in {1}. Make more room.".format(
                    pinToDuctGap, self
                )
            )
        elif pinToDuctGap is None:
            # only produce a warning if pin or clad are found, but not all of pin, clad and duct. We
            # may need to tune this logic a bit
            ductComp = next(iter(ductComps), None)
            if (cladComp is not None or wireComp is not None) and any(
                [c is None for c in (wireComp, cladComp, ductComp)]
            ):
                runLog.warning(
                    "Some component was missing in {} so pin-to-duct gap not calculated"
                    "".format(self)
                )

    def getPinToDuctGap(self, cold=False):
        """
        Returns the distance in cm between the outer most pin and the duct in a block.

        .. impl:: Pin to duct gap of block is retrievable.
            :id: I_ARMI_BLOCK_DIMS5
            :implements: R_ARMI_BLOCK_DIMS

            Requires that the outer most duct be Hexagonal and wire and clad Components
            be present. The flat-to-flat distance between the radial exterior of opposing
            pins in the outermost ring is computed by computing the distance between
            pin centers (``getPinCenterFlatToFlat``) and adding the outer diameter of
            the clad Component and the outer diameter of the wire Component twice. The
            total margin between the inner pitch of the duct Component and the wire is then
            computed. The pin to duct gap is then half this distance.

        Parameters
        ----------
        cold : boolean
            Determines whether the results should be cold or hot dimensions.

        Returns
        -------
        pinToDuctGap : float
            Returns the diameteral gap between the outer most pins in a hex pack to the duct inner
            face to face in cm.
        """
        wire = self.getComponent(Flags.WIRE)
        ducts = sorted(self.getChildrenWithFlags(Flags.DUCT))
        duct = None
        if any(ducts):
            duct = ducts[0]
            if not isinstance(duct, components.Hexagon):
                # getPinCenterFlatToFlat only works for hexes
                # inner most duct might be circle or some other shape
                duct = None
            elif isinstance(duct, components.HoledHexagon):
                # has no ip and is circular on inside so following
                # code will not work
                duct = None
        clad = self.getComponent(Flags.CLAD)
        if any(c is None for c in (duct, wire, clad)):
            return None

        # note, if nRings was a None, this could be for a non-hex packed fuel assembly
        # see thermal hydraulic design basis for description of equation
        pinCenterFlatToFlat = self.getPinCenterFlatToFlat(cold=cold)
        pinOuterFlatToFlat = (
            pinCenterFlatToFlat
            + clad.getDimension("od", cold=cold)
            + 2.0 * wire.getDimension("od", cold=cold)
        )
        ductMarginToContact = duct.getDimension("ip", cold=cold) - pinOuterFlatToFlat
        pinToDuctGap = ductMarginToContact / 2.0

        return pinToDuctGap

    def getRotationNum(self) -> int:
        """Get index 0 through 5 indicating number of rotations counterclockwise around the z-axis."""
        return (
            np.rint(self.p.orientation[2] / 360.0 * 6) % 6
        )  # assume rotation only in Z

    def setRotationNum(self, rotNum: int):
        """
        Set orientation based on a number 0 through 5 indicating number of rotations
        counterclockwise around the z-axis.
        """
        self.p.orientation[2] = 60.0 * rotNum

    def getSymmetryFactor(self):
        """
        Return a factor between 1 and N where 1/N is how much cut-off by symmetry lines this mesh
        cell is.

        Reactor-level meshes have symmetry information so we have a reactor for this to work. That's
        why it's not implemented on the grid/locator level.

        When edge-assemblies are included on both edges (i.e. MCNP or DIF3D-FD 1/3-symmetric cases),
        the edge assemblies have symmetry factors of 2.0. Otherwise (DIF3D-nodal) there's a full
        assembly on the bottom edge (overhanging) and no assembly at the top edge so the ones at the
        bottom are considered full (symmetryFactor=1).

        If this block is not in any grid at all, then there can be no symmetry so return 1.
        """
        try:
            symmetry = self.parent.spatialLocator.grid.symmetry
        except Exception:
            return 1.0
        if (
            symmetry.domain == geometry.DomainType.THIRD_CORE
            and symmetry.boundary == geometry.BoundaryType.PERIODIC
        ):
            indices = self.spatialLocator.getCompleteIndices()
            if indices[0] == 0 and indices[1] == 0:
                # central location
                return 3.0
            else:
                symmetryLine = self.core.spatialGrid.overlapsWhichSymmetryLine(indices)
                # detect if upper edge assemblies are included. Doing this is the only way to know
                # definitively whether or not the edge assemblies are half-assems or full.
                # seeing the first one is the easiest way to detect them.
                # Check it last in the and statement so we don't waste time doing it.
                upperEdgeLoc = self.core.spatialGrid[-1, 2, 0]
                if symmetryLine in [
                    grids.BOUNDARY_0_DEGREES,
                    grids.BOUNDARY_120_DEGREES,
                ] and bool(self.core.childrenByLocator.get(upperEdgeLoc)):
                    return 2.0
        return 1.0

    def autoCreateSpatialGrids(self):
        """
        Given a block without a spatialGrid, create a spatialGrid and give its children the
        corresponding spatialLocators (if it is a simple block).

        In this case, a simple block would be one that has either multiplicity of components equal
        to 1 or N but no other multiplicities. Also, this should only happen when N fits exactly
        into a given number of hex rings.  Otherwise, do not create a grid for this block.

        Notes
        -----
        If the Block meets all the conditions, we gather all components to either be a
        multiIndexLocation containing all of the pin positions, or the locator is the center (0,0).

        Also, this only works on blocks that have 'flat side up'.

        Raises
        ------
        ValueError
            If the multiplicities of the block are not only 1 or N or if generated ringNumber leads
            to more positions than necessary.
        """
        # Check multiplicities...
        mults = {c.getDimension("mult") for c in self.iterComponents()}

        if len(mults) != 2 or 1 not in mults:
            raise ValueError(
                "Could not create a spatialGrid for block {}, multiplicities are not 1 or N they are {}".format(
                    self.p.type, mults
                )
            )

        nPins = self.getNumPins()
        nRings = hexagon.numRingsToHoldNumCells(nPins)
        # For the below to work, there must not be multiple wire or multiple clad types.
        # note that it's the pointed end of the cell hexes that are up (but the
        # macro shape of the pins forms a hex with a flat top fitting in the assembly)
        if self.spatialGrid is not None:
            grid = self.spatialGrid
        else:
            grid = grids.HexGrid.fromPitch(
                self.getPinPitch(cold=True), numRings=nRings, cornersUp=True
            )
        spatialLocators = grids.MultiIndexLocation(grid=grid)
        numLocations = hexagon.totalPositionsUpToRing(nRings)
        if numLocations != nPins:
            raise ValueError(
                f"Cannot create spatialGrid, number of locations in rings {nRings} "
                f"not equal to {nPins=}"
            )

        for ring in range(nRings):
            for pos in range(grid.getPositionsInRing(ring + 1)):
                i, j = grid.getIndicesFromRingAndPos(ring + 1, pos + 1)
                spatialLocators.append(grid[i, j, 0])
        if self.spatialGrid is None:
            self.spatialGrid = grid
            for c in self:
                if c.getDimension("mult") == nPins:
                    c.spatialLocator = spatialLocators
                elif c.getDimension("mult") == 1:
                    c.spatialLocator = grids.CoordinateLocation(0.0, 0.0, 0.0, grid)
                else:
                    raise ValueError(
                        f"Component {c} on {self} has a mult not equal to the number of pins"
                    )

    def getPinCenterFlatToFlat(self, cold=False):
        """Return the flat-to-flat distance between the centers of opposing pins in the outermost ring."""
        clad = self.getComponent(Flags.CLAD)
        nRings = hexagon.numRingsToHoldNumCells(clad.getDimension("mult"))
        pinPitch = self.getPinPitch(cold=cold)
        pinCenterCornerToCorner = 2 * (nRings - 1) * pinPitch
        pinCenterFlatToFlat = math.sqrt(3.0) / 2.0 * pinCenterCornerToCorner
        return pinCenterFlatToFlat

    def hasPinPitch(self):
        """Return True if the block has enough information to calculate pin pitch."""
        return (self.getComponent(Flags.CLAD) is not None) and (
            self.getComponent(Flags.WIRE) is not None
        )

    def getPinPitch(self, cold=False):
        """
        Get the pin pitch in cm.

        Assumes that the pin pitch is defined entirely by contacting cladding tubes and wire wraps.
        Grid spacers not yet supported.

        .. impl:: Pin pitch within block is retrievable.
            :id: I_ARMI_BLOCK_DIMS6
            :implements: R_ARMI_BLOCK_DIMS

            This implementation requires that clad and wire Components are present.
            If not, an error is raised. If present, the pin pitch is calculated
            as the sum of the outer diameter of the clad and outer diameter of
            the wire.

        Parameters
        ----------
        cold : boolean
            Determines whether the dimensions should be cold or hot

        Returns
        -------
        pinPitch : float
            pin pitch in cm
        """
        try:
            clad = self.getComponent(Flags.CLAD)
            wire = self.getComponent(Flags.WIRE)
        except ValueError:
            raise ValueError(
                "Block {} has multiple clad and wire components,"
                " so pin pitch is not well-defined.".format(self)
            )

        if wire and clad:
            return clad.getDimension("od", cold=cold) + wire.getDimension(
                "od", cold=cold
            )
        else:
            raise ValueError(
                "Cannot get pin pitch in {} because it does not have a wire and a clad".format(
                    self
                )
            )

    def getWettedPerimeter(self):
        r"""Return the total wetted perimeter of the block in cm.

        .. impl:: Wetted perimeter of block is retrievable.
            :id: I_ARMI_BLOCK_DIMS7
            :implements: R_ARMI_BLOCK_DIMS

            This implementation computes wetted perimeters for specific Components, as specified
            by their Flags (:need:`R_ARMI_FLAG_DEFINE`). Hollow hexagons and circular pin Components
            are supported. The latter supports both instances where the exterior is wetted
            (e.g., clad, wire) as well as when the interior and exterior are wetted (hollow circle).

            Hollow hexagons are calculated via,

            .. math::

                \frac{6 \times \text{ip}}{\sqrt{3}},

            where :math:`\text{ip}` is the inner pitch of the hollow hexagon. Circular pin Components
            where the exterior is wetted is calculated via,

            .. math::

                N \pi \left( \text{OD}_c + \text{OD}_w \right),

            where :math:`N` is the total number of pins, :math:`\text{OD}_c` is the outer diameter
            of the clad, and :math:`\text{OD}_w` is the outer diameter of the wire, respectively.
            When both the interior and exterior are wetted, the wetted perimeter is calculated as

            .. math::

                \pi \left( \text{OD} + \text{ID} \right),

            where :math:`\text{OD}` and :math:`\text{ID}` are the outer and inner diameters of the pin
            Component, respectively.

        """
        # flags pertaining to hexagon components where the interior of the hexagon is wetted
        wettedHollowHexagonComponentFlags = (
            Flags.DUCT,
            Flags.GRID_PLATE,
            Flags.INLET_NOZZLE,
            Flags.HANDLING_SOCKET,
        )

        # flags pertaining to circular pin components where the exterior of the circle is wetted
        wettedPinComponentFlags = (
            Flags.CLAD,
            Flags.WIRE,
        )

        # flags pertaining to circular components where both the interior and exterior of the circle are wetted
        wettedHollowCircleComponentFlags = (Flags.DUCT | Flags.INNER,)

        # obtain all wetted components based on type
        wettedHollowHexagonComponents = []
        for flag in wettedHollowHexagonComponentFlags:
            c = self.getComponent(flag, exact=True)
            wettedHollowHexagonComponents.append(c) if c else None

        wettedPinComponents = []
        for flag in wettedPinComponentFlags:
            c = self.getComponent(flag, exact=True)
            wettedPinComponents.append(c) if c else None

        wettedHollowCircleComponents = []
        for flag in wettedHollowCircleComponentFlags:
            c = self.getComponent(flag, exact=True)
            wettedHollowCircleComponents.append(c) if c else None

        # calculate wetted perimeters according to their geometries

        # hollow hexagon = 6 * ip / sqrt(3)
        wettedHollowHexagonPerimeter = 0.0
        for c in wettedHollowHexagonComponents:
            wettedHollowHexagonPerimeter += (
                6 * c.getDimension("ip") / math.sqrt(3) if c else 0.0
            )

        # solid circle = NumPins * pi * (Comp Diam + Wire Diam)
        wettedPinPerimeter = 0.0
        for c in wettedPinComponents:
            correctionFactor = 1.0
            if isinstance(c, Helix):
                # account for the helical wire wrap
                correctionFactor = np.hypot(
                    1.0,
                    math.pi
                    * c.getDimension("helixDiameter")
                    / c.getDimension("axialPitch"),
                )
            wettedPinPerimeter += c.getDimension("od") * correctionFactor
        wettedPinPerimeter *= self.getNumPins() * math.pi

        # hollow circle = (id + od) * pi
        wettedHollowCirclePerimeter = 0.0
        for c in wettedHollowCircleComponents:
            wettedHollowCirclePerimeter += (
                c.getDimension("id") + c.getDimension("od") if c else 0.0
            )
        wettedHollowCirclePerimeter *= math.pi

        return (
            wettedHollowHexagonPerimeter
            + wettedPinPerimeter
            + wettedHollowCirclePerimeter
        )

    def getFlowArea(self):
        """Return the total flowing coolant area of the block in cm^2.

        .. impl:: Flow area of block is retrievable.
            :id: I_ARMI_BLOCK_DIMS8
            :implements: R_ARMI_BLOCK_DIMS

            Retrieving the flow area requires that there be a single coolant Component.
            If available, the area is calculated (:need:`I_ARMI_COMP_VOL0`).
        """
        return self.getComponent(Flags.COOLANT, exact=True).getArea()

    def getHydraulicDiameter(self):
        r"""
        Return the hydraulic diameter in this block in cm.

        Hydraulic diameter is 4A/P where A is the flow area and P is the wetted perimeter.
        In a hex assembly, the wetted perimeter includes the cladding, the wire wrap, and the
        inside of the duct. The flow area is the inner area of the duct minus the area of the
        pins and the wire.

        .. impl:: Hydraulic diameter of block is retrievable.
            :id: I_ARMI_BLOCK_DIMS9
            :implements: R_ARMI_BLOCK_DIMS

            The hydraulic diamter is calculated via

            .. math::

                4\frac{A}{P},

            where :math:`A` is the flow area (:need:`I_ARMI_BLOCK_DIMS8`) and :math:`P` is the
            wetted perimeter (:need:`I_ARMI_BLOCK_DIMS7`).
        """
        return 4.0 * self.getFlowArea() / self.getWettedPerimeter()


class CartesianBlock(Block):
    PITCH_DIMENSION = "widthOuter"
    PITCH_COMPONENT_TYPE = components.Rectangle

    def getMaxArea(self):
        """Get area of this block if it were totally full."""
        xw, yw = self.getPitch()
        return xw * yw

    def setPitch(self, val, updateBolParams=False):
        raise NotImplementedError(
            "Directly setting the pitch of a cartesian block is currently not supported."
        )

    def getSymmetryFactor(self):
        """
        Return a factor between 1 and N where 1/N is how much cut-off by symmetry lines this mesh
        cell is.
        """
        if self.core is not None:
            indices = self.spatialLocator.getCompleteIndices()
            if self.core.symmetry.isThroughCenterAssembly:
                if indices[0] == 0 and indices[1] == 0:
                    # central location
                    return 4.0
                elif indices[0] == 0 or indices[1] == 0:
                    # edge location
                    return 2.0
        return 1.0

    def getPinCenterFlatToFlat(self, cold=False):
        """Return the flat-to-flat distance between the centers of opposing pins in the outermost ring."""
        clad = self.getComponent(Flags.CLAD)
        nRings = hexagon.numRingsToHoldNumCells(clad.getDimension("mult"))
        pinPitch = self.getPinPitch(cold=cold)
        return 2 * (nRings - 1) * pinPitch


class ThRZBlock(Block):
    # be sure to fill ThRZ blocks with only 3D components - components with explicit getVolume methods

    def getMaxArea(self):
        """Return the area of the Theta-R-Z block if it was totally full."""
        raise NotImplementedError(
            "Cannot get max area of a TRZ block. Fully specify your geometry."
        )

    def radialInner(self):
        """Return a smallest radius of all the components."""
        innerRadii = self.getDimensions("inner_radius")
        smallestInner = min(innerRadii) if innerRadii else None
        return smallestInner

    def radialOuter(self):
        """Return a largest radius of all the components."""
        outerRadii = self.getDimensions("outer_radius")
        largestOuter = max(outerRadii) if outerRadii else None
        return largestOuter

    def thetaInner(self):
        """Return a smallest theta of all the components."""
        innerTheta = self.getDimensions("inner_theta")
        smallestInner = min(innerTheta) if innerTheta else None
        return smallestInner

    def thetaOuter(self):
        """Return a largest theta of all the components."""
        outerTheta = self.getDimensions("outer_theta")
        largestOuter = max(outerTheta) if outerTheta else None
        return largestOuter

    def axialInner(self):
        """Return the lower z-coordinate."""
        return self.getDimensions("inner_axial")

    def axialOuter(self):
        """Return the upper z-coordinate."""
        return self.getDimensions("outer_axial")

    def verifyBlockDims(self):
        """Perform dimension checks related to ThetaRZ blocks."""
        return<|MERGE_RESOLUTION|>--- conflicted
+++ resolved
@@ -1592,23 +1592,13 @@
 
         Returns
         -------
-<<<<<<< HEAD
         localCoords : numpy.ndarray
             ``(N, 3)`` array of coordinates for pins locations. ``localCoords[i]`` contains a triplet of
             the x, y, z location for pin ``i``. Ordered according to how they are listed as children
 
-        Notes
-        -----
-        This assumes hexagonal pin lattice and needs to be upgraded once more generic geometry
-        options are needed. Only works if pins have clad.
-
         See Also
         --------
         :meth:`getPinLocations` - companion for this method
-=======
-        localCoordinates : list
-            list of (x,y,z) pairs representing each pin in the order they are listed as children
->>>>>>> d3cc8e5f
         """
         indices = self.getPinLocations()
         coords = [location.getLocalCoordinates() for location in indices]
