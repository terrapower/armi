--- conflicted
+++ resolved
@@ -892,22 +892,14 @@
     avgBlockTemp = block.getAverageTempInC()
     mixtureFlags = newBlock.getComponent(Flags.COOLANT).p.flags
     innerMostComp = next(
-<<<<<<< HEAD
         i
         for i, c in enumerate(sorted(newBlock.getComponents()))
         if c.hasFlags(compFlags)
-=======
-        i for i, c in enumerate(sorted(newBlock.getComponents())) if c.hasFlags(compFlags)
->>>>>>> f511b5b5
     )
     outsideComp = True
     indexedComponents = [(i, c) for i, c in enumerate(sorted(newBlock.getComponents()))]
     for i, c in sorted(indexedComponents, reverse=True):
         if outsideComp:
-<<<<<<< HEAD
-            newBlock.remove(c, recomputeAreaFractions=False)
-=======
->>>>>>> f511b5b5
             if i == innerMostComp:
                 ductIP = c.getDimension("ip")
                 outsideComp = False
