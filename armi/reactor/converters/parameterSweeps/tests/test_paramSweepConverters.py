# Copyright 2021 TerraPower, LLC
#
# Licensed under the Apache License, Version 2.0 (the "License");
# you may not use this file except in compliance with the License.
# You may obtain a copy of the License at
#
#     http://www.apache.org/licenses/LICENSE-2.0
#
# Unless required by applicable law or agreed to in writing, software
# distributed under the License is distributed on an "AS IS" BASIS,
# WITHOUT WARRANTIES OR CONDITIONS OF ANY KIND, either express or implied.
# See the License for the specific language governing permissions and
# limitations under the License.

"""Module to test parameter sweep converters."""
import os
import unittest

from armi.physics.neutronics.settings import CONF_EPS_FSPOINT
from armi.reactor.converters.parameterSweeps.generalParameterSweepConverters import (
    NeutronicConvergenceModifier,
    ParameterSweepConverter,
    SettingsModifier,
)
<<<<<<< HEAD
from armi.testing import loadTestReactor
from armi.tests import TEST_ROOT

=======
from armi.reactor.tests.test_reactors import loadTestReactor
from armi.tests import TEST_ROOT
>>>>>>> bc1ec01d

THIS_DIR = os.path.dirname(__file__)


class TestParamSweepConverters(unittest.TestCase):
    def setUp(self):
        self.o, self.r = loadTestReactor(
            TEST_ROOT, inputFileName="smallestTestReactor/armiRunSmallest.yaml"
        )
        self.cs = self.o.cs

    def test_paramSweepConverter(self):
        """Basic test of the param sweep converter."""
        con = ParameterSweepConverter(self.cs, "FakeParam")
        self.assertEqual(con._parameter, "FakeParam")

        con.convert(self.r)
        self.assertEqual(con._sourceReactor, self.r)

    def test_neutronicConvergenceModifier(self):
        """Super basic test of the Neutronic Convergence Modifier."""
        custom = NeutronicConvergenceModifier(self.cs, 1000)
        self.assertEqual(custom._parameter, 1000)

        custom.convert(self.r)
        self.assertAlmostEqual(custom._cs[CONF_EPS_FSPOINT], 1, delta=1e-3)

    def test_settingsModifier(self):
        """Super basic test of the Settings Modifier."""
        con = SettingsModifier(self.cs, "comment", "FakeParam")
        self.assertEqual(con._parameter, "FakeParam")

        con.convert(self.r)
        self.assertEqual(con._sourceReactor, self.r)

        # NOTE: Settings objects are not modified, but we point to new objects
        self.assertIn("Simple test input", self.cs["comment"])
        self.assertEqual(con._cs["comment"], "FakeParam")<|MERGE_RESOLUTION|>--- conflicted
+++ resolved
@@ -22,14 +22,8 @@
     ParameterSweepConverter,
     SettingsModifier,
 )
-<<<<<<< HEAD
 from armi.testing import loadTestReactor
 from armi.tests import TEST_ROOT
-
-=======
-from armi.reactor.tests.test_reactors import loadTestReactor
-from armi.tests import TEST_ROOT
->>>>>>> bc1ec01d
 
 THIS_DIR = os.path.dirname(__file__)
 
