# Copyright 2019 TerraPower, LLC
#
# Licensed under the Apache License, Version 2.0 (the "License");
# you may not use this file except in compliance with the License.
# You may obtain a copy of the License at
#
#     http://www.apache.org/licenses/LICENSE-2.0
#
# Unless required by applicable law or agreed to in writing, software
# distributed under the License is distributed on an "AS IS" BASIS,
# WITHOUT WARRANTIES OR CONDITIONS OF ANY KIND, either express or implied.
# See the License for the specific language governing permissions and
# limitations under the License.
"""Enable component-wise axial expansion for assemblies and/or a reactor."""

import typing
from textwrap import dedent

from numpy import array

from armi import runLog
from armi.materials.material import Fluid
from armi.reactor.assemblies import Assembly
from armi.reactor.converters.axialExpansionChanger.assemblyAxialLinkage import (
    AssemblyAxialLinkage,
)
from armi.reactor.converters.axialExpansionChanger.expansionData import (
    ExpansionData,
    iterSolidComponents,
)
from armi.reactor.converters.axialExpansionChanger.redistributeMass import RedistributeMass
from armi.reactor.flags import Flags
<<<<<<< HEAD
from armi.utils import densityTools
=======
>>>>>>> 07fc6c1a
from armi.utils.customExceptions import InputError

if typing.TYPE_CHECKING:
    from armi.reactor.blocks import Block
    from armi.reactor.components.component import Component


def getDefaultReferenceAssem(assems):
    """Return a default reference assembly."""
    # if assemblies are defined in blueprints, handle meshing
    # assume finest mesh is reference
    assemsByNumBlocks = sorted(
        assems,
        key=lambda a: len(a),
        reverse=True,
    )
    return assemsByNumBlocks[0] if assemsByNumBlocks else None


def makeAssemsAbleToSnapToUniformMesh(assems, nonUniformAssemFlags, referenceAssembly=None):
    """Make this set of assemblies aware of the reference mesh so they can stay uniform as they axially expand."""
    if not referenceAssembly:
        referenceAssembly = getDefaultReferenceAssem(assems)
    # make the snap lists so assems know how to expand
    nonUniformAssems = [Flags.fromStringIgnoreErrors(t) for t in nonUniformAssemFlags]
    for a in assems:
        if any(a.hasFlags(f) for f in nonUniformAssems):
            continue
        a.makeAxialSnapList(referenceAssembly)


class AxialExpansionChanger:
    """
    Axially expand or contract assemblies or an entire core.

    Attributes
    ----------
    linked: :py:class:`AssemblyAxialLinkage`
        establishes object containing axial linkage information
    expansionData: :py:class:`ExpansionData <armi.reactor.converters.axialExpansionChanger.expansionData.ExpansionData>`
        establishes object to store and access relevant expansion data

    Notes
    -----
    - Is designed to work with general, vertically oriented, pin-type assembly designs. It is not set up to account
      for any other assembly type.
    - Useful for fuel performance, thermal expansion, reactivity coefficients, etc.
    """

    linked: typing.Optional[AssemblyAxialLinkage]
    expansionData: typing.Optional[ExpansionData]
    topMostBlock: typing.Optional["Block"]

    # 3cm is a presumptive lower threshold for DIF3D
    DIF3D_MIN_BLOCK_HEIGHT: float = 3.0
    # when checking the diffference between the component and block heights, 1e-12 cm is used as a threshold to account
    # for meaningful differences. This threshold filters out negligible differences arising from numerical precision
    # that otherwise have a negliglble impact on the assembly post-axial expansion. Anything larger than this value is
    # presumed to be valid of a warning that may warrant further investigation.
    COMP_BLOCK_HEIGHT_DIFF_THRESHOLD: float = 1e-12

    # Establish the class used to redistribute mass between components.
    MASS_REDISTRIBUTOR = RedistributeMass

    def __init__(self, detailedAxialExpansion: bool = False):
        """
        Build an axial expansion converter.

        Parameters
        ----------
        detailedAxialExpansion : bool, optional
            A boolean to indicate whether or not detailedAxialExpansion is to be utilized.
        """
        self._detailedAxialExpansion = detailedAxialExpansion
        self.linked = None
        self.expansionData = None
        self.topMostBlock = None

    @classmethod
    def expandColdDimsToHot(
        cls,
        assems: list,
        isDetailedAxialExpansion: bool,
        referenceAssembly=None,
    ):
        """Expand BOL assemblies, resolve disjoint axial mesh (if needed), and update block BOL heights.

        .. impl:: Perform expansion during core construction based on block heights at a specified temperature.
            :id: I_ARMI_INP_COLD_HEIGHT
            :implements: R_ARMI_INP_COLD_HEIGHT

            This method is designed to be used during core construction to axially thermally expand the
            assemblies to their "hot" temperatures (as determined by ``Thot`` values in blueprints).
            First, The Assembly is prepared for axial expansion via ``setAssembly``. In
            ``applyColdHeightMassIncrease``, the number densities on each Component is adjusted to
            reflect that Assembly inputs are at cold (i.e., ``Tinput``) temperatures. To expand to
            the requested hot temperatures, thermal expansion factors are then computed in
            ``computeThermalExpansionFactors``. Finally, the Assembly is axially thermally expanded in
            ``axiallyExpandAssembly``.

            If the setting ``detailedAxialExpansion`` is ``False``, then each Assembly gets its Block mesh
            set to match that of the "reference" Assembly (see ``getDefaultReferenceAssem`` and ``setBlockMesh``).

            Once the Assemblies are axially expanded, the Block BOL heights are updated. To account for the change in
            Block volume from axial expansion, ``completeInitialLoading`` is called to update any volume-dependent
            Block information.

        Parameters
        ----------
        assems: list[:py:class:`Assembly <armi.reactor.assemblies.Assembly>`]
            list of assemblies to be thermally expanded
        isDetailedAxialExpansion: bool
            If False, assemblies will be forced to conform to the reference mesh after expansion
        referenceAssembly: :py:class:`Assembly <armi.reactor.assemblies.Assembly>`, optional
            Assembly whose mesh other meshes will conform to if isDetailedAxialExpansion is False.
            If not provided, will assume the finest mesh assembly which is typically fuel.

        Notes
        -----
        Calling this method will result in an increase in mass via applyColdHeightMassIncrease!

        See Also
        --------
        :py:meth:`applyColdHeightMassIncrease`
        """
        assems = list(assems)
        if not referenceAssembly:
            referenceAssembly = getDefaultReferenceAssem(assems)
        axialExpChanger = cls(isDetailedAxialExpansion)
        for a in assems:
            axialExpChanger.setAssembly(a, expandFromTinputToThot=True)
            axialExpChanger.applyColdHeightMassIncrease()
            axialExpChanger.expansionData.computeThermalExpansionFactors()
            axialExpChanger.axiallyExpandAssembly()
        if not isDetailedAxialExpansion:
            for a in assems:
                a.setBlockMesh(referenceAssembly.getAxialMesh())
        # update block BOL heights to reflect hot heights
        for a in assems:
            for b in a:
                b.p.heightBOL = b.getHeight()
                b.completeInitialLoading()

    def performPrescribedAxialExpansion(self, a: Assembly, components: list, percents: list, setFuel=True):
        """Perform axial expansion/contraction of an assembly given prescribed expansion percentages.

        .. impl:: Perform expansion/contraction, given a list of components and expansion coefficients.
            :id: I_ARMI_AXIAL_EXP_PRESC
            :implements: R_ARMI_AXIAL_EXP_PRESC

            This method performs component-wise axial expansion for an Assembly given expansion coefficients
            and a corresponding list of Components. In ``setAssembly``, the Assembly is prepared
            for axial expansion by determining Component-wise axial linkage and checking to see if a dummy Block
            is in place (necessary for ensuring conservation properties). The provided expansion factors are
            then assigned to their corresponding Components in ``setExpansionFactors``. Finally, the axial
            expansion is performed in ``axiallyExpandAssembly``

        Parameters
        ----------
        a : :py:class:`Assembly <armi.reactor.assemblies.Assembly>`
            ARMI assembly to be changed
        components : list[:py:class:`Component <armi.reactor.components.component.Component>`]
            list of Components to be expanded
        percents : list[float]
            list of expansion percentages for each component listed in components
        setFuel : boolean, optional
            Boolean to determine whether or not fuel blocks should have their target components set
            This is useful when target components within a fuel block need to be determined on-the-fly.

        Notes
        -----
        - percents may be positive (expansion) or negative (contraction)
        """
        self.setAssembly(a, setFuel)
        self.expansionData.setExpansionFactors(components, percents)
        self.axiallyExpandAssembly()

    def performThermalAxialExpansion(
        self,
        a: Assembly,
        tempGrid: list,
        tempField: list,
        setFuel: bool = True,
        expandFromTinputToThot: bool = False,
    ):
        """Perform thermal expansion/contraction for an assembly given an axial temperature grid and
        field.

        .. impl:: Perform thermal expansion/contraction, given an axial temperature distribution
            over an assembly.
            :id: I_ARMI_AXIAL_EXP_THERM
            :implements: R_ARMI_AXIAL_EXP_THERM

            This method performs component-wise thermal expansion for an assembly given a discrete
            temperature distribution over the axial length of the Assembly. In ``setAssembly``, the
            Assembly is prepared for axial expansion by determining Component-wise axial linkage and
            checking to see if a dummy Block is in place (necessary for ensuring conservation
            properties). The discrete temperature distribution is then leveraged to update Component
            temperatures and compute thermal expansion factors (via
            ``updateComponentTempsBy1DTempField`` and ``computeThermalExpansionFactors``,
            respectively). Finally, the axial expansion is performed in ``axiallyExpandAssembly``.

        Parameters
        ----------
        a : :py:class:`Assembly <armi.reactor.assemblies.Assembly>`
            ARMI assembly to be changed
        tempGrid : float, list
            Axial temperature grid (in cm) (i.e., physical locations where temp is stored)
        tempField : float, list
            Temperature values (in C) along grid
        setFuel : boolean, optional
            Boolean to determine whether or not fuel blocks should have their target components set
            This is useful when target components within a fuel block need to be determined on-the-fly.
        expandFromTinputToThot: bool
            determines if thermal expansion factors should be calculated from c.inputTemperatureInC
            to c.temperatureInC (True) or some other reference temperature and c.temperatureInC (False)
        """
        self.setAssembly(a, setFuel, expandFromTinputToThot)
        self.expansionData.updateComponentTempsBy1DTempField(tempGrid, tempField)
        self.expansionData.computeThermalExpansionFactors()
        self.axiallyExpandAssembly()

    def reset(self):
        self.linked = None
        self.expansionData = None

    def setAssembly(self, a: Assembly, setFuel=True, expandFromTinputToThot=False):
        """Set the armi assembly to be changed and init expansion data class for assembly.

        Parameters
        ----------
         a : :py:class:`Assembly <armi.reactor.assemblies.Assembly>`
            ARMI assembly to be changed
        setFuel : boolean, optional
            Boolean to determine whether or not fuel blocks should have their target components set
            This is useful when target components within a fuel block need to be determined on-the-fly.
        expandFromTinputToThot: bool
            determines if thermal expansion factors should be calculated from c.inputTemperatureInC
            to c.temperatureInC (True) or some other reference temperature and c.temperatureInC (False)

        Notes
        -----
        When considering thermal expansion, if there is an axial temperature distribution on the
        assembly, the axial expansion methodology will NOT perfectly preserve mass. The magnitude of
        the gradient of the temperature distribution is the primary factor in determining the
        cumulative loss of mass conservation.
        """
        self.linked = AssemblyAxialLinkage(a)
        self.expansionData = ExpansionData(a, setFuel=setFuel, expandFromTinputToThot=expandFromTinputToThot)
        self._checkAssemblyConstructionIsValid()

    def _checkAssemblyConstructionIsValid(self):
        self._isTopDummyBlockPresent()
        self._checkForBlocksWithoutSolids()

    def _checkForBlocksWithoutSolids(self):
        """
        Makes sure that there aren't any blocks (other than the top-most dummy block)
        that consist entirely of fluid components. The expansion changer doesn't know
        what to do with such assemblies.
        """
        # skip top most dummy block since that is, by design, all fluid
        for b in self.linked.a[:-1]:
            if all(isinstance(c.material, Fluid) for c in b.iterComponents()):
                raise InputError(
                    f"Assembly {self.linked.a} is constructed improperly for use with the axial expansion changer "
                    f"as block, {b}, consists of exclusively fluid component(s). If this is not a mistake, consider "
                    "using the 'assemFlagsToSkipAxialExpansion' case setting to bypass performing axial expansion "
                    "on this assembly."
                )

    def applyColdHeightMassIncrease(self):
        """
        Increase component mass because they are declared at cold dims.

        Notes
        -----
        A cold 1 cm tall component will have more mass that a component with the
        same mass/length as a component with a hot height of 1 cm. This should be
        called when the setting `inputHeightsConsideredHot` is used. This adjusts
        the expansion factor applied during applyMaterialMassFracsToNumberDensities.
        """
        for c in self.linked.a.iterComponents():
            axialExpansionFactor = 1.0 + c.material.linearExpansionFactor(c.temperatureInC, c.inputTemperatureInC)
            c.changeNDensByFactor(axialExpansionFactor)

    def _isTopDummyBlockPresent(self):
        """Determines if top most block of assembly is a dummy block.

        Notes
        -----
        - If true, then axial expansion will be physical for all blocks.
        - If false, the top most block in the assembly is artificially chopped
          to preserve the assembly height. A runLog.Warning also issued.
        """
        self.topMostBlock = self.linked.a[-1]
        if not self.topMostBlock.hasFlags(Flags.DUMMY):
            runLog.warning(
                f"No dummy block present at the top of {self.linked.a}! "
                "Top most block will be artificially chopped "
                "to preserve assembly height"
            )
            if self._detailedAxialExpansion:
                msg = "Cannot run detailedAxialExpansion without a dummy block at the top of the assembly!"
                runLog.error(msg)
                raise RuntimeError(msg)

    def axiallyExpandAssembly(self):
        """Utilizes assembly linkage to do axial expansion.

        .. impl:: Preserve the total height of an ARMI assembly, during expansion.
            :id: I_ARMI_ASSEM_HEIGHT_PRES
            :implements: R_ARMI_ASSEM_HEIGHT_PRES

            The total height of an Assembly is preserved by not changing the ``ztop`` position
            of the top-most Block in an Assembly. The ``zbottom`` of the top-most Block is
            adjusted to match the Block immediately below it. The ``height`` of the
            top-most Block is is then updated to reflect any expansion/contraction.
        """
        mesh = [0.0]
        runLog.debug(
            "Printing component expansion information (growth percentage and 'target component')"
            f"for each block in assembly {self.linked.a}."
        )
        # expand all of the components
        for b in self.linked.a:
            for c in iterSolidComponents(b):
                growFrac = self.expansionData.getExpansionFactor(c)
                # component ndens and component heights are scaled to their respective growth factor
                c.changeNDensByFactor(1.0 / growFrac)
                c.zbottom = b.p.zbottom
                c.height = growFrac * b.getHeight()
                c.ztop = c.zbottom + c.height

        # align blocks on target components
        for ib, b in enumerate(self.linked.a):
            if b is not self.topMostBlock:
                targetComp = self.expansionData.getTargetComponent(b)
                # redefine block bounds based on target component
                b.p.zbottom = targetComp.zbottom
                b.p.ztop = targetComp.ztop
                b.p.height = b.p.ztop - b.p.zbottom
                b.clearCache()
                b.p.z = b.p.zbottom + b.getHeight() / 2.0
                cLinkedAbove = self.linked.linkedComponents[targetComp].upper
                if cLinkedAbove is not None:
                    if self.expansionData.isTargetComponent(cLinkedAbove):
                        # the linked component in the block above is the target component for that block. e.g., fuel to
                        # fuel. Shift this linked target component up (expansion) or down (contraction) without changing
                        # its height. In this case, component mass is conserved for both target components.
                        cLinkedAbove.zbottom = targetComp.ztop
                        cLinkedAbove.ztop = cLinkedAbove.height + cLinkedAbove.zbottom
                    else:
                        # the current target component type continues in the block above, but the target component in
                        # the block above is different. e.g., the transition from stationary duct to control material in
                        # a typical pin-based reactor control assembly design. Shift the target component in the block
                        # above up (expansion) or down (contraction) without changing its height. In this case,
                        # component mass is conserved for both target components.
                        for c in iterSolidComponents(self.linked.linkedBlocks[b].upper):
                            c.zbottom = targetComp.ztop
                            c.ztop = c.height + c.zbottom

                else:
                    bAbove = self.linked.linkedBlocks[b].upper
                    if bAbove is self.topMostBlock:
                        if not bAbove.hasFlags(Flags.DUMMY):
                            for c in iterSolidComponents(bAbove):
                                c.zbottom = b.p.ztop
                                c.ztop = c.zbottom + c.height
                    else:
                        targetCompAbove = self.expansionData.getTargetComponent(bAbove)
                        # shift the bounds of the target component in the block above to align with the bounds of the
                        # current block.
                        targetCompAbove.zbottom = b.p.ztop
                        targetCompAbove.ztop = targetCompAbove.zbottom + targetCompAbove.height

                # deal with non-target components
                for c in filter(lambda c: c is not targetComp, iterSolidComponents(b)):
                    if self.linked.linkedComponents[c].lower is None:
                        # this component is not axially linked to anything below and needs to shift with its
                        # respective parent block.
                        c.zbottom = b.p.zbottom
                        c.ztop = c.zbottom + c.height

                    cAbove = self.linked.linkedComponents[c].upper
                    if cAbove is not None:
                        # align components
                        cAbove.zbottom = c.ztop
                        cAbove.ztop = cAbove.zbottom + cAbove.height

                        # redistribute mass
                        deltaZTop = b.p.ztop - c.ztop
                        self._checkComponentHeight(c)
                        if deltaZTop > 0.0:
                            self.MASS_REDISTRIBUTOR(
                                fromComp=cAbove, toComp=c, assemName=repr(self.linked.a), deltaZTop=deltaZTop
                            )
                        elif deltaZTop < 0.0:
                            self.MASS_REDISTRIBUTOR(
                                fromComp=c, toComp=cAbove, assemName=repr(self.linked.a), deltaZTop=deltaZTop
                            )

                        # realign components based on deltaZTop
                        self._shiftLinkedCompsForDelta(c, cAbove, deltaZTop)
            else:
                b.p.zbottom = self.linked.linkedBlocks[b].lower.p.ztop
                b.p.height = b.p.ztop - b.p.zbottom
                b.p.z = b.p.zbottom + b.getHeight() / 2.0
                b.clearCache()
                # If the self.topMostBlock is a dummy block, the following is meaningless as there are no solid
                # components. However, if it is not a dummy block, we need to adjust the solid components within it in
                # order to keep their elevation information consistent with the block.
                for c in iterSolidComponents(b):
                    c.zbottom = b.p.zbottom
                    c.ztop = b.p.ztop
                    c.height = c.ztop - c.zbottom

            self._checkBlockHeight(b)
<<<<<<< HEAD
            self._recomputeBlockMassParams(b)

=======
            self.recalculateBurnup(b)
>>>>>>> 07fc6c1a
            # redo mesh -- functionality based on assembly.calculateZCoords()
            mesh.append(b.p.ztop)
            b.spatialLocator = self.linked.a.spatialGrid[0, 0, ib]

        bounds = list(self.linked.a.spatialGrid._bounds)
        bounds[2] = array(mesh)
        self.linked.a.spatialGrid._bounds = tuple(bounds)

<<<<<<< HEAD
    def _recomputeBlockMassParams(self, b: "Block"):
        """
        After component initial mass parameters have been adjusted for expansion,
        recompute block parameters that are derived from children.
        """
        paramsToMove = (
            "massHmBOL",
            "molesHmBOL",
        )
        for paramName in paramsToMove:
            b.p[paramName] = sum(c.p[paramName] for c in b.iterComponents() if c.p[paramName] is not None)
=======
    def recalculateBurnup(self, b: "Block"):
        """Post axial-expansion, heavy metal may have moved between blocks; recalculate burnup.

        Notes
        -----
        Since burnup can be calculated differently, this is meant to be populated in a downstream application subclass.
        """
        pass
>>>>>>> 07fc6c1a

    def _shiftLinkedCompsForDelta(self, c: "Component", cAbove: "Component", deltaZTop: float):
        # shift the height and ztop of c downwards (-deltaZTop) or upwards (+deltaZTop)
        c.height += deltaZTop
        c.ztop += deltaZTop
        # the height of cAbove grows and zbottom moves downwards (-deltaZTop) or shrinks and moves upward (+deltaZTop)
        cAbove.height -= deltaZTop
        cAbove.zbottom += deltaZTop

    def manageCoreMesh(self, r):
        """Manage core mesh post assembly-level expansion.

        Parameters
        ----------
        r : :py:class:`Reactor <armi.reactor.reactors.Reactor>`
            ARMI reactor to have mesh modified

        Notes
        -----
        - if no detailedAxialExpansion, then do "cheap" approach to uniformMesh converter.
        - update average core mesh values with call to r.core.updateAxialMesh()
        - oldMesh will be None during initial core construction at processLoading as it has not yet
          been set.
        """
        if not self._detailedAxialExpansion:
            # loop through again now that the reference is adjusted and adjust the non-fuel assemblies.
            for a in r.core.getAssemblies():
                a.setBlockMesh(r.core.refAssem.getAxialMesh(), conserveMassFlag="auto")

        oldMesh = r.core.p.axialMesh
        r.core.updateAxialMesh()
        if oldMesh:
            runLog.extra("Updated r.core.p.axialMesh (old, new)")
            for old, new in zip(oldMesh, r.core.p.axialMesh):
                runLog.extra(f"{old:.6e}\t{new:.6e}")

    def _checkComponentHeight(self, c):
        if c.zbottom > c.ztop:
            msg = f"""
            {c} has a negative height. This is unphysical.
                Assembly: {self.linked.a}
                    Block: {c.parent}
                Component: {c}

                Component Height = {c.ztop} - {c.zbottom} = {c.height}.
            """
            raise ArithmeticError(dedent(msg))

    def _checkBlockHeight(self, b):
        """Do some basic block height validation."""
        if b.getHeight() < self.DIF3D_MIN_BLOCK_HEIGHT:
            runLog.debug(f"Block {b.name} ({str(b.p.flags)}) has a height less than 3.0 cm. ({b.getHeight():.12e})")

        if b.getHeight() < 0.0:
            raise ArithmeticError(f"Block {b.name} ({str(b.p.flags)}) has a negative height. ({b.getHeight():.12e})")

        for c in iterSolidComponents(b):
            if c.height - b.getHeight() > self.COMP_BLOCK_HEIGHT_DIFF_THRESHOLD:
                diff = c.height - b.getHeight()
                expectedChange = "increase" if diff < 0.0 else "decrease"
                if c.hasFlags(Flags.FUEL) or c.hasFlags(Flags.CONTROL):
                    msg = f"""
                    The height of {c} has gone out of sync with its parent block!
                        Assembly: {self.linked.a}
                            Block: {b}
                        Component: {c}

                            Block Height = {b.getHeight()}
                        Component Height = {c.height}

                    The difference in height is {diff} cm. This difference will result in an artificial {expectedChange}
                    in the mass of {c}. This is indicative that there are multiple axial component terminations in {b}.
                    Per the ARMI User Manual, to preserve mass there can only be one axial component termination
                    per block.
                    """
                    runLog.warning(dedent(msg), label="Component height different.")

        if self.linked.linkedBlocks[b].lower:
            lowerBlock = self.linked.linkedBlocks[b].lower
            if lowerBlock.p.ztop != b.p.zbottom:
                runLog.warning(
                    "Block heights have gone out of sync!\n"
                    f"\t{lowerBlock.getType()}: {lowerBlock.p.ztop}\n"
                    f"\t{b.getType()}: {b.p.zbottom}",
                    single=True,
<<<<<<< HEAD
                )


class RedistributeMass:
    """Given ``deltaZTop``, add mass from ``fromComp`` and give it to ``toComp``.

    Parameters
    ----------
    fromComp
        Component which is going to give mass to toComp
    toComp
        Component that is recieving mass from fromComp
    deltaZTop
        The length, in cm, of fromComp being given to toComp
    initOnly
        Optional parameter to only initialize the class and not perform the redistribution. If True, the redistribution
        can be executed by calling :py:meth:`performRedistribution`.
    """

    def __init__(
        self, fromComp: "Component", toComp: "Component", deltaZTop: float, assemName: str, initOnly: bool = False
    ):
        self.fromComp = fromComp
        self.toComp = toComp
        self.assemblyName: str = assemName
        self.deltaZTop = deltaZTop
        self.massFrom: float = 0.0
        self.massTo: float = 0.0
        if not initOnly:
            self.performRedistribution()

    def performRedistribution(self):
        """Perform the mass redistribution between two compatible components."""
        if self.compatabilityCheck():
            self.setNewToCompNDens()
            self.setNewToCompTemperature()
            if self.fromComp.p.molesHmBOL is not None and self.toComp.p.molesHmBOL is not None:
                self._adjustMassParams()

    @property
    def fromCompVolume(self):
        return self.fromComp.getArea() * abs(self.deltaZTop)

    @property
    def toCompVolume(self):
        return self.toComp.getArea() * self.toComp.height

    @property
    def newVolume(self):
        """Compute and return the new post-redistribution volume of toComp."""
        return self.toCompVolume + self.fromCompVolume

    def compatabilityCheck(self) -> bool:
        """Ensure fromComp and toComp are the same material.

        Notes
        -----
        If the linked components are not the same material, we cannot transfer mass between materials because then the
        resulting material has unknown properties.

        Returns
        -------
        False if incompatible; true otherwise.
        """
        if type(self.fromComp.material) is not type(self.toComp.material):
            msg = f"""
            Cannot redistribute mass between components that are different materials!
                Trying to redistribute mass between the following components in {self.assemblyName}:
                    from --> {self.fromComp.parent} : {self.fromComp} : {type(self.fromComp.material)}
                      to --> {self.toComp.parent} : {self.toComp} : {type(self.toComp.material)}

                Instead, mass will be removed from ({self.fromComp} | {type(self.fromComp.material)}) and
                ({self.toComp} | {type(self.toComp.material)} will be artificially expanded. The consequence is that
                mass conservation is no longer guaranteed for the {self.toComp.getType()} component type on this
                assembly!
            """
            runLog.warning(dedent(msg), label="Cannot redistribute mass between different materials.", single=True)
            return False
        return True

    def setNewToCompNDens(self):
        """Calculate the post-redistribution number densities for toComp and determine how much mass is in play for
        fromComp and toComp.

        Notes
        -----
        Only the mass of ``toComp`` is changed in this method. The mass of ``fromComp`` is changed separately by
        changing the height of ``fromComp`` -- the number densities of ``fromComp`` are not modified. When
        redistributing mass, if ``fromComp`` and ``toComp`` are different temperatures, the temperature of
        ``toComp`` will change. See :py:meth:`setNewToCompTemperature`.
        """
        # calculate the mass of each nuclide and then the ndens for the new mass
        newNDens: dict[str, float] = {}
        nucs = self._getAllNucs(self.toComp.getNuclides(), self.fromComp.getNuclides())
        for nuc in nucs:
            massByNucFrom = densityTools.getMassInGrams(nuc, self.fromCompVolume, self.fromComp.getNumberDensity(nuc))
            massByNucTo = densityTools.getMassInGrams(nuc, self.toCompVolume, self.toComp.getNumberDensity(nuc))
            newNDens[nuc] = densityTools.calculateNumberDensity(nuc, massByNucFrom + massByNucTo, self.newVolume)
            self.massFrom += massByNucFrom
            self.massTo += massByNucTo

        # Set newNDens on toComp
        self.toComp.setNumberDensities(newNDens)

    def setNewToCompTemperature(self):
        r"""Calculate and set the post-redistribution temperature of toComp.

        Notes
        -----
        Calculating this new temperature is non trivial due to thermal expansion. The following defines what the area
        of ``toComp`` is post-redistribution,

        .. math::

            A_1(\hat{T}) \left( H_1 + \delta \right) &= A_1(T_1) H_1 + A_2(T_2)\delta,\\
            A_1(\hat{T}) &= \frac{A_1(T_1) H_1 + A_2(T_2)\delta}{H_1 + \delta}.

        Where, :math:`A_1, T_1, H_1`, are the area, temperature, and height of ``toComp``, :math:`A_2, T_2`, are the
        area and temparature of ``fromComp``, :math:`\delta` is the parameter ``deltaZTop``, and :math:`\hat{T}` is
        the new temperature of ``toComp`` post-redistribution. :func:`scipy.optimize.brentq` is used to
        find the root of the above equation, indicating the value for :math:`\hat{T}`
        that finds the desired area, post-redistribution of mass.
        """
        if isclose(self.fromComp.temperatureInC, self.toComp.temperatureInC, rel_tol=1e-09):
            # per isclose documentation, rel_tol of 1e-09 is roughly equivaluent to ensuring the temps are
            # the same to roughly 9 digits.
            newToCompTemp = self.toComp.temperatureInC
        else:
            targetArea = self.newVolume / (self.toComp.height + abs(self.deltaZTop))
            try:
                newToCompTemp = brentq(
                    f=lambda T: self.toComp.getArea(Tc=T) - targetArea,
                    a=self.fromComp.temperatureInC,
                    b=self.toComp.temperatureInC,
                )
            except ValueError:
                totalMass = self.massFrom + self.massTo
                newToCompTemp = (
                    self.massFrom / totalMass * self.fromComp.temperatureInC
                    + self.massTo / totalMass * self.toComp.temperatureInC
                )
                if (self.toComp.hasFlags(Flags.FUEL) or self.toComp.hasFlags(Flags.CONTROL)) or (
                    self.fromComp.hasFlags(Flags.FUEL) or self.fromComp.hasFlags(Flags.CONTROL)
                ):
                    msg = f"""
                    Temperature search algorithm in axial expansion has failed in {self.assemblyName}
                    Trying to search for new temp between
                        from --> {self.fromComp.parent} : {self.fromComp} : {type(self.fromComp.material)} at {self.fromComp.temperatureInC} C
                        to --> {self.toComp.parent} : {self.toComp} : {type(self.toComp.material)} at {self.toComp.temperatureInC} C

                    f({self.fromComp.temperatureInC}) = {self.toComp.getArea(Tc=self.fromComp.temperatureInC) - targetArea}
                    f({self.toComp.temperatureInC}) = {self.toComp.getArea(Tc=self.toComp.temperatureInC) - targetArea}

                    Instead, a mass weighted average temperature of {newToCompTemp} will be used. The consequence is that
                    mass conservation is no longer guaranteed for this component type on this assembly!
                    """  # noqa: E501
                    runLog.warning(dedent(msg), label="Temp Search Failure")
            except Exception as ee:
                raise ee

        # Do not use component.setTemperature as this mucks with the number densities we just calculated.
        self.toComp.temperatureInC = newToCompTemp
        self.toComp.clearCache()

    def _adjustMassParams(self):
        """Adjust massHmBOL and molesHmBOL on fromComp and toComp."""
        paramsToMove = (
            "massHmBOL",
            "molesHmBOL",
        )
        removalFrac = abs(self.deltaZTop) / self.fromComp.height
        for paramName in paramsToMove:
            if self.fromComp.p[paramName] is not None:
                amountMoved = removalFrac * self.fromComp.p[paramName]
                self.toComp.p[paramName] = self.toComp.p[paramName] + amountMoved
                self.fromComp.p[paramName] = self.fromComp.p[paramName] - amountMoved

    @staticmethod
    def _sortKey(item):
        """Break isotope string down by element, atomic weight, and metastable state for sorting. Raises a RuntimeError
        if the string does not match the expected pattern.
        """
        pattern = re.compile(
            r"""
            ([a-zA-Z]{1,2}) # Element
            (\d{1,3})?      # atomic weight (optional, e.g., "C")
            ([a-zA-Z])?     # metastable state (optional, e.g., Am242M or Am242)
            """,
            re.VERBOSE,
        )
        match = re.search(pattern, item)
        if match:
            # Convert numeric parts to int for correct numerical sorting
            element = match.group(1)
            atomicWeight = int(match.group(2)) if match.group(2) else 0
            metastable = 1 if match.group(3) else 0
            return (atomicWeight, element, metastable)
        raise RuntimeError(f"Unknown isotope! - {item}")

    def _getAllNucs(self, nucsA: list[str], nucsB: list[str]) -> list[str]:
        """Return a list that contains all of the nuclides in nucsA and nucsB.

        Notes
        -----
        The returned list is sorted by :py:meth:`sortKey`. Isotopes are sorted based on 1) atomic weight, 2) element,
        and 3) metastable state.
        """
        nucsToAdd = set(nucsA).union(set(nucsB))
        return sorted(nucsToAdd, key=self._sortKey)
=======
                )
>>>>>>> 07fc6c1a
<|MERGE_RESOLUTION|>--- conflicted
+++ resolved
@@ -30,10 +30,6 @@
 )
 from armi.reactor.converters.axialExpansionChanger.redistributeMass import RedistributeMass
 from armi.reactor.flags import Flags
-<<<<<<< HEAD
-from armi.utils import densityTools
-=======
->>>>>>> 07fc6c1a
 from armi.utils.customExceptions import InputError
 
 if typing.TYPE_CHECKING:
@@ -176,6 +172,7 @@
             for b in a:
                 b.p.heightBOL = b.getHeight()
                 b.completeInitialLoading()
+                axialExpChanger.recalculateBurnup(b)
 
     def performPrescribedAxialExpansion(self, a: Assembly, components: list, percents: list, setFuel=True):
         """Perform axial expansion/contraction of an assembly given prescribed expansion percentages.
@@ -452,12 +449,8 @@
                     c.height = c.ztop - c.zbottom
 
             self._checkBlockHeight(b)
-<<<<<<< HEAD
             self._recomputeBlockMassParams(b)
 
-=======
-            self.recalculateBurnup(b)
->>>>>>> 07fc6c1a
             # redo mesh -- functionality based on assembly.calculateZCoords()
             mesh.append(b.p.ztop)
             b.spatialLocator = self.linked.a.spatialGrid[0, 0, ib]
@@ -466,7 +459,6 @@
         bounds[2] = array(mesh)
         self.linked.a.spatialGrid._bounds = tuple(bounds)
 
-<<<<<<< HEAD
     def _recomputeBlockMassParams(self, b: "Block"):
         """
         After component initial mass parameters have been adjusted for expansion,
@@ -478,7 +470,7 @@
         )
         for paramName in paramsToMove:
             b.p[paramName] = sum(c.p[paramName] for c in b.iterComponents() if c.p[paramName] is not None)
-=======
+
     def recalculateBurnup(self, b: "Block"):
         """Post axial-expansion, heavy metal may have moved between blocks; recalculate burnup.
 
@@ -487,7 +479,6 @@
         Since burnup can be calculated differently, this is meant to be populated in a downstream application subclass.
         """
         pass
->>>>>>> 07fc6c1a
 
     def _shiftLinkedCompsForDelta(self, c: "Component", cAbove: "Component", deltaZTop: float):
         # shift the height and ztop of c downwards (-deltaZTop) or upwards (+deltaZTop)
@@ -573,216 +564,4 @@
                     f"\t{lowerBlock.getType()}: {lowerBlock.p.ztop}\n"
                     f"\t{b.getType()}: {b.p.zbottom}",
                     single=True,
-<<<<<<< HEAD
-                )
-
-
-class RedistributeMass:
-    """Given ``deltaZTop``, add mass from ``fromComp`` and give it to ``toComp``.
-
-    Parameters
-    ----------
-    fromComp
-        Component which is going to give mass to toComp
-    toComp
-        Component that is recieving mass from fromComp
-    deltaZTop
-        The length, in cm, of fromComp being given to toComp
-    initOnly
-        Optional parameter to only initialize the class and not perform the redistribution. If True, the redistribution
-        can be executed by calling :py:meth:`performRedistribution`.
-    """
-
-    def __init__(
-        self, fromComp: "Component", toComp: "Component", deltaZTop: float, assemName: str, initOnly: bool = False
-    ):
-        self.fromComp = fromComp
-        self.toComp = toComp
-        self.assemblyName: str = assemName
-        self.deltaZTop = deltaZTop
-        self.massFrom: float = 0.0
-        self.massTo: float = 0.0
-        if not initOnly:
-            self.performRedistribution()
-
-    def performRedistribution(self):
-        """Perform the mass redistribution between two compatible components."""
-        if self.compatabilityCheck():
-            self.setNewToCompNDens()
-            self.setNewToCompTemperature()
-            if self.fromComp.p.molesHmBOL is not None and self.toComp.p.molesHmBOL is not None:
-                self._adjustMassParams()
-
-    @property
-    def fromCompVolume(self):
-        return self.fromComp.getArea() * abs(self.deltaZTop)
-
-    @property
-    def toCompVolume(self):
-        return self.toComp.getArea() * self.toComp.height
-
-    @property
-    def newVolume(self):
-        """Compute and return the new post-redistribution volume of toComp."""
-        return self.toCompVolume + self.fromCompVolume
-
-    def compatabilityCheck(self) -> bool:
-        """Ensure fromComp and toComp are the same material.
-
-        Notes
-        -----
-        If the linked components are not the same material, we cannot transfer mass between materials because then the
-        resulting material has unknown properties.
-
-        Returns
-        -------
-        False if incompatible; true otherwise.
-        """
-        if type(self.fromComp.material) is not type(self.toComp.material):
-            msg = f"""
-            Cannot redistribute mass between components that are different materials!
-                Trying to redistribute mass between the following components in {self.assemblyName}:
-                    from --> {self.fromComp.parent} : {self.fromComp} : {type(self.fromComp.material)}
-                      to --> {self.toComp.parent} : {self.toComp} : {type(self.toComp.material)}
-
-                Instead, mass will be removed from ({self.fromComp} | {type(self.fromComp.material)}) and
-                ({self.toComp} | {type(self.toComp.material)} will be artificially expanded. The consequence is that
-                mass conservation is no longer guaranteed for the {self.toComp.getType()} component type on this
-                assembly!
-            """
-            runLog.warning(dedent(msg), label="Cannot redistribute mass between different materials.", single=True)
-            return False
-        return True
-
-    def setNewToCompNDens(self):
-        """Calculate the post-redistribution number densities for toComp and determine how much mass is in play for
-        fromComp and toComp.
-
-        Notes
-        -----
-        Only the mass of ``toComp`` is changed in this method. The mass of ``fromComp`` is changed separately by
-        changing the height of ``fromComp`` -- the number densities of ``fromComp`` are not modified. When
-        redistributing mass, if ``fromComp`` and ``toComp`` are different temperatures, the temperature of
-        ``toComp`` will change. See :py:meth:`setNewToCompTemperature`.
-        """
-        # calculate the mass of each nuclide and then the ndens for the new mass
-        newNDens: dict[str, float] = {}
-        nucs = self._getAllNucs(self.toComp.getNuclides(), self.fromComp.getNuclides())
-        for nuc in nucs:
-            massByNucFrom = densityTools.getMassInGrams(nuc, self.fromCompVolume, self.fromComp.getNumberDensity(nuc))
-            massByNucTo = densityTools.getMassInGrams(nuc, self.toCompVolume, self.toComp.getNumberDensity(nuc))
-            newNDens[nuc] = densityTools.calculateNumberDensity(nuc, massByNucFrom + massByNucTo, self.newVolume)
-            self.massFrom += massByNucFrom
-            self.massTo += massByNucTo
-
-        # Set newNDens on toComp
-        self.toComp.setNumberDensities(newNDens)
-
-    def setNewToCompTemperature(self):
-        r"""Calculate and set the post-redistribution temperature of toComp.
-
-        Notes
-        -----
-        Calculating this new temperature is non trivial due to thermal expansion. The following defines what the area
-        of ``toComp`` is post-redistribution,
-
-        .. math::
-
-            A_1(\hat{T}) \left( H_1 + \delta \right) &= A_1(T_1) H_1 + A_2(T_2)\delta,\\
-            A_1(\hat{T}) &= \frac{A_1(T_1) H_1 + A_2(T_2)\delta}{H_1 + \delta}.
-
-        Where, :math:`A_1, T_1, H_1`, are the area, temperature, and height of ``toComp``, :math:`A_2, T_2`, are the
-        area and temparature of ``fromComp``, :math:`\delta` is the parameter ``deltaZTop``, and :math:`\hat{T}` is
-        the new temperature of ``toComp`` post-redistribution. :func:`scipy.optimize.brentq` is used to
-        find the root of the above equation, indicating the value for :math:`\hat{T}`
-        that finds the desired area, post-redistribution of mass.
-        """
-        if isclose(self.fromComp.temperatureInC, self.toComp.temperatureInC, rel_tol=1e-09):
-            # per isclose documentation, rel_tol of 1e-09 is roughly equivaluent to ensuring the temps are
-            # the same to roughly 9 digits.
-            newToCompTemp = self.toComp.temperatureInC
-        else:
-            targetArea = self.newVolume / (self.toComp.height + abs(self.deltaZTop))
-            try:
-                newToCompTemp = brentq(
-                    f=lambda T: self.toComp.getArea(Tc=T) - targetArea,
-                    a=self.fromComp.temperatureInC,
-                    b=self.toComp.temperatureInC,
-                )
-            except ValueError:
-                totalMass = self.massFrom + self.massTo
-                newToCompTemp = (
-                    self.massFrom / totalMass * self.fromComp.temperatureInC
-                    + self.massTo / totalMass * self.toComp.temperatureInC
-                )
-                if (self.toComp.hasFlags(Flags.FUEL) or self.toComp.hasFlags(Flags.CONTROL)) or (
-                    self.fromComp.hasFlags(Flags.FUEL) or self.fromComp.hasFlags(Flags.CONTROL)
-                ):
-                    msg = f"""
-                    Temperature search algorithm in axial expansion has failed in {self.assemblyName}
-                    Trying to search for new temp between
-                        from --> {self.fromComp.parent} : {self.fromComp} : {type(self.fromComp.material)} at {self.fromComp.temperatureInC} C
-                        to --> {self.toComp.parent} : {self.toComp} : {type(self.toComp.material)} at {self.toComp.temperatureInC} C
-
-                    f({self.fromComp.temperatureInC}) = {self.toComp.getArea(Tc=self.fromComp.temperatureInC) - targetArea}
-                    f({self.toComp.temperatureInC}) = {self.toComp.getArea(Tc=self.toComp.temperatureInC) - targetArea}
-
-                    Instead, a mass weighted average temperature of {newToCompTemp} will be used. The consequence is that
-                    mass conservation is no longer guaranteed for this component type on this assembly!
-                    """  # noqa: E501
-                    runLog.warning(dedent(msg), label="Temp Search Failure")
-            except Exception as ee:
-                raise ee
-
-        # Do not use component.setTemperature as this mucks with the number densities we just calculated.
-        self.toComp.temperatureInC = newToCompTemp
-        self.toComp.clearCache()
-
-    def _adjustMassParams(self):
-        """Adjust massHmBOL and molesHmBOL on fromComp and toComp."""
-        paramsToMove = (
-            "massHmBOL",
-            "molesHmBOL",
-        )
-        removalFrac = abs(self.deltaZTop) / self.fromComp.height
-        for paramName in paramsToMove:
-            if self.fromComp.p[paramName] is not None:
-                amountMoved = removalFrac * self.fromComp.p[paramName]
-                self.toComp.p[paramName] = self.toComp.p[paramName] + amountMoved
-                self.fromComp.p[paramName] = self.fromComp.p[paramName] - amountMoved
-
-    @staticmethod
-    def _sortKey(item):
-        """Break isotope string down by element, atomic weight, and metastable state for sorting. Raises a RuntimeError
-        if the string does not match the expected pattern.
-        """
-        pattern = re.compile(
-            r"""
-            ([a-zA-Z]{1,2}) # Element
-            (\d{1,3})?      # atomic weight (optional, e.g., "C")
-            ([a-zA-Z])?     # metastable state (optional, e.g., Am242M or Am242)
-            """,
-            re.VERBOSE,
-        )
-        match = re.search(pattern, item)
-        if match:
-            # Convert numeric parts to int for correct numerical sorting
-            element = match.group(1)
-            atomicWeight = int(match.group(2)) if match.group(2) else 0
-            metastable = 1 if match.group(3) else 0
-            return (atomicWeight, element, metastable)
-        raise RuntimeError(f"Unknown isotope! - {item}")
-
-    def _getAllNucs(self, nucsA: list[str], nucsB: list[str]) -> list[str]:
-        """Return a list that contains all of the nuclides in nucsA and nucsB.
-
-        Notes
-        -----
-        The returned list is sorted by :py:meth:`sortKey`. Isotopes are sorted based on 1) atomic weight, 2) element,
-        and 3) metastable state.
-        """
-        nucsToAdd = set(nucsA).union(set(nucsB))
-        return sorted(nucsToAdd, key=self._sortKey)
-=======
-                )
->>>>>>> 07fc6c1a
+                )