# Copyright 2019 TerraPower, LLC
#
# Licensed under the Apache License, Version 2.0 (the "License");
# you may not use this file except in compliance with the License.
# You may obtain a copy of the License at
#
#     http://www.apache.org/licenses/LICENSE-2.0
#
# Unless required by applicable law or agreed to in writing, software
# distributed under the License is distributed on an "AS IS" BASIS,
# WITHOUT WARRANTIES OR CONDITIONS OF ANY KIND, either express or implied.
# See the License for the specific language governing permissions and
# limitations under the License.
"""enable component-wise axial expansion for assemblies and/or a reactor"""

from statistics import mean
from numpy import array
from armi import runLog
from armi.reactor.flags import Flags

TARGET_FLAGS_IN_PREFERRED_ORDER = [
    Flags.FUEL,
    Flags.CONTROL,
    Flags.POISON,
    Flags.SHIELD,
    Flags.SLUG,
]


class AxialExpansionChanger:
    """
    Axially expand or contract assemblies or an entire core.

    Attributes
    ----------
    linked : :py:class:`AssemblyAxialLinkage` object.
        establishes object containing axial linkage information
    expansionData : :py:class:`ExpansionData <armi.reactor.converters.axialExpansionChanger.ExpansionData>` object.
        establishes object to store and access relevant expansion data

    Notes
    -----
    - Is designed to work with general, vertically oriented, pin-type assembly designs. It is not set up to account
      for any other assembly type.
    - Useful for fuel performance, thermal expansion, reactivity coefficients, etc.
    """

    def __init__(self, detailedAxialExpansion: bool = False):
        """
        Build an axial expansion converter.

        Parameters
        ----------
        detailedAxialExpansion : bool, optional
            A boolean to indicate whether or not detailedAxialExpansion is to be utilized.
        """
        self._detailedAxialExpansion = detailedAxialExpansion
        self.linked = None
        self.expansionData = None

    def performPrescribedAxialExpansion(
        self, a, componentLst: list, percents: list, setFuel=True
    ):
        """Perform axial expansion of an assembly given prescribed expansion percentages

        Parameters
        ----------
        a : :py:class:`Assembly <armi.reactor.assemblies.Assembly>` object.
            ARMI assembly to be changed
        componentList : :py:class:`Component <armi.reactor.components.component.Component>`, list
            list of :py:class:`Component <armi.reactor.components.component.Component>` objects to be expanded
        percents : float, list
            list of expansion percentages for each component listed in componentList
        setFuel : boolean, optional
            Boolean to determine whether or not fuel blocks should have their target components set
            This is useful when target components within a fuel block need to be determined on-the-fly.

        Notes
        -----
        - percents may be positive (expansion) or negative (contraction)
        """
        self.setAssembly(a, setFuel)
        self.expansionData.setExpansionFactors(componentLst, percents)
        self.axiallyExpandAssembly(thermal=False)

    def performThermalAxialExpansion(
        self, a, tempGrid: list, tempField: list, setFuel=True
    ):
        """Perform thermal expansion for an assembly given an axial temperature grid and field

        Parameters
        ----------
        a : :py:class:`Assembly <armi.reactor.assemblies.Assembly>` object.
            ARMI assembly to be changed
        tempGrid : float, list
            Axial temperature grid (in cm) (i.e., physical locations where temp is stored)
        tempField : float, list
            Temperature values (in C) along grid
        setFuel : boolean, optional
            Boolean to determine whether or not fuel blocks should have their target components set
            This is useful when target components within a fuel block need to be determined on-the-fly.
        """
        self.setAssembly(a, setFuel)
        self.expansionData.updateComponentTempsBy1DTempField(tempGrid, tempField)
        self.expansionData.computeThermalExpansionFactors()
        self.axiallyExpandAssembly(thermal=True)

    def reset(self):
        self.linked = None
        self.expansionData = None

    def setAssembly(self, a, setFuel=True):
        """set the armi assembly to be changed and init expansion data class for assembly

        Parameters
        ----------
         a : :py:class:`Assembly <armi.reactor.assemblies.Assembly>` object.
            ARMI assembly to be changed
        setFuel : boolean, optional
            Boolean to determine whether or not fuel blocks should have their target components set
            This is useful when target components within a fuel block need to be determined on-the-fly.
        """
        self.linked = AssemblyAxialLinkage(a)
        self.expansionData = ExpansionData(a, setFuel)
        self._isTopDummyBlockPresent()

    def _isTopDummyBlockPresent(self):
        """determines if top most block of assembly is a dummy block

        Notes
        -----
        - If true, then axial expansion will be physical for all blocks.
        - If false, the top most block in the assembly is artificially chopped
          to preserve the assembly height. A runLog.Warning also issued.
        """
        blkLst = self.linked.a.getBlocks()
        if not blkLst[-1].hasFlags(Flags.DUMMY):
            runLog.warning(
                "No dummy block present at the top of {0}! "
                "Top most block will be artificially chopped "
                "to preserve assembly height".format(self.linked.a)
            )
            if self._detailedAxialExpansion:
                msg = "Cannot run detailedAxialExpansion without a dummy block at the top of the assembly!"
                runLog.error(msg)
                raise RuntimeError(msg)

    def axiallyExpandAssembly(self, thermal: bool = False):
        """Utilizes assembly linkage to do axial expansion

        Parameters
        ----------
        thermal : bool, optional
            boolean to determine whether or not expansion is thermal or non-thermal driven

        Notes
        -----
            The "thermal" parameter plays a role as thermal expansion is relative to the
            BOL heights where non-thermal is relative to the most recent height.
        """
        mesh = [0.0]
        numOfBlocks = self.linked.a.countBlocksWithFlags()
        runLog.debug(
            "Printing component expansion information (growth percentage and 'target component')"
            "for each block in assembly {0}.".format(self.linked.a)
        )
        for ib, b in enumerate(self.linked.a):
            runLog.debug(msg="  Block {0}".format(b))
            if thermal:
                blockHeight = b.p.heightBOL
            else:
                blockHeight = b.p.height
            # set bottom of block equal to top of block below it
            # if ib == 0, leave block bottom = 0.0
            if ib > 0:
                b.p.zbottom = self.linked.linkedBlocks[b][0].p.ztop
            # if not in the dummy block, get expansion factor, do alignment, and modify block
            if ib < (numOfBlocks - 1):
                for c in b:
                    growFrac = self.expansionData.getExpansionFactor(c)
                    runLog.debug(
                        msg="      Component {0}, growFrac = {1:.4e}".format(
                            c, growFrac
                        )
                    )
                    if thermal and self.expansionData.componentReferenceHeight:
                        blockHeight = self.expansionData.componentReferenceHeight[c]
                    if growFrac >= 0.0:
                        c.height = (1.0 + growFrac) * blockHeight
                    else:
                        c.height = (1.0 / (1.0 - growFrac)) * blockHeight
                    # align linked components
                    if ib == 0:
                        c.zbottom = 0.0
                    else:
                        if self.linked.linkedComponents[c][0] is not None:
                            # use linked components below
                            c.zbottom = self.linked.linkedComponents[c][0].ztop
                        else:
                            # otherwise there aren't any linked components
                            # so just set the bottom of the component to
                            # the top of the block below it
                            c.zbottom = self.linked.linkedBlocks[b][0].p.ztop
                    c.ztop = c.zbottom + c.height
                    # redistribute block boundaries if on the target component
                    if self.expansionData.isTargetComponent(c):
                        runLog.debug(
                            "      Component {0} is target component".format(c)
                        )
                        b.p.ztop = c.ztop

            # see also b.setHeight()
            # - the above not chosen due to call to calculateZCoords
            oldComponentVolumes = [c.getVolume() for c in b]
            oldHeight = b.getHeight()
            b.p.height = b.p.ztop - b.p.zbottom
            _checkBlockHeight(b)
            _conserveComponentMass(b, oldHeight, oldComponentVolumes)
            # set block mid point and redo mesh
            # - functionality based on assembly.calculateZCoords()
            b.p.z = b.p.zbottom + b.p.height / 2.0
            mesh.append(b.p.ztop)
            b.spatialLocator = self.linked.a.spatialGrid[0, 0, ib]

        # pylint: disable = protected-access
        bounds = list(self.linked.a.spatialGrid._bounds)
        bounds[2] = array(mesh)
        self.linked.a.spatialGrid._bounds = tuple(bounds)

<<<<<<< HEAD
    def axiallyExpandCoreThermal(self, r, tempGrid, tempField):
        """
        Perform thermally driven axial expansion of the core.

        Parameters
        ----------
        r : :py:class:`Reactor <armi.reactor.reactors.Reactor>` object.
            ARMI reactor to be expanded
        tempGrid : dictionary
            keys --> :py:class:`Assembly <armi.reactor.assemblies.Assembly>` object
            values --> grid (list of floats)
        tempField : dictionary
            keys --> :py:class:`Assembly <armi.reactor.assemblies.Assembly>` object.
            values --> temperatures (list of floats)

        """
        for a in r.core.getAssemblies(includeBolAssems=True):
            self.setAssembly(a)
            self.expansionData.mapHotTempToComponents(tempGrid[a], tempField[a])
            self.expansionData.computeThermalExpansionFactors()
            self.axiallyExpandAssembly()

        self.manageCoreMesh(r)

    def axiallyExpandCorePercent(self, r, components, percents):
        """
        Perform axial expansion of the core driven by user-defined expansion percentages.

        Parameters
        ----------
        r : :py:class:`Reactor <armi.reactor.reactors.Reactor>` object.
            ARMI reactor to be expanded
        components : dict
            keys --> :py:class:`Assembly <armi.reactor.assemblies.Assembly>` object
            values --> list of :py:class:`Component <armi.reactor.components.component.Component>` to be expanded
        percents : dict
            keys --> :py:class:`Assembly <armi.reactor.assemblies.Assembly>` object
            values --> list of percentages to expand :py:class:`Component <armi.reactor.components.component.Component>` by # pylint: disable=line-too-long
        """
        for a in r.core.getAssemblies(includeBolAssems=True):
            self.setAssembly(a)
            self.expansionData.setExpansionFactors(components[a], percents[a])
            self.axiallyExpandAssembly()

        self.manageCoreMesh(r)

=======
>>>>>>> 87f0ff1e
    def manageCoreMesh(self, r):
        """
        manage core mesh post assembly-level expansion

        Parameters
        ----------
        r : :py:class:`Reactor <armi.reactor.reactors.Reactor>` object.
            ARMI reactor to have mesh modified

        Notes
        -----
        - if no detailedAxialExpansion, then do "cheap" approach to uniformMesh converter.
        - update average core mesh values with call to r.core.updateAxialMesh()
        """
        if not self._detailedAxialExpansion:
            # loop through again now that the reference is adjusted and adjust the non-fuel assemblies.
            for a in r.core.getAssemblies():
                a.setBlockMesh(r.core.refAssem.getAxialMesh())

        oldMesh = r.core.p.axialMesh
        r.core.updateAxialMesh()
        runLog.extra("Updated r.core.p.axialMesh (old, new)")
        for old, new in zip(oldMesh, r.core.p.axialMesh):
            runLog.extra(f"{old:.6e}\t{new:.6e}")


def _conserveComponentMass(b, oldHeight, oldVolume):
    """Update block height dependent component parameters

    1) update component volume (used to compute block volume)
    2) update number density

    Parameters
    ----------
    oldHeight : list of floats
        list containing block heights pre-expansion
    oldVolume : list of floats
        list containing component volumes pre-expansion
    """
    for ic, c in enumerate(b):
        c.p.volume = oldVolume[ic] * b.p.height / oldHeight
        for key in c.getNuclides():
            c.setNumberDensity(key, c.getNumberDensity(key) * oldHeight / b.p.height)


def _checkBlockHeight(b):
    if b.p.height < 3.0:
        runLog.debug(
            "Block {0:s} ({1:s}) has a height less than 3.0 cm. ({2:.12e})".format(
                b.name, str(b.p.flags), b.p.height
            )
        )
    if b.p.height < 0.0:
        raise ArithmeticError(
            "Block {0:s} ({1:s}) has a negative height! ({2:.12e})".format(
                b.name, str(b.p.flags), b.p.height
            )
        )


class AssemblyAxialLinkage:
    """Determines and stores the block- and component-wise axial linkage for an assembly

    Attributes
    ----------
    a : :py:class:`Assembly <armi.reactor.assemblies.Assembly>` object.
        reference to original assembly; is directly modified/changed during expansion.
    linkedBlocks : dict
        keys   --> :py:class:`Block <armi.reactor.blocks.Block>` object
        values --> list of axially linked blocks; index 0 = lower linked block; index 1: upper linked block.
                   see also: self._getLinkedBlocks()
    linkedComponents : dict
        keys -->   :py:class:`Component <armi.reactor.components.component.Component>` object
        values --> list of axially linked components; index 0 = lower linked component; index 1: upper linked component.
                   see also: self._getLinkedComponents
    """

    def __init__(self, StdAssem):
        self.a = StdAssem
        self.linkedBlocks = {}
        self.linkedComponents = {}
        self._determineAxialLinkage()

    def _determineAxialLinkage(self):
        """gets the block and component based linkage"""
        for b in self.a:
            self._getLinkedBlocks(b)
            for c in b:
                self._getLinkedComponents(b, c)

    def _getLinkedBlocks(self, b):
        """retrieve the axial linkage for block b

        Parameters
        ----------
        b : :py:class:`Block <armi.reactor.blocks.Block>` object
            block to determine axial linkage for

        Notes
        -----
        - block linkage is determined by matching ztop/zbottom (see below)
        - block linkage is stored in self.linkedBlocks[b]
         _ _
        |   |
        | 2 |  Block 2 is linked to block 1.
        |_ _|
        |   |
        | 1 |  Block 1 is linked to both block 0 and 1.
        |_ _|
        |   |
        | 0 |  Block 0 is linked to block 1.
        |_ _|
        """
        lowerLinkedBlock = None
        upperLinkedBlock = None
        block_list = self.a.getChildren()
        for otherBlk in block_list:
            if b.name != otherBlk.name:
                if b.p.zbottom == otherBlk.p.ztop:
                    lowerLinkedBlock = otherBlk
                elif b.p.ztop == otherBlk.p.zbottom:
                    upperLinkedBlock = otherBlk

        self.linkedBlocks[b] = [lowerLinkedBlock, upperLinkedBlock]

        if lowerLinkedBlock is None:
            runLog.debug(
                "Assembly {0:22s} at location {1:22s}, Block {2:22s}"
                "is not linked to a block below!".format(
                    str(self.a.getName()),
                    str(self.a.getLocation()),
                    str(b.p.flags),
                )
            )
        if upperLinkedBlock is None:
            runLog.debug(
                "Assembly {0:22s} at location {1:22s}, Block {2:22s}"
                "is not linked to a block above!".format(
                    str(self.a.getName()),
                    str(self.a.getLocation()),
                    str(b.p.flags),
                )
            )

    def _getLinkedComponents(self, b, c):
        """retrieve the axial linkage for component c

        Parameters
        ----------
        b : :py:class:`Block <armi.reactor.blocks.Block>` object
            key to access blocks containing linked components
        c : :py:class:`Component <armi.reactor.components.component.Component>` object
            component to determine axial linkage for

        Raises
        ------
        RuntimeError
            multiple candidate components are found to be axially linked to a component
        """
        lstLinkedC = [None, None]
        for ib, linkdBlk in enumerate(self.linkedBlocks[b]):
            if linkdBlk is not None:
                for otherC in linkdBlk.getChildren():
                    if _determineLinked(c, otherC):
                        if lstLinkedC[ib] is not None:
                            errMsg = (
                                "Multiple component axial linkages have been found for "
                                "Component {0}; Block {1}; Assembly {2}."
                                " This is indicative of an error in the blueprints! Linked components found are"
                                "{3} and {4}".format(
                                    c, b, b.parent, lstLinkedC[ib], otherC
                                )
                            )
                            runLog.error(msg=errMsg)
                            raise RuntimeError(errMsg)
                        lstLinkedC[ib] = otherC

        self.linkedComponents[c] = lstLinkedC

        if lstLinkedC[0] is None:
            runLog.debug(
                "Assembly {0:22s} at location {1:22s}, Block {2:22s}, Component {3:22s} "
                "has nothing linked below it!".format(
                    str(self.a.getName()),
                    str(self.a.getLocation()),
                    str(b.p.flags),
                    str(c.p.flags),
                )
            )
        if lstLinkedC[1] is None:
            runLog.debug(
                "Assembly {0:22s} at location {1:22s}, Block {2:22s}, Component {3:22s} "
                "has nothing linked above it!".format(
                    str(self.a.getName()),
                    str(self.a.getLocation()),
                    str(b.p.flags),
                    str(c.p.flags),
                )
            )


def _determineLinked(componentA, componentB):
    """determine axial component linkage for two components

    Parameters
    ----------
    componentA : :py:class:`Component <armi.reactor.components.component.Component>`
        component of interest
    componentB : :py:class:`Component <armi.reactor.components.component.Component>`
        component to compare and see if is linked to componentA

    Notes
    -----
    - Requires that shapes have the getCircleInnerDiameter and getBoundingCircleOuterDiameter defined
    - For axial linkage to be True, components MUST be solids, the same Component Class, multiplicity, and meet inner
      and outer diameter requirements.
    - When component dimensions are retrieved, cold=True to ensure that dimensions are evaluated
      at cold/input temperatures. At temperature, solid-solid interfaces in ARMI may produce
      slight overlaps due to thermal expansion. Handling these potential overlaps are out of scope.

    Returns
    -------
    linked : bool
        status is componentA and componentB are axially linked to one another
    """
    if (
        (componentA.containsSolidMaterial() and componentB.containsSolidMaterial())
        and isinstance(componentA, type(componentB))
        and (componentA.getDimension("mult") == componentB.getDimension("mult"))
    ):
        idA, odA = (
            componentA.getCircleInnerDiameter(cold=True),
            componentA.getBoundingCircleOuterDiameter(cold=True),
        )
        idB, odB = (
            componentB.getCircleInnerDiameter(cold=True),
            componentB.getBoundingCircleOuterDiameter(cold=True),
        )

        biggerID = max(idA, idB)
        smallerOD = min(odA, odB)
        if biggerID >= smallerOD:
            # one object fits inside the other
            linked = False
        else:
            linked = True

    else:
        linked = False

    return linked


class ExpansionData:
    """object containing data needed for axial expansion"""

    def __init__(self, a, setFuel):
        self._a = a
        self.componentReferenceHeight = {}
        self.componentReferenceTemperature = {}
        self._expansionFactors = {}
        self._componentDeterminesBlockHeight = {}
        self._setTargetComponents(setFuel)

    def setExpansionFactors(self, componentLst, percents):
        """sets user defined expansion factors

        Parameters
        ----------
        componentLst : list of :py:class:`Component <armi.reactor.components.component.Component>`
            list of :py:class:`Component <armi.reactor.components.component.Component>` objects to have their heights changed # pylint: disable=line-too-long
        percents : list of floats
            list of height changes in percent that are to be applied to componentLst

        Raises
        ------
        RuntimeError
            If componentLst and percents are different lengths

        Notes
        -----
        - requires that the length of componentLst and percents be the same
        """
        if len(componentLst) != len(percents):
            runLog.error(
                "Number of components and percent changes must be the same!\n\
                    len(componentLst) = {0:d}\n\
                        len(percents) = {1:d}".format(
                    len(componentLst), len(percents)
                )
            )
            raise RuntimeError
        for c, p in zip(componentLst, percents):
            self._expansionFactors[c] = p

    def updateComponentTempsBy1DTempField(self, tempGrid, tempField):
        """assign a block-average axial temperature to components

        Parameters
        ----------
        tempGrid : numpy array
            1D axial temperature grid (i.e., physical locations where temp is stored)
        tempField : numpy array
            temperature values along grid

        Notes
        -----
        - maps a 1D axial temperature distribution to components
        - searches for temperatures that fall within the bounds of a block,
          averages them, and assigns them as appropriate
        - Updating component volume is functionally very similar to c.computeVolume().
          However, this implementation differs in the temperatures that get used to compute dimensions.
            - In c.getArea() -> c.getComponentArea(cold=cold) -> self.getDimension(str, cold=cold),
              cold=False results in self.getDimension to use the cold/input component temperature.
            - However, we want the temperature from the previous state to be used (the reference temperature).
              So, here we manually call c.getArea() and pass in the reference temperature. This ensures that
              as the component is expanded its mass is conserved.

        Raises
        ------
        ValueError
            if no temperature points found within a block
        RuntimeError
            if tempGrid and tempField are different lengths
        """
        if len(tempGrid) != len(tempField):
            runLog.error("tempGrid and tempField must have the same length.")
            raise RuntimeError

        self.componentReferenceTemperature = {}  # reset, just to be safe
        for b in self._a:
            tmpMapping = []
            for idz, z in enumerate(tempGrid):
                if b.p.zbottom <= z <= b.p.ztop:
                    tmpMapping.append(tempField[idz])
                if z > b.p.ztop:
                    break

            if len(tmpMapping) == 0:
                raise ValueError(
                    "Block {0:s} has no temperature points within it! \
                        Likely need to increase the refinement of the temperature grid.".format(
                        str(b.name)
                    )
                )

            blockAveTemp = mean(tmpMapping)
            for c in b:
                self.componentReferenceHeight[c] = b.getHeight()
                # store the temperature from previous state (i.e., reference temp)
                self.componentReferenceTemperature[c] = c.temperatureInC
                # set component volume to be evaluated at reference temp
                c.p.volume = (
                    c.getArea(cold=self.componentReferenceTemperature[c])
                    * c.parent.getHeight()
                )
                # DO NOT use self.setTemperature(). This calls changeNDensByFactor(f)
                # and ruins mass conservation via number densities. Instead, set manually.
                c.temperatureInC = blockAveTemp

    def computeThermalExpansionFactors(self):
        """computes expansion factors for all components via thermal expansion"""

        for b in self._a:
            for c in b:
                if self.componentReferenceTemperature:
                    self._expansionFactors[c] = (
                        c.getThermalExpansionFactor(
                            T0=self.componentReferenceTemperature[c]
                        )
                        - 1.0
                    )
                else:
                    self._expansionFactors[c] = c.getThermalExpansionFactor() - 1.0

    def getExpansionFactor(self, c):
        """retrieves expansion factor for c

        Parameters
        ----------
        c : :py:class:`Component <armi.reactor.components.component.Component>` object
            :py:class:`Component <armi.reactor.components.component.Component>` object to retrive expansion factor for

        """
        if c in self._expansionFactors:
            value = self._expansionFactors[c]
        else:
            value = 0.0
        return value

    def _setTargetComponents(self, setFuel):
        """sets target component for each block

        - To-Do: allow users to specify target component for a block in settings
        """
        for b in self._a:
            if b.hasFlags(Flags.PLENUM) or b.hasFlags(Flags.ACLP):
                self.specifyTargetComponent(b, Flags.CLAD)
            elif b.hasFlags(Flags.DUMMY):
                self.specifyTargetComponent(b, Flags.COOLANT)
            elif setFuel and b.hasFlags(Flags.FUEL):
                self._isFuelLocked(b)
            else:
                self.specifyTargetComponent(b)

    def specifyTargetComponent(self, b, flagOfInterest=None):
        """appends target component to self._componentDeterminesBlockHeight

        Parameters
        ----------
        b : :py:class:`Block <armi.reactor.blocks.Block>` object
            block to specify target component for
        flagOfInterest : :py:class:`Flags <armi.reactor.flags.Flags>` object
            the flag of interest to identify the target component

        Notes
        -----
        - if flagOfInterest is None, finds the component within b that contains flags that
          are defined in a preferred order of flags, or barring that, in b.p.flags
        - if flagOfInterest is not None, finds the component that contains the flagOfInterest.

        Raises
        ------
        RuntimeError
            no target component found
        RuntimeError
            multiple target components found
        """

        if flagOfInterest is None:
            # Follow expansion of most neutronically important component, fuel first then control/poison
            for targetFlag in TARGET_FLAGS_IN_PREFERRED_ORDER:
                componentWFlag = [c for c in b.getChildren() if c.hasFlags(targetFlag)]
                if componentWFlag != []:
                    break
            # some blocks/components are not included in the above list but should still be found
            if not componentWFlag:
                componentWFlag = [c for c in b.getChildren() if c.p.flags in b.p.flags]
        else:
            componentWFlag = [c for c in b.getChildren() if c.hasFlags(flagOfInterest)]
        if len(componentWFlag) == 0:
            raise RuntimeError("No target component found!\n   Block {0}".format(b))
        if len(componentWFlag) > 1:
            raise RuntimeError(
                "Cannot have more than one component within a block that has the target flag!"
                "Block {0}\nflagOfInterest {1}\nComponents {2}".format(
                    b, flagOfInterest, componentWFlag
                )
            )
        self._componentDeterminesBlockHeight[componentWFlag[0]] = True

    def _isFuelLocked(self, b):
        """physical/realistic implementation reserved for ARMI plugin

        Parameters
        ----------
        b : :py:class:`Block <armi.reactor.blocks.Block>` object
            block to specify target component for

        Raises
        ------
        RuntimeError
            multiple fuel components found within b

        Notes
        -----
        - This serves as an example to check for fuel/clad locking/interaction found in SFRs.
        - A more realistic/physical implementation is reserved for ARMI plugin(s).
        """
        c = b.getChildrenWithFlags(Flags.FUEL)
        if len(c) == 0:  # pylint: disable=no-else-raise
            raise RuntimeError("No fuel component within {0}!".format(b))
        elif len(c) > 1:
            raise RuntimeError(
                "Cannot have more than one fuel component within {0}!".format(b)
            )
        self._componentDeterminesBlockHeight[c[0]] = True

    def isTargetComponent(self, c):
        """returns bool if c is a target component

        Parameters
        ----------
        c : :py:class:`Component <armi.reactor.components.component.Component>` object
            :py:class:`Component <armi.reactor.components.component.Component>` object to check target component status
        """
        return bool(c in self._componentDeterminesBlockHeight)<|MERGE_RESOLUTION|>--- conflicted
+++ resolved
@@ -227,55 +227,6 @@
         bounds[2] = array(mesh)
         self.linked.a.spatialGrid._bounds = tuple(bounds)
 
-<<<<<<< HEAD
-    def axiallyExpandCoreThermal(self, r, tempGrid, tempField):
-        """
-        Perform thermally driven axial expansion of the core.
-
-        Parameters
-        ----------
-        r : :py:class:`Reactor <armi.reactor.reactors.Reactor>` object.
-            ARMI reactor to be expanded
-        tempGrid : dictionary
-            keys --> :py:class:`Assembly <armi.reactor.assemblies.Assembly>` object
-            values --> grid (list of floats)
-        tempField : dictionary
-            keys --> :py:class:`Assembly <armi.reactor.assemblies.Assembly>` object.
-            values --> temperatures (list of floats)
-
-        """
-        for a in r.core.getAssemblies(includeBolAssems=True):
-            self.setAssembly(a)
-            self.expansionData.mapHotTempToComponents(tempGrid[a], tempField[a])
-            self.expansionData.computeThermalExpansionFactors()
-            self.axiallyExpandAssembly()
-
-        self.manageCoreMesh(r)
-
-    def axiallyExpandCorePercent(self, r, components, percents):
-        """
-        Perform axial expansion of the core driven by user-defined expansion percentages.
-
-        Parameters
-        ----------
-        r : :py:class:`Reactor <armi.reactor.reactors.Reactor>` object.
-            ARMI reactor to be expanded
-        components : dict
-            keys --> :py:class:`Assembly <armi.reactor.assemblies.Assembly>` object
-            values --> list of :py:class:`Component <armi.reactor.components.component.Component>` to be expanded
-        percents : dict
-            keys --> :py:class:`Assembly <armi.reactor.assemblies.Assembly>` object
-            values --> list of percentages to expand :py:class:`Component <armi.reactor.components.component.Component>` by # pylint: disable=line-too-long
-        """
-        for a in r.core.getAssemblies(includeBolAssems=True):
-            self.setAssembly(a)
-            self.expansionData.setExpansionFactors(components[a], percents[a])
-            self.axiallyExpandAssembly()
-
-        self.manageCoreMesh(r)
-
-=======
->>>>>>> 87f0ff1e
     def manageCoreMesh(self, r):
         """
         manage core mesh post assembly-level expansion
