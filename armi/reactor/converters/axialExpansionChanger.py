--- conflicted
+++ resolved
@@ -78,11 +78,6 @@
         referenceAssembly = getDefaultReferenceAssem(assems)
     axialExpChanger = AxialExpansionChanger(isDetailedAxialExpansion)
     for a in assems:
-<<<<<<< HEAD
-        if a.hasFlags(Flags.CONTROL):
-            continue
-=======
->>>>>>> 22d61e54
         axialExpChanger.setAssembly(a)
         axialExpChanger.applyColdHeightMassIncrease()
         axialExpChanger.expansionData.computeThermalExpansionFactors()
