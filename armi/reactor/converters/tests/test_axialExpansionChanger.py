# Copyright 2019 TerraPower, LLC
#
# Licensed under the Apache License, Version 2.0 (the "License");
# you may not use this file except in compliance with the License.
# You may obtain a copy of the License at
#
#     http://www.apache.org/licenses/LICENSE-2.0
#
# Unless required by applicable law or agreed to in writing, software
# distributed under the License is distributed on an "AS IS" BASIS,
# WITHOUT WARRANTIES OR CONDITIONS OF ANY KIND, either express or implied.
# See the License for the specific language governing permissions and
# limitations under the License.

"""Test axialExpansionChanger."""

import collections
import copy
import os
import unittest
from statistics import mean
from typing import Callable

from numpy import array, linspace, zeros

from armi import materials
from armi.materials import _MATERIAL_NAMESPACE_ORDER, custom
from armi.reactor.assemblies import HexAssembly, grids
from armi.reactor.blocks import HexBlock
from armi.reactor.components import Component, DerivedShape
from armi.reactor.components.basicShapes import Circle, Hexagon
from armi.reactor.converters.axialExpansionChanger import (
    AssemblyAxialLinkage,
    AxialExpansionChanger,
    ExpansionData,
    getSolidComponents,
    iterSolidComponents,
)
from armi.reactor.flags import Flags
from armi.testing import loadTestReactor
from armi.tests import TEST_ROOT
from armi.utils import units
from armi.utils.customExceptions import InputError


class AxialExpansionTestBase(unittest.TestCase):
    """Common methods and variables for unit tests."""

    Steel_Component_Lst = [
        Flags.DUCT,
        Flags.GRID_PLATE,
        Flags.HANDLING_SOCKET,
        Flags.INLET_NOZZLE,
        Flags.CLAD,
        Flags.WIRE,
        Flags.ACLP,
        Flags.GUIDE_TUBE,
    ]

    def setUp(self):
        self.obj = AxialExpansionChanger()
        self.componentMass = collections.defaultdict(list)
        self.componentDensity = collections.defaultdict(list)
        self.totalAssemblySteelMass = []
        self.blockZtop = collections.defaultdict(list)
        self.origNameSpace = _MATERIAL_NAMESPACE_ORDER
        # set namespace order for materials so that fake HT9 material can be found
        materials.setMaterialNamespaceOrder(
            [
                "armi.reactor.converters.tests.test_axialExpansionChanger",
                "armi.materials",
            ]
        )

    def tearDown(self):
        # reset global namespace
        materials.setMaterialNamespaceOrder(self.origNameSpace)

    def _getConservationMetrics(self, a):
        """Retrieves and stores various conservation metrics.

        - useful for verification and unittesting
        - Finds and stores:
            1. mass and density of target components
            2. mass of assembly steel
            3. block heights
        """
        totalSteelMass = 0.0
        for b in a:
            # store block ztop
            self.blockZtop[b].append(b.p.ztop)
            for c in iterSolidComponents(b):
                # store mass and density of component
                self.componentMass[c].append(c.getMass())
                self.componentDensity[c].append(c.material.getProperty("density", c.temperatureInK))
                # store steel mass for assembly
                if c.p.flags in self.Steel_Component_Lst:
                    totalSteelMass += c.getMass()

        self.totalAssemblySteelMass.append(totalSteelMass)


class Temperature:
    """Create and store temperature grid/field."""

    def __init__(
        self,
        L,
        coldTemp=25.0,
        hotInletTemp=360.0,
        numTempGridPts=25,
        tempSteps=100,
        uniform=False,
    ):
        """
        Parameters
        ----------
        L : float
            length of self.tempGrid. Should be the height of the corresponding assembly.
        coldTemp : float
            component as-built temperature
        hotInletTemp : float
            temperature closest to bottom of assembly. Interpreted as
            inlet temp at nominal operations.
        numTempGridPts : integer
            the number of temperature measurement locations along the
            z-axis of the assembly
        tempSteps : integer
            the number of temperatures to create (analogous to time steps)
        """
        self.tempSteps = tempSteps
        self.tempGrid = linspace(0.0, L, num=numTempGridPts)
        self.tempField = zeros((tempSteps, numTempGridPts))
        self._generateTempField(coldTemp, hotInletTemp, uniform)

    def _generateTempField(self, coldTemp, hotInletTemp, uniform):
        """Generate temperature field and grid.

        - all temperatures are in C
        - temperature field : temperature readings (e.g., from T/H calculation)
        - temperature grid : physical locations in which temperature is measured
        """
        # Generate temp field
        self.tempField[0, :] = coldTemp
        if not uniform:
            for i in range(1, self.tempSteps):
                self.tempField[i, :] = (
                    coldTemp
                    + (i + 1) / (self.tempSteps / 3) * self.tempGrid
                    + (hotInletTemp - coldTemp) * (i + 1) / self.tempSteps
                )
        else:
            tmp = linspace(coldTemp, hotInletTemp, self.tempSteps)
            for i in range(1, self.tempSteps):
                self.tempField[i, :] = tmp[i]


class TestAxialExpansionHeight(AxialExpansionTestBase):
    """Verify that test assembly is expanded correctly."""

    def setUp(self):
        super().setUp()
        self.a = buildTestAssemblyWithFakeMaterial(name="FakeMat")

        self.temp = Temperature(self.a.getTotalHeight(), numTempGridPts=11, tempSteps=10)

        # get the right/expected answer
        self._generateComponentWiseExpectedHeight()

        # do the axial expansion
        for idt in range(self.temp.tempSteps):
            self.obj.performThermalAxialExpansion(self.a, self.temp.tempGrid, self.temp.tempField[idt, :], setFuel=True)
            self._getConservationMetrics(self.a)

    def test_AssemblyAxialExpansionHeight(self):
        """Test the axial expansion gives correct heights for component-based expansion."""
        for idt in range(self.temp.tempSteps):
            for ib, b in enumerate(self.a):
                self.assertAlmostEqual(
                    self.trueZtop[ib, idt],
                    self.blockZtop[b][idt],
                    places=7,
                    msg=f"Block height is not correct. {b}; Temp Step = {idt}",
                )

    def _generateComponentWiseExpectedHeight(self):
        """Calculate the expected height, external of AssemblyAxialExpansion."""
        assem = buildTestAssemblyWithFakeMaterial(name="FakeMat")
        aveBlockTemp = zeros((len(assem), self.temp.tempSteps))
        self.trueZtop = zeros((len(assem), self.temp.tempSteps))
        self.trueHeight = zeros((len(assem), self.temp.tempSteps))
        self.trueZtop[-1, :] = assem[-1].p.ztop

        for idt in range(self.temp.tempSteps):
            # get average block temp
            for ib in range(len(assem)):
                aveBlockTemp[ib, idt] = self._getAveTemp(ib, idt, assem)
            # get block ztops
            for ib, b in enumerate(assem[:-1]):
                if ib > 0:
                    b.p.zbottom = assem[ib - 1].p.ztop
                if idt > 0:
                    dll = (0.02 * aveBlockTemp[ib, idt] - 0.02 * aveBlockTemp[ib, idt - 1]) / (
                        100.0 + 0.02 * aveBlockTemp[ib, idt - 1]
                    )
                    thermExpansionFactor = 1.0 + dll
                    b.p.ztop = thermExpansionFactor * b.p.height + b.p.zbottom
                self.trueZtop[ib, idt] = b.p.ztop
            # get block heights
            for ib, b in enumerate(assem):
                b.p.height = b.p.ztop - b.p.zbottom
                self.trueHeight[ib, idt] = b.p.height

    def _getAveTemp(self, ib, idt, assem):
        tmpMapping = []
        for idz, z in enumerate(self.temp.tempGrid):
            if assem[ib].p.zbottom <= z <= assem[ib].p.ztop:
                tmpMapping.append(self.temp.tempField[idt][idz])
            if z > assem[ib].p.ztop:
                break

        return mean(tmpMapping)


class TestConservation(AxialExpansionTestBase):
    """Verify that conservation is maintained in assembly-level axial expansion."""

    def setUp(self):
        super().setUp()
        self.a = buildTestAssemblyWithFakeMaterial(name="FakeMat")

    def expandAssemForMassConservationTest(self):
        """Do the thermal expansion and store conservation metrics of interest."""
        # create a semi-realistic/physical variable temperature grid over the assembly
        temp = Temperature(self.a.getTotalHeight(), numTempGridPts=11, tempSteps=10)
        for idt in range(temp.tempSteps):
            self.obj.performThermalAxialExpansion(
                self.a,
                temp.tempGrid,
                temp.tempField[idt, :],
            )
            self._getConservationMetrics(self.a)

    def test_thermExpansContractConserv_simple(self):
        """Thermally expand and then contract to ensure original state is recovered.

        .. test:: Thermally expand and then contract to ensure original assembly is recovered.
            :id: T_ARMI_AXIAL_EXP_THERM0
            :tests: R_ARMI_AXIAL_EXP_THERM

        Notes
        -----
        Temperature field is always isothermal and initially at 25 C.
        """
        isothermalTempList = [100.0, 350.0, 250.0, 25.0]
        a = buildTestAssemblyWithFakeMaterial(name="HT9")
        origMesh = a.getAxialMesh()[:-1]
        origMasses, origNDens = self._getComponentMassAndNDens(a)
        origDetailedNDens = self._setComponentDetailedNDens(a, origNDens)
        axialExpChngr = AxialExpansionChanger(detailedAxialExpansion=True)

        tempGrid = linspace(0.0, a.getHeight())
        for temp in isothermalTempList:
            # compute expected change in number densities
            c = a[0][0]
            radialGrowthFrac = c.material.getThermalExpansionDensityReduction(
                prevTempInC=c.temperatureInC, newTempInC=temp
            )
            axialGrowthFrac = c.getThermalExpansionFactor(T0=c.temperatureInC, Tc=temp)
            totGrowthFrac = axialGrowthFrac / radialGrowthFrac
            # Set new isothermal temp and expand
            tempField = array([temp] * len(tempGrid))
            oldMasses, oldNDens = self._getComponentMassAndNDens(a)
            oldDetailedNDens = self._getComponentDetailedNDens(a)
            axialExpChngr.performThermalAxialExpansion(a, tempGrid, tempField)
            newMasses, newNDens = self._getComponentMassAndNDens(a)
            newDetailedNDens = self._getComponentDetailedNDens(a)
            self._checkMass(oldMasses, newMasses)
            self._checkNDens(oldNDens, newNDens, totGrowthFrac)
            self._checkDetailedNDens(oldDetailedNDens, newDetailedNDens, totGrowthFrac)

        # make sure that the assembly returned to the original state
        for orig, new in zip(origMesh, a.getAxialMesh()):
            self.assertAlmostEqual(orig, new, places=12)
        self._checkMass(origMasses, newMasses)
        self._checkNDens(origNDens, newNDens, 1.0)
        self._checkDetailedNDens(origDetailedNDens, newDetailedNDens, 1.0)

    def test_thermExpansContractionConserv_complex(self):
        """Thermally expand and then contract to ensure original state is recovered.

        Notes
        -----
        Assemblies with liners are not supported and not considered for conservation testing.
        """
        _oCold, rCold = loadTestReactor(
            os.path.join(TEST_ROOT, "detailedAxialExpansion"),
            customSettings={"inputHeightsConsideredHot": False},
        )
        assems = list(rCold.blueprints.assemblies.values())
        for a in assems:
            if a.hasFlags([Flags.MIDDLE, Flags.ANNULAR]):
                # assemblies with the above flags have liners and conservation of such assemblies is
                # not currently supported
                continue
            self.complexConservationTest(a)

    def complexConservationTest(self, a: HexAssembly):
        origMesh = a.getAxialMesh()[:-1]
        origMasses, origNDens = self._getComponentMassAndNDens(a)
        axialExpChngr = AxialExpansionChanger(detailedAxialExpansion=True)
        axialExpChngr.setAssembly(a)
        tempAdjust = [50.0, 50.0, -50.0, -50.0]
        for temp in tempAdjust:
            # adjust component temperatures by temp
            for b in a:
                for c in iterSolidComponents(b):
                    axialExpChngr.expansionData.updateComponentTemp(c, c.temperatureInC + temp)
            # get U235/B10 and FE56 mass pre-expansion
            prevFE56Mass = a.getMass("FE56")
            if a.hasFlags([Flags.FUEL, Flags.CONTROL]):
                prevMass = a.getMass("U235" if a.hasFlags(Flags.FUEL) else "B10")
            # compute thermal expansion coeffs and expand
            axialExpChngr.expansionData.computeThermalExpansionFactors()
            axialExpChngr.axiallyExpandAssembly()
            # ensure that total U235/B10 and FE56 mass is conserved post-expansion
            newFE56Mass = a.getMass("FE56")
<<<<<<< HEAD
            self.assertAlmostEqual(
                newFE56Mass / prevFE56Mass, 1.0, places=14, msg=f"{a}"
            )
            if a.hasFlags([Flags.FUEL, Flags.CONTROL]):
                newMass = a.getMass("U235" if a.hasFlags(Flags.FUEL) else "B10")
=======
            newMass = self._getMass(a)
            self.assertAlmostEqual(newFE56Mass / prevFE56Mass, 1.0, places=14, msg=f"{a}")
            if newMass:
>>>>>>> 14392c84
                self.assertAlmostEqual(newMass / prevMass, 1.0, places=14, msg=f"{a}")

        newMasses, newNDens = self._getComponentMassAndNDens(a)
        # make sure that the assembly returned to the original state
        for orig, new in zip(origMesh, a.getAxialMesh()):
            self.assertAlmostEqual(orig, new, places=12, msg=f"{a}")
        self._checkMass(origMasses, newMasses)
        self._checkNDens(origNDens, newNDens, 1.0)

    def test_prescribedExpansionContractionConservation(self):
        """Expand all components and then contract back to original state.

        .. test:: Expand all components and then contract back to original state.
            :id: T_ARMI_AXIAL_EXP_PRESC0
            :tests: R_ARMI_AXIAL_EXP_PRESC

        Notes
        -----
        - uniform expansion over all components within the assembly
        - 10 total expansion steps: 5 at +1.01 L1/L0, and 5 at -(1.01^-1) L1/L0
        """
        a = buildTestAssemblyWithFakeMaterial(name="FakeMat")
        axExpChngr = AxialExpansionChanger()
        origMesh = a.getAxialMesh()
        origMasses, origNDens = self._getComponentMassAndNDens(a)
        componentLst = [c for b in a for c in iterSolidComponents(b)]
        expansionGrowthFrac = 1.01
        contractionGrowthFrac = 1.0 / expansionGrowthFrac
        for i in range(0, 10):
            if i < 5:
                growthFrac = expansionGrowthFrac
                fracLst = growthFrac + zeros(len(componentLst))
            else:
                growthFrac = contractionGrowthFrac
                fracLst = growthFrac + zeros(len(componentLst))
            oldMasses, oldNDens = self._getComponentMassAndNDens(a)
            # do the expansion
            axExpChngr.performPrescribedAxialExpansion(a, componentLst, fracLst, setFuel=True)
            newMasses, newNDens = self._getComponentMassAndNDens(a)
            self._checkMass(oldMasses, newMasses)
            self._checkNDens(oldNDens, newNDens, growthFrac)

        # make sure that the assembly returned to the original state
        for orig, new in zip(origMesh, a.getAxialMesh()):
            self.assertAlmostEqual(orig, new, places=13)
        self._checkMass(origMasses, newMasses)
        self._checkNDens(origNDens, newNDens, 1.0)

    def _checkMass(self, prevMass, newMass):
        for prev, new in zip(prevMass.values(), newMass.values()):
            # scaling helps check the assertion closer to machine precision
            ave = (new + prev) / 2.0
            prevScaled = prev / ave
            newScaled = new / ave
            self.assertAlmostEqual(prevScaled, newScaled, places=14)

    def _checkNDens(self, prevNDen, newNDens, ratio):
        for prevComp, newComp in zip(prevNDen.values(), newNDens.values()):
            for prev, new in zip(prevComp.values(), newComp.values()):
                if prev:
                    self.assertAlmostEqual(prev / new, ratio, msg=f"{prev} / {new}")

    def _checkDetailedNDens(self, prevDetailedNDen, newDetailedNDens, ratio):
        """Check whether the detailedNDens of two input dictionaries containing the detailedNDens
        arrays for all components of an assembly are conserved.
        """
        for prevComp, newComp in zip(prevDetailedNDen.values(), newDetailedNDens.values()):
            for prev, new in zip(prevComp, newComp):
                if prev:
                    self.assertAlmostEqual(prev / new, ratio, msg=f"{prev} / {new}")

    @staticmethod
    def _getComponentMassAndNDens(a):
        masses = {}
        nDens = {}
        for b in a:
            for c in iterSolidComponents(b):
                masses[c] = c.getMass()
                nDens[c] = c.getNumberDensities()
        return masses, nDens

    @staticmethod
    def _setComponentDetailedNDens(a, nDens):
        """Returns a dictionary that contains detailedNDens for all components in an assembly object
        input which are set to the corresponding component number densities from a number density
        dictionary input.
        """
        detailedNDens = {}
        for b in a:
            for c in getSolidComponents(b):
                c.p.detailedNDens = copy.deepcopy([val for val in nDens[c].values()])
                detailedNDens[c] = c.p.detailedNDens
        return detailedNDens

    @staticmethod
    def _getComponentDetailedNDens(a):
        """Returns a dictionary containing all solid components and their corresponding
        detailedNDens from an assembly object input.
        """
        detailedNDens = {}
        for b in a:
            for c in getSolidComponents(b):
                detailedNDens[c] = copy.deepcopy(c.p.detailedNDens)
        return detailedNDens

    def test_targetComponentMassConservation(self):
        """Tests mass conservation for target components."""
        self.expandAssemForMassConservationTest()
        for cName, masses in self.componentMass.items():
            for i in range(1, len(masses)):
                self.assertAlmostEqual(masses[i], masses[i - 1], msg=f"{cName} mass not right")

        for cName, density in self.componentDensity.items():
            for i in range(1, len(density)):
                self.assertLess(density[i], density[i - 1], msg=f"{cName} density not right.")

        for i in range(1, len(self.totalAssemblySteelMass)):
            self.assertAlmostEqual(
                self.totalAssemblySteelMass[i],
                self.totalAssemblySteelMass[i - 1],
                msg="Total assembly steel mass is not conserved.",
            )

    def test_noMovementACLP(self):
        """Ensures the above core load pad (ACLP) does not move during fuel-only expansion.

        .. test:: Ensure the ACLP does not move during fuel-only expansion.
            :id: T_ARMI_AXIAL_EXP_PRESC1
            :tests: R_ARMI_AXIAL_EXP_PRESC

        .. test:: Ensure the component volumes are correctly updated during prescribed expansion.
            :id: T_ARMI_AXIAL_EXP_PRESC2
            :tests: R_ARMI_AXIAL_EXP_PRESC
        """
        # build test assembly with ACLP
        assembly = HexAssembly("testAssemblyType")
        assembly.spatialGrid = grids.AxialGrid.fromNCells(numCells=1)
        assembly.spatialGrid.armiObject = assembly
        assembly.add(_buildTestBlock("shield", "FakeMat", 25.0, 10.0))
        assembly.add(_buildTestBlock("fuel", "FakeMat", 25.0, 10.0))
        assembly.add(_buildTestBlock("fuel", "FakeMat", 25.0, 10.0))
        assembly.add(_buildTestBlock("plenum", "FakeMat", 25.0, 10.0))
        assembly.add(_buildTestBlock("aclp", "FakeMat", 25.0, 10.0))  # "aclp plenum" also works
        assembly.add(_buildTestBlock("plenum", "FakeMat", 25.0, 10.0))
        assembly.add(_buildDummySodium(25.0, 10.0))
        assembly.calculateZCoords()
        assembly.reestablishBlockOrder()

        # get zCoords for aclp
        aclp = assembly.getChildrenWithFlags(Flags.ACLP)[0]
        aclpZTop = aclp.p.ztop
        aclpZBottom = aclp.p.zbottom

        # get total assembly fluid mass pre-expansion
        preExpAssemFluidMass = self._getTotalAssemblyFluidMass(assembly)

        # expand fuel
        # get fuel components
        cList = [c for b in assembly for c in b if c.hasFlags(Flags.FUEL)]
        # 1.01 L1/L0 growth of fuel components
        pList = zeros(len(cList)) + 1.01
        chngr = AxialExpansionChanger()
        chngr.performPrescribedAxialExpansion(assembly, cList, pList, setFuel=True)

        # get total assembly fluid mass post-expansion
        postExpAssemFluidMass = self._getTotalAssemblyFluidMass(assembly)

        # do assertion
        self.assertEqual(
            aclpZBottom,
            aclp.p.zbottom,
            msg="ACLP zbottom has changed. It should not with fuel component only expansion!",
        )
        self.assertEqual(
            aclpZTop,
            aclp.p.ztop,
            msg="ACLP ztop has changed. It should not with fuel component only expansion!",
        )

        # verify that the component volumes are correctly updated
        for b in assembly:
            for c in b:
                self.assertAlmostEqual(
                    c.getArea() * b.getHeight(),
                    c.getVolume(),
                    places=12,
                )
        # verify that the total assembly fluid mass is preserved through expansion
        self.assertAlmostEqual(preExpAssemFluidMass, postExpAssemFluidMass, places=11)

    @staticmethod
    def _getTotalAssemblyFluidMass(assembly) -> float:
        totalAssemblyFluidMass = 0.0
        for b in assembly:
            for c in b:
                if isinstance(c.material, materials.material.Fluid):
                    totalAssemblyFluidMass += c.getMass()
        return totalAssemblyFluidMass

    def test_reset(self):
        self.obj.setAssembly(self.a)
        self.obj.reset()
        self.assertIsNone(self.obj.linked)
        self.assertIsNone(self.obj.expansionData)

    def test_computeThermalExpansionFactors(self):
        """Ensure expansion factors are as expected."""
        self.obj.setAssembly(self.a)
        stdThermExpFactor = {}
        newTemp = 500.0
        # apply new temp to the pin and clad components of each block
        for b in self.a:
            for c in b[0:2]:
                stdThermExpFactor[c] = c.getThermalExpansionFactor()
                self.obj.expansionData.updateComponentTemp(c, newTemp)

        self.obj.expansionData.computeThermalExpansionFactors()

        # skip dummy block, it's just coolant and doesn't expand.
        for b in self.a[:-1]:
            for ic, c in enumerate(b):
                if ic <= 1:
                    self.assertNotEqual(
                        stdThermExpFactor[c],
                        self.obj.expansionData.getExpansionFactor(c),
                        msg=f"Block {b}, Component {c}, thermExpCoeff not right.\n",
                    )
                else:
                    self.assertEqual(
                        self.obj.expansionData.getExpansionFactor(c),
                        1.0,
                        msg=f"Block {b}, Component {c}, thermExpCoeff not right.\n",
                    )


class TestManageCoreMesh(unittest.TestCase):
    """Verify that manage core mesh unifies the mesh for detailedAxialExpansion: False."""

    def setUp(self):
        self.axialExpChngr = AxialExpansionChanger()
        _o, self.r = loadTestReactor(os.path.join(TEST_ROOT, "detailedAxialExpansion"))

        self.oldAxialMesh = self.r.core.p.axialMesh
        self.componentLst = []
        for b in self.r.core.refAssem:
            if b.hasFlags([Flags.FUEL, Flags.PLENUM]):
                self.componentLst.extend(getSolidComponents(b))
        # expand refAssem by 1.01 L1/L0
        expansionGrowthFracs = 1.01 + zeros(len(self.componentLst))
        (
            self.origDetailedNDens,
            self.origVolumes,
        ) = self._getComponentDetailedNDensAndVol(self.componentLst)
        self.axialExpChngr.performPrescribedAxialExpansion(
            self.r.core.refAssem, self.componentLst, expansionGrowthFracs, setFuel=True
        )

    def test_manageCoreMesh(self):
        self.axialExpChngr.manageCoreMesh(self.r)
        newAxialMesh = self.r.core.p.axialMesh
        # the top and bottom and top of the grid plate block are not expected to change
        for old, new in zip(self.oldAxialMesh[2:-1], newAxialMesh[2:-1]):
            self.assertLess(old, new)

    def test_componentConservation(self):
        self.axialExpChngr.manageCoreMesh(self.r)
        newDetailedNDens, newVolumes = self._getComponentDetailedNDensAndVol(self.componentLst)
        for c in newVolumes.keys():
            self._checkMass(
                self.origDetailedNDens[c],
                self.origVolumes[c],
                newDetailedNDens[c],
                newVolumes[c],
                c,
            )

    def _getComponentDetailedNDensAndVol(self, componentLst):
        """Returns a tuple containing dictionaries of detailedNDens and volumes of all components
        from a component list input.
        """
        detailedNDens = {}
        volumes = {}
        for c in componentLst:
            c.p.detailedNDens = [val for val in c.getNumberDensities().values()]
            detailedNDens[c] = copy.deepcopy(c.p.detailedNDens)
            volumes[c] = c.getVolume()
        return (detailedNDens, volumes)

    def _checkMass(self, origDetailedNDens, origVolume, newDetailedNDens, newVolume, c):
        for prevMass, newMass in zip(origDetailedNDens * origVolume, newDetailedNDens * newVolume):
            if c.parent.hasFlags(Flags.FUEL):
                self.assertAlmostEqual(prevMass, newMass, delta=1e-12, msg=f"{c}, {c.parent}")
            else:
                # should not conserve mass here as it is structural material above active fuel
                self.assertAlmostEqual(newMass / prevMass, 1.00, msg=f"{c}, {c.parent}")


class TestExceptions(AxialExpansionTestBase):
    """Verify exceptions are caught."""

    def setUp(self):
        super().setUp()
        self.a = buildTestAssemblyWithFakeMaterial(name="FakeMatException")
        self.obj.setAssembly(self.a)

    def test_isTopDummyBlockPresent(self):
        # build test assembly without dummy
        assembly = HexAssembly("testAssemblyType")
        assembly.spatialGrid = grids.AxialGrid.fromNCells(numCells=1)
        assembly.spatialGrid.armiObject = assembly
        assembly.add(_buildTestBlock("shield", "FakeMat", 25.0, 10.0))
        assembly.calculateZCoords()
        assembly.reestablishBlockOrder()
        # create instance of expansion changer
        obj = AxialExpansionChanger(detailedAxialExpansion=True)
        with self.assertRaisesRegex(
            RuntimeError,
            "Cannot run detailedAxialExpansion without a dummy block at the top of the assembly!",
        ):
            obj.setAssembly(assembly)

    def test_setExpansionFactors(self):
        cList = self.a.getFirstBlock().getChildren()
        with self.assertRaisesRegex(
            RuntimeError,
            "Number of components and expansion fractions must be the same!",
        ):
            self.obj.expansionData.setExpansionFactors(cList, range(len(cList) + 1))

        with self.assertRaisesRegex(
            RuntimeError,
            "L1/L0, is not physical. Expansion fractions should be greater than 0.0.",
        ):
            self.obj.expansionData.setExpansionFactors(cList, zeros(len(cList)))

        with self.assertRaisesRegex(
            RuntimeError,
            "L1/L0, is not physical. Expansion fractions should be greater than 0.0.",
        ):
            self.obj.expansionData.setExpansionFactors(cList, zeros(len(cList)) - 10.0)

    def test_updateCompTempsBy1DTempFieldValError(self):
        tempGrid = [5.0, 15.0, 35.0]
        tempField = linspace(25.0, 310.0, 3)
<<<<<<< HEAD
        with self.assertRaisesRegex(ValueError, "has no temperature points within it!"):
            self.obj.expansionData.updateComponentTempsBy1DTempField(
                tempGrid, tempField
            )
=======
        with self.assertRaises(ValueError) as cm:
            self.obj.expansionData.updateComponentTempsBy1DTempField(tempGrid, tempField)
            the_exception = cm.exception
            self.assertEqual(the_exception.error_code, 3)
>>>>>>> 14392c84

    def test_updateCompTempsBy1DTempFieldError(self):
        tempGrid = [5.0, 15.0, 35.0]
        tempField = linspace(25.0, 310.0, 10)
<<<<<<< HEAD
        with self.assertRaisesRegex(RuntimeError, "tempGrid and tempField must have the same length."):
            self.obj.expansionData.updateComponentTempsBy1DTempField(tempGrid, tempField)
=======
        with self.assertRaises(RuntimeError) as cm:
            self.obj.expansionData.updateComponentTempsBy1DTempField(tempGrid, tempField)
            the_exception = cm.exception
            self.assertEqual(the_exception.error_code, 3)
>>>>>>> 14392c84

    def test_AssemblyAxialExpansionException(self):
        """Test that negative height exception is caught."""
        # manually set axial exp target component for code coverage
        self.a[0].p.axialExpTargetComponent = self.a[0][0].name
        temp = Temperature(self.a.getTotalHeight(), numTempGridPts=11, tempSteps=10)
        with self.assertRaisesRegex(ArithmeticError, "has a negative height!"):
            for idt in range(temp.tempSteps):
                self.obj.expansionData.updateComponentTempsBy1DTempField(temp.tempGrid, temp.tempField[idt, :])
                self.obj.expansionData.computeThermalExpansionFactors()
                self.obj.axiallyExpandAssembly()

    def test_isFuelLocked(self):
        """Ensures that the RuntimeError statement in ExpansionData::_isFuelLocked is raised
        appropriately.

        Notes
        -----
        This is implemented by creating a fuel block that contains no fuel component and passing it
        to ExpansionData::_isFuelLocked.
        """
<<<<<<< HEAD
        expdata = ExpansionData(
            HexAssembly("testAssemblyType"), setFuel=True, expandFromTinputToThot=False
        )
        bNoFuel = HexBlock("fuel", height=10.0)
=======
        expdata = ExpansionData(HexAssembly("testAssemblyType"), setFuel=True, expandFromTinputToThot=False)
        b_NoFuel = HexBlock("fuel", height=10.0)
>>>>>>> 14392c84
        shieldDims = {
            "Tinput": 25.0,
            "Thot": 25.0,
            "od": 0.76,
            "id": 0.00,
            "mult": 127.0,
        }
        shield = Circle("shield", "FakeMat", **shieldDims)
        bNoFuel.add(shield)
        with self.assertRaisesRegex(RuntimeError, f"No fuel component within {bNoFuel}!"):
            expdata._isFuelLocked(bNoFuel)


class TestDetermineTargetComponent(AxialExpansionTestBase):
    """Verify determineTargetComponent method is properly updating _componentDeterminesBlockHeight."""

    def setUp(self):
        super().setUp()
        self.expData = ExpansionData([], setFuel=True, expandFromTinputToThot=True)
        coolDims = {"Tinput": 25.0, "Thot": 25.0}
        self.coolant = DerivedShape("coolant", "Sodium", **coolDims)

    def test_determineTargetComponent(self):
        """Provides coverage for searching TARGET_FLAGS_IN_PREFERRED_ORDER."""
        b = HexBlock("fuel", height=10.0)
        fuelDims = {"Tinput": 25.0, "Thot": 25.0, "od": 0.76, "id": 0.00, "mult": 127.0}
        cladDims = {"Tinput": 25.0, "Thot": 25.0, "od": 0.80, "id": 0.77, "mult": 127.0}
        fuel = Circle("fuel", "FakeMat", **fuelDims)
        clad = Circle("clad", "FakeMat", **cladDims)
        b.add(fuel)
        b.add(clad)
        b.add(self.coolant)
        self._checkTarget(b, fuel)

    def _checkTarget(self, b: HexBlock, expected: Component):
        """Call determineTargetMethod and compare what we get with expected."""
        # Value unset initially
        self.assertFalse(b.p.axialExpTargetComponent)
        target = self.expData.determineTargetComponent(b)
        self.assertIs(target, expected)
        self.assertTrue(
            self.expData.isTargetComponent(target),
            msg=f"determineTargetComponent failed to recognize intended component: {expected}",
        )
        self.assertEqual(
            b.p.axialExpTargetComponent,
            expected.name,
            msg=f"determineTargetComponent failed to recognize intended component: {expected}",
        )

    def test_determineTargetCompBlockWithMultiFlags(self):
        """Provides coverage for searching TARGET_FLAGS_IN_PREFERRED_ORDER with multiple flags."""
        # build a block that has two flags as well as a component matching each
        b = HexBlock("fuel poison", height=10.0)
        fuelDims = {"Tinput": 25.0, "Thot": 25.0, "od": 0.9, "id": 0.5, "mult": 200.0}
        poisonDims = {"Tinput": 25.0, "Thot": 25.0, "od": 0.5, "id": 0.0, "mult": 10.0}
        fuel = Circle("fuel", "FakeMat", **fuelDims)
        poison = Circle("poison", "FakeMat", **poisonDims)
        b.add(fuel)
        b.add(poison)
        b.add(self.coolant)
        self._checkTarget(b, fuel)

    def test_specifyTargetComp_NotFound(self):
        """Ensure RuntimeError gets raised when no target component is found."""
        b = HexBlock("fuel", height=10.0)
        b.add(self.coolant)
        b.setType("fuel")
        with self.assertRaisesRegex(RuntimeError, "No target component found!"):
            self.expData.determineTargetComponent(b)
        with self.assertRaisesRegex(RuntimeError, "No target component found!"):
            self.expData.determineTargetComponent(b, Flags.FUEL)

    def test_specifyTargetComp_singleSolid(self):
        """Ensures that specifyTargetComponent is smart enough to set the only solid as the target component."""
        b = HexBlock("plenum", height=10.0)
        ductDims = {"Tinput": 25.0, "Thot": 25.0, "op": 17, "ip": 0.0, "mult": 1.0}
        duct = Hexagon("duct", "FakeMat", **ductDims)
        b.add(duct)
        b.add(self.coolant)
        b.getVolumeFractions()
        b.setType("plenum")
        self._checkTarget(b, duct)

    def test_specifyTargetComp_MultiFound(self):
        """Ensure RuntimeError is hit when multiple target components are found.

        Notes
        -----
        This can occur if a block has a mixture of fuel types. E.g., different fuel materials,
        or different fuel geometries.
        """
        b = HexBlock("fuel", height=10.0)
        fuelAnnularDims = {
            "Tinput": 25.0,
            "Thot": 25.0,
            "od": 0.9,
            "id": 0.5,
            "mult": 100.0,
        }
        fuelDims = {"Tinput": 25.0, "Thot": 25.0, "od": 1.0, "id": 0.0, "mult": 10.0}
        fuel = Circle("fuel", "FakeMat", **fuelDims)
        fuelAnnular = Circle("fuel annular", "FakeMat", **fuelAnnularDims)
        b.add(fuel)
        b.add(fuelAnnular)
        b.add(self.coolant)
        b.setType("FuelBlock")
        with self.assertRaisesRegex(
            RuntimeError,
            "Cannot have more than one component within a block that has the target flag!",
        ):
            self.expData.determineTargetComponent(b, flagOfInterest=Flags.FUEL)

    def test_manuallySetTargetComponent(self):
        """
        Ensures that target components can be manually set (is done in practice via blueprints).

        .. test:: Allow user-specified target axial expansion components on a given block.
            :id: T_ARMI_MANUAL_TARG_COMP
            :tests: R_ARMI_MANUAL_TARG_COMP
        """
        b = HexBlock("dummy", height=10.0)
        ductDims = {"Tinput": 25.0, "Thot": 25.0, "op": 17, "ip": 0.0, "mult": 1.0}
        duct = Hexagon("duct", "FakeMat", **ductDims)
        b.add(duct)
        b.add(self.coolant)
        b.getVolumeFractions()
        b.setType("duct")

        # manually set target component
        b.setAxialExpTargetComp(duct)
        self.assertEqual(
            b.p.axialExpTargetComponent,
            duct.name,
        )

        # check that target component is stored on expansionData object correctly
        self.expData._componentDeterminesBlockHeight[b.getComponentByName(b.p.axialExpTargetComponent)] = True
        self.assertTrue(self.expData.isTargetComponent(duct))


class TestGetSolidComponents(unittest.TestCase):
    """Verify that getSolidComponents returns just solid components."""

    def test_getSolidComponents(self):
        """Show that getSolidComponents produces a list of solids, and is consistent with iterSolidComponents."""
        a = buildTestAssemblyWithFakeMaterial(name="HT9")
        for b in a:
            solids = getSolidComponents(b)
            ids = set(map(id, solids))
            for c in iterSolidComponents(b):
                self.assertNotEqual(c.material.name, "Sodium")
                self.assertIn(id(c), ids, msg=f"Found non-solid {c}")
                ids.remove(id(c))
            self.assertFalse(
                ids,
                msg="Inconsistency between getSolidComponents and iterSolidComponents",
            )

    def test_checkForBlocksWithoutSolids(self):
        a = buildTestAssemblyWithFakeMaterial(name="Sodium")
        changer = AxialExpansionChanger()
        changer.linked = AssemblyAxialLinkage(a)
        with self.assertRaisesRegex(
            InputError,
            expected_regex="is constructed improperly for use with the axial expansion changer",
        ):
            changer._checkForBlocksWithoutSolids()


class TestInputHeightsConsideredHot(unittest.TestCase):
    """Verify thermal expansion for process loading of core."""

    def setUp(self):
        """This test uses a different armiRun.yaml than the default."""
        o, r = loadTestReactor(
            os.path.join(TEST_ROOT, "detailedAxialExpansion"),
            customSettings={"inputHeightsConsideredHot": True},
        )

        self.stdAssems = [a for a in r.core.getAssemblies()]

        oCold, rCold = loadTestReactor(
            os.path.join(TEST_ROOT, "detailedAxialExpansion"),
            customSettings={"inputHeightsConsideredHot": False},
        )

        self.testAssems = [a for a in rCold.core.getAssemblies()]

    def test_coldAssemblyExpansion(self):
        """Block heights are cold and should be expanded.

        .. test:: Preserve the total height of a compatible ARMI assembly.
            :id: T_ARMI_ASSEM_HEIGHT_PRES
            :tests: R_ARMI_ASSEM_HEIGHT_PRES

        .. test:: Axial expansion can be prescribed in blueprints for core construction.
            :id: T_ARMI_INP_COLD_HEIGHT
            :tests: R_ARMI_INP_COLD_HEIGHT

        Notes
        -----
        For R_ARMI_INP_COLD_HEIGHT, the action of axial expansion occurs in setUp() during core
        construction, specifically in
        :py:meth:`constructAssem <armi.reactor.blueprints.Blueprints.constructAssem>`

        Two assertions here:
            1. total assembly height should be preserved (through use of top dummy block)
            2. in armi.tests.detailedAxialExpansion.refSmallReactorBase.yaml, Thot > Tinput
               resulting in a non-zero DeltaT. Each block in the expanded case should therefore be a
               different height than that of the standard case.
        """
        for aStd, aExp in zip(self.stdAssems, self.testAssems):
            self.assertAlmostEqual(
                aStd.getTotalHeight(),
                aExp.getTotalHeight(),
                msg="Std Assem {0} ({1}) and Exp Assem {2} ({3}) are not the same height!".format(
                    aStd, aStd.getTotalHeight(), aExp, aExp.getTotalHeight()
                ),
            )
            for bStd, bExp in zip(aStd, aExp):
<<<<<<< HEAD
                if any(isinstance(c.material, custom.Custom) for c in bStd):
=======
                hasCustomMaterial = any(isinstance(c.material, custom.Custom) for c in bStd)
                if hasCustomMaterial:
>>>>>>> 14392c84
                    checkColdBlockHeight(bStd, bExp, self.assertAlmostEqual, "the same")
                else:
                    checkColdBlockHeight(bStd, bExp, self.assertNotEqual, "different")
                    if bStd.hasFlags(Flags.FUEL):
                        self.checkColdHeightBlockMass(bStd, bExp, "U235")
                    elif bStd.hasFlags(Flags.CONTROL):
                        self.checkColdHeightBlockMass(bStd, bExp, "B10")
                    for cExp in iterSolidComponents(bExp):
                        if cExp.zbottom == bExp.p.zbottom and cExp.ztop == bExp.p.ztop:
                            matDens = cExp.material.density(Tc=cExp.temperatureInC)
                            compDens = cExp.density()
                            msg = (
                                f"{cExp} {cExp.material} in {bExp} in {aExp} was not at correct density. \n"
                                + f"expansion = {bExp.p.height / bStd.p.height} \n"
                                + f"density = {matDens}, component density = {compDens} \n"
                            )
                            self.assertAlmostEqual(
                                matDens,
                                compDens,
                                places=12,
                                msg=msg,
                            )

<<<<<<< HEAD
    def checkColdHeightBlockMass(self, bStd: HexBlock, bExp: HexBlock, nuclide: str):
=======
    def checkColdHeightBlockMass(self, bStd: HexBlock, bExp: HexBlock, flagType: Flags, nuclide: str):
>>>>>>> 14392c84
        """Checks that nuclide masses for blocks with input cold heights and
        "inputHeightsConsideredHot": True are underpredicted.

        Notes
        -----
        If blueprints have cold blocks heights with "inputHeightsConsideredHot": True in the inputs,
        then the nuclide densities are thermally expanded but the block height is not. This
        ultimately results in nuclide masses being underpredicted relative to the case where both
        nuclide densities and block heights are thermally expanded.
        """
        self.assertGreater(bExp.getMass(nuclide), bStd.getMass(nuclide))


def checkColdBlockHeight(bStd: HexBlock, bExp: HexBlock, assertType: Callable, strForAssertion: str):
    assertType(
        bStd.getHeight(),
        bExp.getHeight(),
        msg="Assembly: {0} -- Std Block {1} ({2}) and Exp Block {3} ({4}) should have {5:s} heights!".format(
            bStd.parent,
            bStd,
            bStd.getHeight(),
            bExp,
            bExp.getHeight(),
            strForAssertion,
        ),
    )


<<<<<<< HEAD
=======
class TestComponentLinks(AxialExpansionTestBase, unittest.TestCase):
    """Test axial linkage between components."""

    def setUp(self):
        """Contains common dimensions for all component class types."""
        AxialExpansionTestBase.setUp(self)
        self.common = ("test", "FakeMat", 25.0, 25.0)  # name, material, Tinput, Thot

    def tearDown(self):
        AxialExpansionTestBase.tearDown(self)

    def runTest(
        self,
        componentsToTest: dict,
        assertionBool: bool,
        name: str,
        commonArgs: tuple = None,
    ):
        """Runs various linkage tests.

        Parameters
        ----------
        componentsToTest : dict
            keys --> component class type; values --> dimensions specific to key
        assertionBool : boolean
            expected truth value for test
        name : str
            the name of the test
        commonArgs : tuple, optional
            arguments common to all Component class types

        Notes
        -----
        - components "typeA" and "typeB" are assumed to be vertically stacked
        - two assertions: 1) comparing "typeB" component to "typeA"; 2) comparing "typeA" component
          to "typeB"
        - the different assertions are particularly useful for comparing two annuli
        - to add Component class types to a test add dictionary entry with following:
          {Component Class Type: [{<settings for component 1>}, {<settings for component 2>}]
        """
        if commonArgs is None:
            common = self.common
        else:
            common = commonArgs
        for method, dims in componentsToTest.items():
            typeA = method(*common, **dims[0])
            typeB = method(*common, **dims[1])
            if assertionBool:
                self.assertTrue(
                    areAxiallyLinked(typeA, typeB),
                    msg="Test {0:s} failed for component type {1:s}!".format(name, str(method)),
                )
                self.assertTrue(
                    areAxiallyLinked(typeB, typeA),
                    msg="Test {0:s} failed for component type {1:s}!".format(name, str(method)),
                )
            else:
                self.assertFalse(
                    areAxiallyLinked(typeA, typeB),
                    msg="Test {0:s} failed for component type {1:s}!".format(name, str(method)),
                )
                self.assertFalse(
                    areAxiallyLinked(typeB, typeA),
                    msg="Test {0:s} failed for component type {1:s}!".format(name, str(method)),
                )

    def test_overlappingSolidPins(self):
        componentTypesToTest = {
            Circle: [{"od": 0.5, "id": 0.0}, {"od": 1.0, "id": 0.0}],
            Hexagon: [{"op": 0.5, "ip": 0.0}, {"op": 1.0, "ip": 0.0}],
            Rectangle: [
                {
                    "lengthOuter": 0.5,
                    "lengthInner": 0.0,
                    "widthOuter": 0.5,
                    "widthInner": 0.0,
                },
                {
                    "lengthOuter": 1.0,
                    "lengthInner": 0.0,
                    "widthOuter": 1.0,
                    "widthInner": 0.0,
                },
            ],
            Helix: [
                {"od": 0.5, "axialPitch": 1.0, "helixDiameter": 1.0},
                {"od": 1.0, "axialPitch": 1.0, "helixDiameter": 1.0},
            ],
        }
        self.runTest(componentTypesToTest, True, "test_overlappingSolidPins")

    def test_differentMultNotOverlapping(self):
        componentTypesToTest = {
            Circle: [{"od": 0.5, "mult": 10}, {"od": 0.5, "mult": 20}],
            Hexagon: [{"op": 0.5, "mult": 10}, {"op": 1.0, "mult": 20}],
            Rectangle: [
                {"lengthOuter": 1.0, "widthOuter": 1.0, "mult": 10},
                {"lengthOuter": 1.0, "widthOuter": 1.0, "mult": 20},
            ],
            Helix: [
                {"od": 0.5, "axialPitch": 1.0, "helixDiameter": 1.0, "mult": 10},
                {"od": 1.0, "axialPitch": 1.0, "helixDiameter": 1.0, "mult": 20},
            ],
        }
        self.runTest(componentTypesToTest, False, "test_differentMultNotOverlapping")

    def test_solidPinNotOverlappingAnnulus(self):
        componentTypesToTest = {
            Circle: [{"od": 0.5, "id": 0.0}, {"od": 1.0, "id": 0.6}],
        }
        self.runTest(componentTypesToTest, False, "test_solidPinNotOverlappingAnnulus")

    def test_solidPinOverlappingWithAnnulus(self):
        componentTypesToTest = {
            Circle: [{"od": 0.7, "id": 0.0}, {"od": 1.0, "id": 0.6}],
        }
        self.runTest(componentTypesToTest, True, "test_solidPinOverlappingWithAnnulus")

    def test_annularPinNotOverlappingWithAnnulus(self):
        componentTypesToTest = {
            Circle: [{"od": 0.6, "id": 0.3}, {"od": 1.0, "id": 0.6}],
        }
        self.runTest(componentTypesToTest, False, "test_annularPinNotOverlappingWithAnnulus")

    def test_annularPinOverlappingWithAnnuls(self):
        componentTypesToTest = {
            Circle: [{"od": 0.7, "id": 0.3}, {"od": 1.0, "id": 0.6}],
        }
        self.runTest(componentTypesToTest, True, "test_annularPinOverlappingWithAnnuls")

    def test_thinAnnularPinOverlappingWithThickAnnulus(self):
        componentTypesToTest = {
            Circle: [{"od": 0.7, "id": 0.3}, {"od": 0.6, "id": 0.5}],
        }
        self.runTest(componentTypesToTest, True, "test_thinAnnularPinOverlappingWithThickAnnulus")

    def test_AnnularHexOverlappingThickAnnularHex(self):
        componentTypesToTest = {Hexagon: [{"op": 1.0, "ip": 0.8}, {"op": 1.2, "ip": 0.8}]}
        self.runTest(componentTypesToTest, True, "test_AnnularHexOverlappingThickAnnularHex")

    def test_liquids(self):
        componentTypesToTest = {
            Circle: [{"od": 1.0, "id": 0.0}, {"od": 1.0, "id": 0.0}],
            Hexagon: [{"op": 1.0, "ip": 0.0}, {"op": 1.0, "ip": 0.0}],
        }
        liquid = ("test", "Sodium", 425.0, 425.0)  # name, material, Tinput, Thot
        self.runTest(componentTypesToTest, False, "test_liquids", commonArgs=liquid)

    def test_unshapedComponentAndCircle(self):
        comp1 = Circle(*self.common, od=1.0, id=0.0)
        comp2 = UnshapedComponent(*self.common, area=1.0)
        self.assertFalse(areAxiallyLinked(comp1, comp2))


>>>>>>> 14392c84
def buildTestAssemblyWithFakeMaterial(name: str, hot: bool = False):
    """Create test assembly consisting of list of fake material.

    Parameters
    ----------
    name : string
        determines which fake material to use
    """
    if not hot:
        hotTemp = 25.0
        height = 10.0
    else:
        hotTemp = 250.0
        height = 10.0 + 0.02 * (250.0 - 25.0)

    assembly = HexAssembly("testAssemblyType")
    assembly.spatialGrid = grids.AxialGrid.fromNCells(numCells=1)
    assembly.spatialGrid.armiObject = assembly
    assembly.add(_buildTestBlock("shield", name, hotTemp, height))
    assembly.add(_buildTestBlock("fuel", name, hotTemp, height))
    assembly.add(_buildTestBlock("fuel", name, hotTemp, height))
    assembly.add(_buildTestBlock("plenum", name, hotTemp, height))
    assembly.add(_buildDummySodium(hotTemp, height))
    assembly.calculateZCoords()
    assembly.reestablishBlockOrder()
    return assembly


def _buildTestBlock(blockType: str, name: str, hotTemp: float, height: float):
    """Return a simple pin type block filled with coolant and surrounded by duct.

    Parameters
    ----------
    blockType : string
        determines which type of block you're building
    name : string
        determines which material to use
    """
    b = HexBlock(blockType, height=height)

    fuelDims = {"Tinput": 25.0, "Thot": hotTemp, "od": 0.76, "id": 0.00, "mult": 127.0}
    cladDims = {"Tinput": 25.0, "Thot": hotTemp, "od": 0.80, "id": 0.77, "mult": 127.0}
    ductDims = {"Tinput": 25.0, "Thot": hotTemp, "op": 16, "ip": 15.3, "mult": 1.0}
    intercoolantDims = {
        "Tinput": 25.0,
        "Thot": hotTemp,
        "op": 17.0,
        "ip": ductDims["op"],
        "mult": 1.0,
    }
    coolDims = {"Tinput": 25.0, "Thot": hotTemp}
    mainType = Circle(blockType, name, **fuelDims)
    clad = Circle("clad", name, **cladDims)
    duct = Hexagon("duct", name, **ductDims)

    coolant = DerivedShape("coolant", "Sodium", **coolDims)
    intercoolant = Hexagon("intercoolant", "Sodium", **intercoolantDims)

    b.add(mainType)
    b.add(clad)
    b.add(duct)
    b.add(coolant)
    b.add(intercoolant)
    b.setType(blockType)

    b.getVolumeFractions()

    return b


def _buildDummySodium(hotTemp: float, height: float):
    """Build a dummy sodium block."""
    b = HexBlock("dummy", height=height)

    sodiumDims = {"Tinput": 25.0, "Thot": hotTemp, "op": 17, "ip": 0.0, "mult": 1.0}
    dummy = Hexagon("dummy coolant", "Sodium", **sodiumDims)

    b.add(dummy)
    b.getVolumeFractions()
    b.setType("dummy")

    return b


class FakeMat(materials.ht9.HT9):
    """Fake material used to verify armi.reactor.converters.axialExpansionChanger.

    Notes
    -----
    - specifically used in TestAxialExpansionHeight to verify axialExpansionChanger produces
      expected heights from hand calculation
    - also used to verify mass and height conservation resulting from even amounts of expansion and
      contraction. See TestConservation.
    """

    name = "FakeMat"

    def linearExpansionPercent(self, Tk=None, Tc=None):
        """A fake linear expansion percent."""
        Tc = units.getTc(Tc, Tk)
        return 0.02 * Tc


class FakeMatException(materials.ht9.HT9):
    """Fake material used to verify TestExceptions.

    Notes
    -----
    - the only difference between this and `class Fake(HT9)` above is that the thermal expansion
      factor is higher to ensure that a negative block height is caught in
      TestExceptions:test_AssemblyAxialExpansionException.
    """

    name = "FakeMatException"

    def linearExpansionPercent(self, Tk=None, Tc=None):
        """A fake linear expansion percent."""
        Tc = units.getTc(Tc, Tk)
<<<<<<< HEAD
        return 0.08 * Tc
=======
        return 0.08 * Tc


class TestAxialLinkHelper(unittest.TestCase):
    """Tests for the AxialLink dataclass / namedtuple like class."""

    @classmethod
    def setUpClass(cls):
        cls.LOWER_BLOCK = _buildDummySodium(20, 10)
        cls.UPPER_BLOCK = _buildDummySodium(300, 50)

    def test_override(self):
        """Test the upper and lower attributes can be set after construction."""
        empty = AxialLink()
        self.assertIsNone(empty.lower)
        self.assertIsNone(empty.upper)
        empty.lower = self.LOWER_BLOCK
        empty.upper = self.UPPER_BLOCK
        self.assertIs(empty.lower, self.LOWER_BLOCK)
        self.assertIs(empty.upper, self.UPPER_BLOCK)

    def test_construct(self):
        """Test the upper and lower attributes can be set at construction."""
        link = AxialLink(self.LOWER_BLOCK, self.UPPER_BLOCK)
        self.assertIs(link.lower, self.LOWER_BLOCK)
        self.assertIs(link.upper, self.UPPER_BLOCK)


class TestBlockLink(unittest.TestCase):
    """Test the ability to link blocks in an assembly."""

    def test_singleBlock(self):
        """Test an edge case where a single block exists."""
        b = _buildDummySodium(300, 50)
        links = AssemblyAxialLinkage.getLinkedBlocks([b])
        self.assertEqual(len(links), 1)
        self.assertIn(b, links)
        linked = links.pop(b)
        self.assertIsNone(linked.lower)
        self.assertIsNone(linked.upper)

    def test_multiBlock(self):
        """Test links with multiple blocks."""
        N_BLOCKS = 5
        blocks = [_buildDummySodium(300, 50) for _ in range(N_BLOCKS)]
        links = AssemblyAxialLinkage.getLinkedBlocks(blocks)
        first = blocks[0]
        lowLink = links[first]
        self.assertIsNone(lowLink.lower)
        self.assertIs(lowLink.upper, blocks[1])
        for ix in range(1, N_BLOCKS - 1):
            current = blocks[ix]
            below = blocks[ix - 1]
            above = blocks[ix + 1]
            link = links[current]
            self.assertIs(link.lower, below)
            self.assertIs(link.upper, above)
        top = blocks[-1]
        lastLink = links[top]
        self.assertIsNone(lastLink.upper)
        self.assertIs(lastLink.lower, blocks[-2])

    def test_emptyBlocks(self):
        """Test even smaller edge case when no blocks are passed."""
        with self.assertRaisesRegex(ValueError, "No blocks passed. Cannot determine links"):
            AssemblyAxialLinkage.getLinkedBlocks([])

    def test_onAssembly(self):
        """Test assembly behavior is the same as sequence of blocks."""
        assembly = HexAssembly("test")
        N_BLOCKS = 5
        assembly.spatialGrid = grids.AxialGrid.fromNCells(numCells=N_BLOCKS)
        assembly.spatialGrid.armiObject = assembly

        blocks = []
        for _ in range(N_BLOCKS):
            b = _buildDummySodium(300, 10)
            assembly.add(b)
            blocks.append(b)

        fromBlocks = AssemblyAxialLinkage.getLinkedBlocks(blocks)
        fromAssem = AssemblyAxialLinkage.getLinkedBlocks(assembly)

        self.assertSetEqual(set(fromBlocks), set(fromAssem))

        for b, bLink in fromBlocks.items():
            aLink = fromAssem[b]
            self.assertIs(aLink.lower, bLink.lower)
            self.assertIs(aLink.upper, bLink.upper)
>>>>>>> 14392c84
<|MERGE_RESOLUTION|>--- conflicted
+++ resolved
@@ -325,17 +325,11 @@
             axialExpChngr.axiallyExpandAssembly()
             # ensure that total U235/B10 and FE56 mass is conserved post-expansion
             newFE56Mass = a.getMass("FE56")
-<<<<<<< HEAD
             self.assertAlmostEqual(
                 newFE56Mass / prevFE56Mass, 1.0, places=14, msg=f"{a}"
             )
             if a.hasFlags([Flags.FUEL, Flags.CONTROL]):
                 newMass = a.getMass("U235" if a.hasFlags(Flags.FUEL) else "B10")
-=======
-            newMass = self._getMass(a)
-            self.assertAlmostEqual(newFE56Mass / prevFE56Mass, 1.0, places=14, msg=f"{a}")
-            if newMass:
->>>>>>> 14392c84
                 self.assertAlmostEqual(newMass / prevMass, 1.0, places=14, msg=f"{a}")
 
         newMasses, newNDens = self._getComponentMassAndNDens(a)
@@ -680,30 +674,16 @@
     def test_updateCompTempsBy1DTempFieldValError(self):
         tempGrid = [5.0, 15.0, 35.0]
         tempField = linspace(25.0, 310.0, 3)
-<<<<<<< HEAD
         with self.assertRaisesRegex(ValueError, "has no temperature points within it!"):
             self.obj.expansionData.updateComponentTempsBy1DTempField(
                 tempGrid, tempField
             )
-=======
-        with self.assertRaises(ValueError) as cm:
-            self.obj.expansionData.updateComponentTempsBy1DTempField(tempGrid, tempField)
-            the_exception = cm.exception
-            self.assertEqual(the_exception.error_code, 3)
->>>>>>> 14392c84
 
     def test_updateCompTempsBy1DTempFieldError(self):
         tempGrid = [5.0, 15.0, 35.0]
         tempField = linspace(25.0, 310.0, 10)
-<<<<<<< HEAD
         with self.assertRaisesRegex(RuntimeError, "tempGrid and tempField must have the same length."):
             self.obj.expansionData.updateComponentTempsBy1DTempField(tempGrid, tempField)
-=======
-        with self.assertRaises(RuntimeError) as cm:
-            self.obj.expansionData.updateComponentTempsBy1DTempField(tempGrid, tempField)
-            the_exception = cm.exception
-            self.assertEqual(the_exception.error_code, 3)
->>>>>>> 14392c84
 
     def test_AssemblyAxialExpansionException(self):
         """Test that negative height exception is caught."""
@@ -725,15 +705,8 @@
         This is implemented by creating a fuel block that contains no fuel component and passing it
         to ExpansionData::_isFuelLocked.
         """
-<<<<<<< HEAD
-        expdata = ExpansionData(
-            HexAssembly("testAssemblyType"), setFuel=True, expandFromTinputToThot=False
-        )
+        expdata = ExpansionData(HexAssembly("testAssemblyType"), setFuel=True, expandFromTinputToThot=False)
         bNoFuel = HexBlock("fuel", height=10.0)
-=======
-        expdata = ExpansionData(HexAssembly("testAssemblyType"), setFuel=True, expandFromTinputToThot=False)
-        b_NoFuel = HexBlock("fuel", height=10.0)
->>>>>>> 14392c84
         shieldDims = {
             "Tinput": 25.0,
             "Thot": 25.0,
@@ -955,12 +928,7 @@
                 ),
             )
             for bStd, bExp in zip(aStd, aExp):
-<<<<<<< HEAD
                 if any(isinstance(c.material, custom.Custom) for c in bStd):
-=======
-                hasCustomMaterial = any(isinstance(c.material, custom.Custom) for c in bStd)
-                if hasCustomMaterial:
->>>>>>> 14392c84
                     checkColdBlockHeight(bStd, bExp, self.assertAlmostEqual, "the same")
                 else:
                     checkColdBlockHeight(bStd, bExp, self.assertNotEqual, "different")
@@ -984,11 +952,7 @@
                                 msg=msg,
                             )
 
-<<<<<<< HEAD
-    def checkColdHeightBlockMass(self, bStd: HexBlock, bExp: HexBlock, nuclide: str):
-=======
     def checkColdHeightBlockMass(self, bStd: HexBlock, bExp: HexBlock, flagType: Flags, nuclide: str):
->>>>>>> 14392c84
         """Checks that nuclide masses for blocks with input cold heights and
         "inputHeightsConsideredHot": True are underpredicted.
 
@@ -1017,163 +981,6 @@
     )
 
 
-<<<<<<< HEAD
-=======
-class TestComponentLinks(AxialExpansionTestBase, unittest.TestCase):
-    """Test axial linkage between components."""
-
-    def setUp(self):
-        """Contains common dimensions for all component class types."""
-        AxialExpansionTestBase.setUp(self)
-        self.common = ("test", "FakeMat", 25.0, 25.0)  # name, material, Tinput, Thot
-
-    def tearDown(self):
-        AxialExpansionTestBase.tearDown(self)
-
-    def runTest(
-        self,
-        componentsToTest: dict,
-        assertionBool: bool,
-        name: str,
-        commonArgs: tuple = None,
-    ):
-        """Runs various linkage tests.
-
-        Parameters
-        ----------
-        componentsToTest : dict
-            keys --> component class type; values --> dimensions specific to key
-        assertionBool : boolean
-            expected truth value for test
-        name : str
-            the name of the test
-        commonArgs : tuple, optional
-            arguments common to all Component class types
-
-        Notes
-        -----
-        - components "typeA" and "typeB" are assumed to be vertically stacked
-        - two assertions: 1) comparing "typeB" component to "typeA"; 2) comparing "typeA" component
-          to "typeB"
-        - the different assertions are particularly useful for comparing two annuli
-        - to add Component class types to a test add dictionary entry with following:
-          {Component Class Type: [{<settings for component 1>}, {<settings for component 2>}]
-        """
-        if commonArgs is None:
-            common = self.common
-        else:
-            common = commonArgs
-        for method, dims in componentsToTest.items():
-            typeA = method(*common, **dims[0])
-            typeB = method(*common, **dims[1])
-            if assertionBool:
-                self.assertTrue(
-                    areAxiallyLinked(typeA, typeB),
-                    msg="Test {0:s} failed for component type {1:s}!".format(name, str(method)),
-                )
-                self.assertTrue(
-                    areAxiallyLinked(typeB, typeA),
-                    msg="Test {0:s} failed for component type {1:s}!".format(name, str(method)),
-                )
-            else:
-                self.assertFalse(
-                    areAxiallyLinked(typeA, typeB),
-                    msg="Test {0:s} failed for component type {1:s}!".format(name, str(method)),
-                )
-                self.assertFalse(
-                    areAxiallyLinked(typeB, typeA),
-                    msg="Test {0:s} failed for component type {1:s}!".format(name, str(method)),
-                )
-
-    def test_overlappingSolidPins(self):
-        componentTypesToTest = {
-            Circle: [{"od": 0.5, "id": 0.0}, {"od": 1.0, "id": 0.0}],
-            Hexagon: [{"op": 0.5, "ip": 0.0}, {"op": 1.0, "ip": 0.0}],
-            Rectangle: [
-                {
-                    "lengthOuter": 0.5,
-                    "lengthInner": 0.0,
-                    "widthOuter": 0.5,
-                    "widthInner": 0.0,
-                },
-                {
-                    "lengthOuter": 1.0,
-                    "lengthInner": 0.0,
-                    "widthOuter": 1.0,
-                    "widthInner": 0.0,
-                },
-            ],
-            Helix: [
-                {"od": 0.5, "axialPitch": 1.0, "helixDiameter": 1.0},
-                {"od": 1.0, "axialPitch": 1.0, "helixDiameter": 1.0},
-            ],
-        }
-        self.runTest(componentTypesToTest, True, "test_overlappingSolidPins")
-
-    def test_differentMultNotOverlapping(self):
-        componentTypesToTest = {
-            Circle: [{"od": 0.5, "mult": 10}, {"od": 0.5, "mult": 20}],
-            Hexagon: [{"op": 0.5, "mult": 10}, {"op": 1.0, "mult": 20}],
-            Rectangle: [
-                {"lengthOuter": 1.0, "widthOuter": 1.0, "mult": 10},
-                {"lengthOuter": 1.0, "widthOuter": 1.0, "mult": 20},
-            ],
-            Helix: [
-                {"od": 0.5, "axialPitch": 1.0, "helixDiameter": 1.0, "mult": 10},
-                {"od": 1.0, "axialPitch": 1.0, "helixDiameter": 1.0, "mult": 20},
-            ],
-        }
-        self.runTest(componentTypesToTest, False, "test_differentMultNotOverlapping")
-
-    def test_solidPinNotOverlappingAnnulus(self):
-        componentTypesToTest = {
-            Circle: [{"od": 0.5, "id": 0.0}, {"od": 1.0, "id": 0.6}],
-        }
-        self.runTest(componentTypesToTest, False, "test_solidPinNotOverlappingAnnulus")
-
-    def test_solidPinOverlappingWithAnnulus(self):
-        componentTypesToTest = {
-            Circle: [{"od": 0.7, "id": 0.0}, {"od": 1.0, "id": 0.6}],
-        }
-        self.runTest(componentTypesToTest, True, "test_solidPinOverlappingWithAnnulus")
-
-    def test_annularPinNotOverlappingWithAnnulus(self):
-        componentTypesToTest = {
-            Circle: [{"od": 0.6, "id": 0.3}, {"od": 1.0, "id": 0.6}],
-        }
-        self.runTest(componentTypesToTest, False, "test_annularPinNotOverlappingWithAnnulus")
-
-    def test_annularPinOverlappingWithAnnuls(self):
-        componentTypesToTest = {
-            Circle: [{"od": 0.7, "id": 0.3}, {"od": 1.0, "id": 0.6}],
-        }
-        self.runTest(componentTypesToTest, True, "test_annularPinOverlappingWithAnnuls")
-
-    def test_thinAnnularPinOverlappingWithThickAnnulus(self):
-        componentTypesToTest = {
-            Circle: [{"od": 0.7, "id": 0.3}, {"od": 0.6, "id": 0.5}],
-        }
-        self.runTest(componentTypesToTest, True, "test_thinAnnularPinOverlappingWithThickAnnulus")
-
-    def test_AnnularHexOverlappingThickAnnularHex(self):
-        componentTypesToTest = {Hexagon: [{"op": 1.0, "ip": 0.8}, {"op": 1.2, "ip": 0.8}]}
-        self.runTest(componentTypesToTest, True, "test_AnnularHexOverlappingThickAnnularHex")
-
-    def test_liquids(self):
-        componentTypesToTest = {
-            Circle: [{"od": 1.0, "id": 0.0}, {"od": 1.0, "id": 0.0}],
-            Hexagon: [{"op": 1.0, "ip": 0.0}, {"op": 1.0, "ip": 0.0}],
-        }
-        liquid = ("test", "Sodium", 425.0, 425.0)  # name, material, Tinput, Thot
-        self.runTest(componentTypesToTest, False, "test_liquids", commonArgs=liquid)
-
-    def test_unshapedComponentAndCircle(self):
-        comp1 = Circle(*self.common, od=1.0, id=0.0)
-        comp2 = UnshapedComponent(*self.common, area=1.0)
-        self.assertFalse(areAxiallyLinked(comp1, comp2))
-
-
->>>>>>> 14392c84
 def buildTestAssemblyWithFakeMaterial(name: str, hot: bool = False):
     """Create test assembly consisting of list of fake material.
 
@@ -1292,96 +1099,4 @@
     def linearExpansionPercent(self, Tk=None, Tc=None):
         """A fake linear expansion percent."""
         Tc = units.getTc(Tc, Tk)
-<<<<<<< HEAD
-        return 0.08 * Tc
-=======
-        return 0.08 * Tc
-
-
-class TestAxialLinkHelper(unittest.TestCase):
-    """Tests for the AxialLink dataclass / namedtuple like class."""
-
-    @classmethod
-    def setUpClass(cls):
-        cls.LOWER_BLOCK = _buildDummySodium(20, 10)
-        cls.UPPER_BLOCK = _buildDummySodium(300, 50)
-
-    def test_override(self):
-        """Test the upper and lower attributes can be set after construction."""
-        empty = AxialLink()
-        self.assertIsNone(empty.lower)
-        self.assertIsNone(empty.upper)
-        empty.lower = self.LOWER_BLOCK
-        empty.upper = self.UPPER_BLOCK
-        self.assertIs(empty.lower, self.LOWER_BLOCK)
-        self.assertIs(empty.upper, self.UPPER_BLOCK)
-
-    def test_construct(self):
-        """Test the upper and lower attributes can be set at construction."""
-        link = AxialLink(self.LOWER_BLOCK, self.UPPER_BLOCK)
-        self.assertIs(link.lower, self.LOWER_BLOCK)
-        self.assertIs(link.upper, self.UPPER_BLOCK)
-
-
-class TestBlockLink(unittest.TestCase):
-    """Test the ability to link blocks in an assembly."""
-
-    def test_singleBlock(self):
-        """Test an edge case where a single block exists."""
-        b = _buildDummySodium(300, 50)
-        links = AssemblyAxialLinkage.getLinkedBlocks([b])
-        self.assertEqual(len(links), 1)
-        self.assertIn(b, links)
-        linked = links.pop(b)
-        self.assertIsNone(linked.lower)
-        self.assertIsNone(linked.upper)
-
-    def test_multiBlock(self):
-        """Test links with multiple blocks."""
-        N_BLOCKS = 5
-        blocks = [_buildDummySodium(300, 50) for _ in range(N_BLOCKS)]
-        links = AssemblyAxialLinkage.getLinkedBlocks(blocks)
-        first = blocks[0]
-        lowLink = links[first]
-        self.assertIsNone(lowLink.lower)
-        self.assertIs(lowLink.upper, blocks[1])
-        for ix in range(1, N_BLOCKS - 1):
-            current = blocks[ix]
-            below = blocks[ix - 1]
-            above = blocks[ix + 1]
-            link = links[current]
-            self.assertIs(link.lower, below)
-            self.assertIs(link.upper, above)
-        top = blocks[-1]
-        lastLink = links[top]
-        self.assertIsNone(lastLink.upper)
-        self.assertIs(lastLink.lower, blocks[-2])
-
-    def test_emptyBlocks(self):
-        """Test even smaller edge case when no blocks are passed."""
-        with self.assertRaisesRegex(ValueError, "No blocks passed. Cannot determine links"):
-            AssemblyAxialLinkage.getLinkedBlocks([])
-
-    def test_onAssembly(self):
-        """Test assembly behavior is the same as sequence of blocks."""
-        assembly = HexAssembly("test")
-        N_BLOCKS = 5
-        assembly.spatialGrid = grids.AxialGrid.fromNCells(numCells=N_BLOCKS)
-        assembly.spatialGrid.armiObject = assembly
-
-        blocks = []
-        for _ in range(N_BLOCKS):
-            b = _buildDummySodium(300, 10)
-            assembly.add(b)
-            blocks.append(b)
-
-        fromBlocks = AssemblyAxialLinkage.getLinkedBlocks(blocks)
-        fromAssem = AssemblyAxialLinkage.getLinkedBlocks(assembly)
-
-        self.assertSetEqual(set(fromBlocks), set(fromAssem))
-
-        for b, bLink in fromBlocks.items():
-            aLink = fromAssem[b]
-            self.assertIs(aLink.lower, bLink.lower)
-            self.assertIs(aLink.upper, bLink.upper)
->>>>>>> 14392c84
+        return 0.08 * Tc