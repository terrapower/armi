# Copyright 2019 TerraPower, LLC
#
# Licensed under the Apache License, Version 2.0 (the "License");
# you may not use this file except in compliance with the License.
# You may obtain a copy of the License at
#
#     http://www.apache.org/licenses/LICENSE-2.0
#
# Unless required by applicable law or agreed to in writing, software
# distributed under the License is distributed on an "AS IS" BASIS,
# WITHOUT WARRANTIES OR CONDITIONS OF ANY KIND, either express or implied.
# See the License for the specific language governing permissions and
# limitations under the License.

"""Test axialExpansionChanger"""

import os
from statistics import mean
import unittest
from numpy import linspace, ones, array, vstack, zeros
from armi.reactor.tests.test_reactors import loadTestReactor
from armi.tests import TEST_ROOT
from armi.reactor.assemblies import grids
from armi.reactor.assemblies import HexAssembly
from armi.reactor.blocks import HexBlock
from armi.reactor.components import DerivedShape
from armi.reactor.components.basicShapes import (
    Circle,
    Hexagon,
    Rectangle,
    Square,
)
from armi.reactor.components.complexShapes import Helix
from armi.reactor.converters.axialExpansionChanger import (
    AxialExpansionChanger,
    ExpansionData,
    _determineLinked,
)
from armi.reactor.flags import Flags
from armi import materials
from armi.utils import units

# set namespace order for materials so that fake HT9 material can be found
materials.setMaterialNamespaceOrder(
    ["armi.reactor.converters.tests.test_axialExpansionChanger", "armi.materials"]
)


class Base(unittest.TestCase):
    """common methods and variables for unit tests"""

    Steel_Component_Lst = [
        Flags.DUCT,
        Flags.GRID_PLATE,
        Flags.HANDLING_SOCKET,
        Flags.INLET_NOZZLE,
        Flags.CLAD,
        Flags.WIRE,
        Flags.ACLP,
        Flags.GUIDE_TUBE,
    ]

    def setUp(self):
        self.obj = AxialExpansionChanger()
        self.massAndDens = {}
        self.steelMass = []
        self.blockHeights = {}

    def _getConservationMetrics(self, a):
        """retrieves and stores various conservation metrics

        - useful for verification and unittesting
        - Finds and stores:
            1. mass and density of target components
            2. mass of assembly steel
            3. block heights
        """
        mass = 0.0
        for b in a:
            for c in b:
                # store mass and density of target component
                if self.obj.expansionData.isTargetComponent(c):
                    self._storeTargetComponentMassAndDensity(c)
                # store steel mass for assembly
                if c.p.flags in self.Steel_Component_Lst:
                    mass += c.getMass()

            # store block heights
            tmp = array([b.p.zbottom, b.p.ztop, b.p.height, b.getVolume()])
            if b.name not in self.blockHeights:
                self.blockHeights[b.name] = tmp
            else:
                self.blockHeights[b.name] = vstack((self.blockHeights[b.name], tmp))

        self.steelMass.append(mass)

    def _storeTargetComponentMassAndDensity(self, c):
        tmp = array(
            [
                c.getMass(),
                c.material.getProperty("density", c.temperatureInK),
            ]
        )
        if c.parent.name not in self.massAndDens:
            self.massAndDens[c.parent.name] = tmp
        else:
            self.massAndDens[c.parent.name] = vstack(
                (self.massAndDens[c.parent.name], tmp)
            )


class Temperature:
    """create and store temperature grid/field"""

    def __init__(
        self,
        L,
        coldTemp=25.0,
        hotInletTemp=360.0,
        numTempGridPts=25,
        tempSteps=100,
        uniform=False,
    ):
        """
        Parameters
        ----------
        L : float
            length of self.tempGrid. Should be the height of the corresponding assembly.
        coldTemp : float
            component as-built temperature
        hotInletTemp : float
            temperature closest to bottom of assembly. Interpreted as
            inlet temp at nominal operations.
        numTempGridPts : integer
            the number of temperature measurement locations along the
            z-axis of the assembly
        tempSteps : integer
            the number of temperatures to create (analogous to time steps)
        """
        self.tempSteps = tempSteps
        self.tempGrid = linspace(0.0, L, num=numTempGridPts)
        self.tempField = zeros((tempSteps, numTempGridPts))
        self._generateTempField(coldTemp, hotInletTemp, uniform)

    def _generateTempField(self, coldTemp, hotInletTemp, uniform):
        """
        generate temperature field and grid

        - all temperatures are in C
        - temperature field : temperature readings (e.g., from T/H calculation)
        - temperature grid : physical locations in which
                            temperature is measured
        """
        # Generate temp field
        self.tempField[0, :] = coldTemp
        if not uniform:
            for i in range(1, self.tempSteps):
                self.tempField[i, :] = (
                    coldTemp
                    + (i + 1) / (self.tempSteps / 3) * self.tempGrid
                    + (hotInletTemp - coldTemp) * (i + 1) / self.tempSteps
                )
        else:
            tmp = linspace(coldTemp, hotInletTemp, self.tempSteps)
            for i in range(1, self.tempSteps):
                self.tempField[i, :] = tmp[i]


class TestAxialExpansionHeight(Base, unittest.TestCase):
    """verify that test assembly is expanded correctly"""

    def setUp(self):
        Base.setUp(self)
        self.a = buildTestAssemblyWithFakeMaterial(name="FakeMat")

        self.temp = Temperature(
            self.a.getTotalHeight(), numTempGridPts=11, tempSteps=10
        )

        # get the right/expected answer
        self._generateComponentWiseExpectedHeight()

        # do the axial expansion
        self.axialMeshLocs = zeros((self.temp.tempSteps, len(self.a)))
        for idt in range(self.temp.tempSteps):
            self.obj.performThermalAxialExpansion(
                self.a, self.temp.tempGrid, self.temp.tempField[idt, :], setFuel=True
            )
            self._getConservationMetrics(self.a)
            self.axialMeshLocs[idt, :] = self.a.getAxialMesh()

    def test_AssemblyAxialExpansionHeight(self):
        """test the axial expansion gives correct heights for component-based expansion"""
        for idt in range(self.temp.tempSteps):
            for ib, b in enumerate(self.a):
                self.assertAlmostEqual(
                    self.trueZtop[ib, idt],
                    self.blockHeights[b.name][idt][1],
                    places=7,
                    msg="Block height is not correct.\
                         Temp Step = {0:d}, Block ID = {1:}.".format(
                        idt, b.name
                    ),
                )

    def test_AxialMesh(self):
        """test that mesh aligns with block tops for component-based expansion"""
        for idt in range(self.temp.tempSteps):
            for ib, b in enumerate(self.a):
                self.assertEqual(
                    self.axialMeshLocs[idt][ib],
                    self.blockHeights[b.name][idt][1],
                    msg="\
                        Axial mesh and block top do not align and invalidate the axial mesh.\
                        Block ID = {0:s},\n\
                            Top = {1:.12e}\n\
                        Mesh Loc = {2:.12e}".format(
                        str(b.name),
                        self.blockHeights[b.name][idt][1],
                        self.axialMeshLocs[idt][ib],
                    ),
                )

    def _generateComponentWiseExpectedHeight(self):
        """calculate the expected height, external of AssemblyAxialExpansion()"""
        assem = buildTestAssemblyWithFakeMaterial(name="FakeMat")
        aveBlockTemp = zeros((len(assem), self.temp.tempSteps))
        self.trueZtop = zeros((len(assem), self.temp.tempSteps))
        self.trueHeight = zeros((len(assem), self.temp.tempSteps))
        self.trueZtop[-1, :] = assem[-1].p.ztop

        for idt in range(self.temp.tempSteps):
            # get average block temp
            for ib in range(len(assem)):
                aveBlockTemp[ib, idt] = self._getAveTemp(ib, idt, assem)
            # get block ztops
            for ib, b in enumerate(assem[:-1]):
                if ib > 0:
                    b.p.zbottom = assem[ib - 1].p.ztop
                if idt > 0:
                    dll = (
                        0.02 * aveBlockTemp[ib, idt] - 0.02 * aveBlockTemp[ib, idt - 1]
                    ) / (100.0 + 0.02 * aveBlockTemp[ib, idt - 1])
                    thermExpansionFactor = 1.0 + dll
                    b.p.ztop = thermExpansionFactor * b.p.height + b.p.zbottom
                self.trueZtop[ib, idt] = b.p.ztop
            # get block heights
            for ib, b in enumerate(assem):
                b.p.height = b.p.ztop - b.p.zbottom
                self.trueHeight[ib, idt] = b.p.height

    def _getAveTemp(self, ib, idt, assem):
        tmpMapping = []
        for idz, z in enumerate(self.temp.tempGrid):
            if assem[ib].p.zbottom <= z <= assem[ib].p.ztop:
                tmpMapping.append(self.temp.tempField[idt][idz])
            if z > assem[ib].p.ztop:
                break

        return mean(tmpMapping)


class TestCoreExpansion(Base, unittest.TestCase):
    """verify core-based expansion changes r.core.p.axialMesh

    Notes
    -----
    - Just checks that the mesh changes after expansion.
    - Actual verification of axial expansion occurs in class TestAxialExpansionHeight
    """

    def setUp(self):
        Base.setUp(self)
        self.o, self.r = loadTestReactor(TEST_ROOT)
        self.temp = Temperature(self.r.core.refAssem.getTotalHeight())
        # populate test temperature and percent expansion data
        self.tempGrid = {}
        self.tempField = {}
        self.componentLst = {}
        self.percents = {}
        # just use self.tempField[-1], no need to use all steps in temp.tempField
        for a in self.r.core.getAssemblies(includeBolAssems=True):
            self.tempGrid[a] = self.temp.tempGrid
            self.tempField[a] = self.temp.tempField[-1]
            self.componentLst[a] = [c for b in a for c in b]
            self.percents[a] = list(0.01 * ones(len(self.componentLst[a])))

    def test_axiallyExpandCoreThermal(self):
        oldMesh = self.r.core.p.axialMesh
        self.obj.axiallyExpandCoreThermal(self.r, self.tempGrid, self.tempField)
        self.assertNotEqual(
            oldMesh,
            self.r.core.p.axialMesh,
            msg="The core mesh has not changed with the expansion. That's not right.",
        )

    def test_axiallyExpandCorePercent(self):
        oldMesh = self.r.core.p.axialMesh
        self.obj.axiallyExpandCorePercent(self.r, self.componentLst, self.percents)
        self.assertNotEqual(
            oldMesh,
            self.r.core.p.axialMesh,
            msg="The core mesh has not changed with the expansion. That's not right.",
        )


class TestConservation(Base, unittest.TestCase):
    """verify that conservation is maintained in assembly-level axial expansion"""

    def setUp(self):
        Base.setUp(self)
        self.a = buildTestAssemblyWithFakeMaterial(name="FakeMat")

        # initialize class variables for conservation checks
        self.oldMass = {}
        for b in self.a:
            self.oldMass[b.name] = 0.0

        # do the expansion and store mass and density info
        self.temp = Temperature(
            self.a.getTotalHeight(), coldTemp=1.0, hotInletTemp=1000.0
        )
        for idt in range(self.temp.tempSteps):
            self.obj.performThermalAxialExpansion(
                self.a, self.temp.tempGrid, self.temp.tempField[idt, :], setFuel=True
            )
            self._getConservationMetrics(self.a)

    def test_ExpansionContractionConservation(self):
        """expand all components and then contract back to original state

        Notes
        -----
        - uniform expansion over all components within the assembly
        - 10 total expansion steps: 5 at +1%, and 5 at -1%
        - assertion on if original axial mesh matches the final axial mesh
        """
        a = buildTestAssemblyWithFakeMaterial(name="FakeMat")
        obj = AxialExpansionChanger()
        oldMesh = a.getAxialMesh()
        componentLst = [c for b in a for c in b]
        for i in range(0, 10):
            # get the percentage change
            if i < 5:
                percents = 0.01 + zeros(len(componentLst))
            else:
                percents = -0.01 + zeros(len(componentLst))
            # set the expansion factors
            oldMasses = [c.getMass() for b in a for c in b]
            # do the expansion
            obj.performPrescribedAxialExpansion(a, componentLst, percents, setFuel=True)
            newMasses = [c.getMass() for b in a for c in b]
            for old, new in zip(oldMasses, newMasses):
                self.assertAlmostEqual(old, new)

        self.assertEqual(
            oldMesh,
            a.getAxialMesh(),
            msg="Axial mesh is not the same after the expansion and contraction!",
        )

    def test_TargetComponentMassConservation(self):
        """tests mass conservation for target components"""
        for idt in range(self.temp.tempSteps):
            for b in self.a[:-1]:  # skip the dummy sodium block
                if idt != 0:
                    self.assertAlmostEqual(
                        self.oldMass[b.name],
                        self.massAndDens[b.name][idt][0],
                        places=7,
                        msg="Conservation of Mass Failed on time step {0:d}, block name {1:s},\
                            with old mass {2:.7e}, and new mass {3:.7e}.".format(
                            idt,
                            b.name,
                            self.oldMass[b.name],
                            self.massAndDens[b.name][idt][0],
                        ),
                    )
                self.oldMass[b.name] = self.massAndDens[b.name][idt][0]

    def test_SteelConservation(self):
        """tests mass conservation for total assembly steel

        Component list defined by, Steel_Component_List, in GetSteelMass()
        """
        for idt in range(self.temp.tempSteps - 1):
            self.assertAlmostEqual(
                self.steelMass[idt],
                self.steelMass[idt + 1],
                places=7,
                msg="Conservation of steel mass failed on time step {0:d}".format(idt),
            )

    def test_NoMovementACLP(self):
        """ensures that above core load pad (ACLP) does not move during fuel-only expansion"""
        # build test assembly with ACLP
        assembly = HexAssembly("testAssemblyType")
        assembly.spatialGrid = grids.axialUnitGrid(numCells=1)
        assembly.spatialGrid.armiObject = assembly
        assembly.add(_buildTestBlock("shield", "FakeMat"))
        assembly.add(_buildTestBlock("fuel", "FakeMat"))
        assembly.add(_buildTestBlock("fuel", "FakeMat"))
        assembly.add(_buildTestBlock("plenum", "FakeMat"))
        assembly.add(_buildTestBlock("aclp", "FakeMat"))  # "aclp plenum" also works
        assembly.add(_buildTestBlock("plenum", "FakeMat"))
        assembly.add(_buildDummySodium())
        assembly.calculateZCoords()
        assembly.reestablishBlockOrder()

        # get zCoords for aclp
        aclp = assembly.getChildrenWithFlags(Flags.ACLP)[0]
        aclpZTop = aclp.p.ztop
        aclpZBottom = aclp.p.zbottom

        # expand fuel
        # get fuel components
        cList = [c for b in assembly for c in b if c.hasFlags(Flags.FUEL)]
        # 10% growth of fuel components
        pList = zeros(len(cList)) + 0.1
        chngr = AxialExpansionChanger()
        chngr.performPrescribedAxialExpansion(assembly, cList, pList, setFuel=True)

        # do assertion
        self.assertEqual(
            aclpZBottom,
            aclp.p.zbottom,
            msg="ACLP zbottom has changed. It should not with fuel component only expansion!",
        )
        self.assertEqual(
            aclpZTop,
            aclp.p.ztop,
            msg="ACLP ztop has changed. It should not with fuel component only expansion!",
        )


class TestExceptions(Base, unittest.TestCase):
    """Verify exceptions are caught"""

    def setUp(self):
        Base.setUp(self)
        self.a = buildTestAssemblyWithFakeMaterial(name="FakeMatException")
        self.obj.setAssembly(self.a)

    def test_isTopDummyBlockPresent(self):
        # build test assembly without dummy
        assembly = HexAssembly("testAssemblyType")
        assembly.spatialGrid = grids.axialUnitGrid(numCells=1)
        assembly.spatialGrid.armiObject = assembly
        assembly.add(_buildTestBlock("shield", "FakeMat"))
        assembly.calculateZCoords()
        assembly.reestablishBlockOrder()
        # create instance of expansion changer
        obj = AxialExpansionChanger(detailedAxialExpansion=True)
        with self.assertRaises(RuntimeError) as cm:
            obj.setAssembly(assembly)
            the_exception = cm.exception
            self.assertEqual(the_exception.error_code, 3)

    def test_setExpansionFactors(self):
        with self.assertRaises(RuntimeError) as cm:
            cList = self.a[0].getChildren()
            percents = range(len(cList) + 1)
            self.obj.expansionData.setExpansionFactors(cList, percents)
            the_exception = cm.exception
            self.assertEqual(the_exception.error_code, 3)

    def test_mapHotTempToComponentsValueError(self):
        tempGrid = [5.0, 15.0, 35.0]
        tempField = linspace(25.0, 310.0, 3)
        with self.assertRaises(ValueError) as cm:
            self.obj.expansionData.mapHotTempToComponents(tempGrid, tempField)
            the_exception = cm.exception
            self.assertEqual(the_exception.error_code, 3)

    def test_mapHotTempToComponentsRuntimeError(self):
        tempGrid = [5.0, 15.0, 35.0]
        tempField = linspace(25.0, 310.0, 10)
        with self.assertRaises(RuntimeError) as cm:
            self.obj.expansionData.mapHotTempToComponents(tempGrid, tempField)
            the_exception = cm.exception
            self.assertEqual(the_exception.error_code, 3)

    def test_AssemblyAxialExpansionException(self):
        """test that negative height exception is caught"""
        temp = Temperature(self.a.getTotalHeight(), numTempGridPts=11, tempSteps=10)
        with self.assertRaises(ArithmeticError) as cm:
            for idt in range(temp.tempSteps):
                self.obj.expansionData.mapHotTempToComponents(
                    temp.tempGrid, temp.tempField[idt, :]
                )
                self.obj.expansionData.computeThermalExpansionFactors()
                self.obj.axiallyExpandAssembly()

            the_exception = cm.exception
            self.assertEqual(the_exception.error_code, 3)

    def test_specifyTargetComponentRuntimeErrorFirst(self):
        # build block for testing
        b = HexBlock("test", height=10.0)
        fuelDims = {"Tinput": 25.0, "Thot": 25.0, "od": 0.76, "id": 0.00, "mult": 127.0}
        cladDims = {"Tinput": 25.0, "Thot": 25.0, "od": 0.80, "id": 0.77, "mult": 127.0}
        mainType = Circle("main", "FakeMat", **fuelDims)
        clad = Circle("clad", "FakeMat", **cladDims)
        b.add(mainType)
        b.add(clad)
        b.setType("test")
        b.getVolumeFractions()
        # do test
        with self.assertRaises(RuntimeError) as cm:
            self.obj.expansionData.specifyTargetComponent(b)

            the_exception = cm.exception
            self.assertEqual(the_exception.error_code, 3)

    def test_specifyTargetComponentRuntimeErrorSecond(self):
        # build block for testing
        b = HexBlock("test", height=10.0)
        fuelDims = {"Tinput": 25.0, "Thot": 25.0, "od": 0.76, "id": 0.00, "mult": 127.0}
        cladDims = {"Tinput": 25.0, "Thot": 25.0, "od": 0.80, "id": 0.77, "mult": 127.0}
        mainType = Circle("test", "FakeMat", **fuelDims)
        clad = Circle("test", "FakeMat", **cladDims)
        b.add(mainType)
        b.add(clad)
        b.setType("test")
        b.getVolumeFractions()
        # do test
        with self.assertRaises(RuntimeError) as cm:
            self.obj.expansionData.specifyTargetComponent(b)

            the_exception = cm.exception
            self.assertEqual(the_exception.error_code, 3)

    def test_isFuelLocked(self):
        b_TwoFuel = HexBlock("fuel", height=10.0)
        fuelDims = {"Tinput": 25.0, "Thot": 25.0, "od": 0.76, "id": 0.00, "mult": 127.0}
        fuel2Dims = {
            "Tinput": 25.0,
            "Thot": 25.0,
            "od": 0.80,
            "id": 0.77,
            "mult": 127.0,
        }
        fuel = Circle("fuel", "FakeMat", **fuelDims)
        fuel2 = Circle("fuel", "FakeMat", **fuel2Dims)
        b_TwoFuel.add(fuel)
        b_TwoFuel.add(fuel2)
        b_TwoFuel.setType("test")
        expdata = ExpansionData(HexAssembly("testAssemblyType"), setFuel=True)
        # do test
        with self.assertRaises(RuntimeError) as cm:
            expdata._isFuelLocked(b_TwoFuel)  # pylint: disable=protected-access

            the_exception = cm.exception
            self.assertEqual(the_exception.error_code, 3)

        b_NoFuel = HexBlock("fuel", height=10.0)
        shield = Circle("shield", "FakeMat", **fuelDims)
        b_NoFuel.add(shield)
        with self.assertRaises(RuntimeError) as cm:
            expdata._isFuelLocked(b_NoFuel)  # pylint: disable=protected-access

            the_exception = cm.exception
            self.assertEqual(the_exception.error_code, 3)


<<<<<<< HEAD
class TestInputHeightsConsideredHot(unittest.TestCase):
    """verify thermal expansion for process loading of core"""

    def setUp(self):
        """provide the base case"""
        _o, r = loadTestReactor(
            os.path.join(TEST_ROOT, "detailedAxialExpansion"),
            {"inputHeightsConsideredHot": True},
        )
        self.stdAssems = [a for a in r.core.getAssemblies()]

    def test_coldHeight(self):
        """block heights are cold and should be expanded

        Notes
        -----
        Two assertions here:
            1. total assembly height should be preserved (through use of top dummy block)
            2. in armi.tests.detailedAxialExpansion.refSmallReactorBase.yaml,
               Thot > Tinput resulting in a non-zero DeltaT. Each block in the
               expanded case should therefore be a different height than that of the standard case.
        """
        _oCold, rCold = loadTestReactor(
            os.path.join(TEST_ROOT, "detailedAxialExpansion"),
            {"inputHeightsConsideredHot": False},
        )
        testAssems = [a for a in rCold.core.getAssemblies()]

        for aStd, aExp in zip(self.stdAssems, testAssems):
            self.assertAlmostEqual(
                aStd.getTotalHeight(),
                aExp.getTotalHeight(),
                msg="Std Assem {0} ({1}) and Exp Assem {2} ({3}) are not the same height!".format(
                    aStd, aStd.getTotalHeight(), aExp, aExp.getTotalHeight()
                ),
            )
            for bStd, bExp in zip(aStd, aExp):
                self.assertNotEqual(
                    bStd.getHeight(),
                    bExp.getHeight(),
                    msg="Std Block {0} ({1}) and Exp Block {2} ({3}) should have different heights!".format(
                        bStd,
                        bStd.getHeight(),
                        bExp,
                        bExp.getHeight(),
                    ),
                )
=======
class TestLinkage(unittest.TestCase):
    """test axial linkage between components"""

    def setUp(self):
        """contains common dimensions for all component class types"""
        self.common = ("test", "FakeMat", 25.0, 25.0)  # name, material, Tinput, Thot

    def runTest(
        self,
        componentsToTest: dict,
        assertionBool: bool,
        name: str,
        commonArgs: tuple = None,
    ):
        """runs various linkage tests

        Parameters
        ----------
        componentsToTest : dict
            keys --> component class type; values --> dimensions specific to key
        assertionBool : boolean
            expected truth value for test
        name : str
            the name of the test
        commonArgs : tuple, optional
            arguments common to all Component class types

        Notes
        -----
        - components "typeA" and "typeB" are assumed to be vertically stacked
        - two assertions: 1) comparing "typeB" component to "typeA"; 2) comparing "typeA" component to "typeB"
        - the different assertions are particularly useful for comparing two annuli
        - to add Component class types to a test:
            Add dictionary entry with following:
              {Component Class Type: [{<settings for component 1>}, {<settings for component 2>}]
        """
        if commonArgs is None:
            common = self.common
        else:
            common = commonArgs
        for method, dims in componentsToTest.items():
            typeA = method(*common, **dims[0])
            typeB = method(*common, **dims[1])
            if assertionBool:
                self.assertTrue(
                    _determineLinked(typeA, typeB),
                    msg="Test {0:s} failed for component type {1:s}!".format(
                        name, str(method)
                    ),
                )
                self.assertTrue(
                    _determineLinked(typeB, typeA),
                    msg="Test {0:s} failed for component type {1:s}!".format(
                        name, str(method)
                    ),
                )
            else:
                self.assertFalse(
                    _determineLinked(typeA, typeB),
                    msg="Test {0:s} failed for component type {1:s}!".format(
                        name, str(method)
                    ),
                )
                self.assertFalse(
                    _determineLinked(typeB, typeA),
                    msg="Test {0:s} failed for component type {1:s}!".format(
                        name, str(method)
                    ),
                )

    def test_overlappingSolidPins(self):
        componentTypesToTest = {
            Circle: [{"od": 0.5, "id": 0.0}, {"od": 1.0, "id": 0.0}],
            Hexagon: [{"op": 0.5, "ip": 0.0}, {"op": 1.0, "ip": 0.0}],
            Rectangle: [
                {
                    "lengthOuter": 0.5,
                    "lengthInner": 0.0,
                    "widthOuter": 0.5,
                    "widthInner": 0.0,
                },
                {
                    "lengthOuter": 1.0,
                    "lengthInner": 0.0,
                    "widthOuter": 1.0,
                    "widthInner": 0.0,
                },
            ],
            Helix: [
                {"od": 0.5, "axialPitch": 1.0, "helixDiameter": 1.0},
                {"od": 1.0, "axialPitch": 1.0, "helixDiameter": 1.0},
            ],
        }
        self.runTest(componentTypesToTest, True, "test_overlappingSolidPins")

    def test_differentMultNotOverlapping(self):
        componentTypesToTest = {
            Circle: [{"od": 0.5, "mult": 10}, {"od": 0.5, "mult": 20}],
            Hexagon: [{"op": 0.5, "mult": 10}, {"op": 1.0, "mult": 20}],
            Rectangle: [
                {"lengthOuter": 1.0, "widthOuter": 1.0, "mult": 10},
                {"lengthOuter": 1.0, "widthOuter": 1.0, "mult": 20},
            ],
            Helix: [
                {"od": 0.5, "axialPitch": 1.0, "helixDiameter": 1.0, "mult": 10},
                {"od": 1.0, "axialPitch": 1.0, "helixDiameter": 1.0, "mult": 20},
            ],
        }
        self.runTest(componentTypesToTest, False, "test_differentMultNotOverlapping")

    def test_solidPinNotOverlappingAnnulus(self):
        componentTypesToTest = {
            Circle: [{"od": 0.5, "id": 0.0}, {"od": 1.0, "id": 0.6}],
        }
        self.runTest(componentTypesToTest, False, "test_solidPinNotOverlappingAnnulus")

    def test_solidPinOverlappingWithAnnulus(self):
        componentTypesToTest = {
            Circle: [{"od": 0.7, "id": 0.0}, {"od": 1.0, "id": 0.6}],
        }
        self.runTest(componentTypesToTest, True, "test_solidPinOverlappingWithAnnulus")

    def test_annularPinNotOverlappingWithAnnulus(self):
        componentTypesToTest = {
            Circle: [{"od": 0.6, "id": 0.3}, {"od": 1.0, "id": 0.6}],
        }
        self.runTest(
            componentTypesToTest, False, "test_annularPinNotOverlappingWithAnnulus"
        )

    def test_annularPinOverlappingWithAnnuls(self):
        componentTypesToTest = {
            Circle: [{"od": 0.7, "id": 0.3}, {"od": 1.0, "id": 0.6}],
        }
        self.runTest(componentTypesToTest, True, "test_annularPinOverlappingWithAnnuls")

    def test_thinAnnularPinOverlappingWithThickAnnulus(self):
        componentTypesToTest = {
            Circle: [{"od": 0.7, "id": 0.3}, {"od": 0.6, "id": 0.5}],
        }
        self.runTest(
            componentTypesToTest, True, "test_thinAnnularPinOverlappingWithThickAnnulus"
        )

    def test_AnnularHexOverlappingThickAnnularHex(self):
        componentTypesToTest = {
            Hexagon: [{"op": 1.0, "ip": 0.8}, {"op": 1.2, "ip": 0.8}]
        }
        self.runTest(
            componentTypesToTest, True, "test_AnnularHexOverlappingThickAnnularHex"
        )

    def test_liquids(self):
        componentTypesToTest = {
            Circle: [{"od": 1.0, "id": 0.0}, {"od": 1.0, "id": 0.0}],
            Hexagon: [{"op": 1.0, "ip": 0.0}, {"op": 1.0, "ip": 0.0}],
        }
        liquid = ("test", "Sodium", 425.0, 425.0)  # name, material, Tinput, Thot
        self.runTest(componentTypesToTest, False, "test_liquids", commonArgs=liquid)
>>>>>>> 2d83ca66


def buildTestAssemblyWithFakeMaterial(name):
    """Create test assembly consisting of list of fake material

    Parameters
    ----------
    name : string
        determines which fake material to use
    """
    assembly = HexAssembly("testAssemblyType")
    assembly.spatialGrid = grids.axialUnitGrid(numCells=1)
    assembly.spatialGrid.armiObject = assembly
    assembly.add(_buildTestBlock("shield", name))
    assembly.add(_buildTestBlock("fuel", name))
    assembly.add(_buildTestBlock("fuel", name))
    assembly.add(_buildTestBlock("plenum", name))
    assembly.add(_buildDummySodium())
    assembly.calculateZCoords()
    assembly.reestablishBlockOrder()
    return assembly


def _buildTestBlock(blockType, name):
    """Return a simple pin type block filled with coolant and surrounded by duct.

    Parameters
    ----------
    blockType : string
        determines which type of block you're building

    name : string
        determines which fake material to use
    """
    b = HexBlock(blockType, height=10.0)

    fuelDims = {"Tinput": 25.0, "Thot": 25.0, "od": 0.76, "id": 0.00, "mult": 127.0}
    cladDims = {"Tinput": 25.0, "Thot": 25.0, "od": 0.80, "id": 0.77, "mult": 127.0}
    ductDims = {"Tinput": 25.0, "Thot": 25.0, "op": 16, "ip": 15.3, "mult": 1.0}
    intercoolantDims = {
        "Tinput": 25.0,
        "Thot": 25.0,
        "op": 17.0,
        "ip": ductDims["op"],
        "mult": 1.0,
    }
    coolDims = {"Tinput": 25.0, "Thot": 25.0}
    mainType = Circle(blockType, name, **fuelDims)
    clad = Circle("clad", name, **cladDims)
    duct = Hexagon("duct", name, **ductDims)

    coolant = DerivedShape("coolant", "Sodium", **coolDims)
    intercoolant = Hexagon("intercoolant", "Sodium", **intercoolantDims)

    b.add(mainType)
    b.add(clad)
    b.add(duct)
    b.add(coolant)
    b.add(intercoolant)
    b.setType(blockType)

    b.getVolumeFractions()

    return b


def _buildDummySodium():
    """Build a dummy sodium block."""
    b = HexBlock("dummy", height=10.0)

    sodiumDims = {"Tinput": 25.0, "Thot": 25.0, "op": 17, "ip": 0.0, "mult": 1.0}
    dummy = Hexagon("dummy coolant", "Sodium", **sodiumDims)

    b.add(dummy)
    b.getVolumeFractions()
    b.setType("dummy")

    return b


class FakeMat(materials.ht9.HT9):  # pylint: disable=abstract-method
    """Fake material used to verify armi.reactor.converters.axialExpansionChanger

    Notes
    -----
    - specifically used TestAxialExpansionHeight to verify axialExpansionChanger produces
      expected heights from hand calculation
    - also used to verify mass and height conservation resulting from even amounts of expansion
      and contraction. See TestConservation.
    """

    name = "FakeMat"

    def __init__(self):
        materials.ht9.HT9.__init__(self)

    def linearExpansionPercent(self, Tk=None, Tc=None):
        """ A fake linear expansion percent"""
        Tc = units.getTc(Tc, Tk)
        return 0.02 * Tc


class FakeMatException(materials.ht9.HT9):  # pylint: disable=abstract-method
    """Fake material used to verify TestExceptions

    Notes
    -----
    - the only difference between this and `class Fake(HT9)` above is that the thermal expansion factor
      is higher to ensure that a negative block height is caught in TestExceptions:test_AssemblyAxialExpansionException.
    """

    name = "FakeMatException"

    def __init__(self):
        materials.ht9.HT9.__init__(self)

    def linearExpansionPercent(self, Tk=None, Tc=None):
        """ A fake linear expansion percent"""
        Tc = units.getTc(Tc, Tk)
        return 0.08 * Tc<|MERGE_RESOLUTION|>--- conflicted
+++ resolved
@@ -563,7 +563,6 @@
             self.assertEqual(the_exception.error_code, 3)
 
 
-<<<<<<< HEAD
 class TestInputHeightsConsideredHot(unittest.TestCase):
     """verify thermal expansion for process loading of core"""
 
@@ -611,7 +610,7 @@
                         bExp.getHeight(),
                     ),
                 )
-=======
+
 class TestLinkage(unittest.TestCase):
     """test axial linkage between components"""
 
@@ -771,7 +770,6 @@
         }
         liquid = ("test", "Sodium", 425.0, 425.0)  # name, material, Tinput, Thot
         self.runTest(componentTypesToTest, False, "test_liquids", commonArgs=liquid)
->>>>>>> 2d83ca66
 
 
 def buildTestAssemblyWithFakeMaterial(name):
