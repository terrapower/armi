# Copyright 2019 TerraPower, LLC
#
# Licensed under the Apache License, Version 2.0 (the "License");
# you may not use this file except in compliance with the License.
# You may obtain a copy of the License at
#
#     http://www.apache.org/licenses/LICENSE-2.0
#
# Unless required by applicable law or agreed to in writing, software
# distributed under the License is distributed on an "AS IS" BASIS,
# WITHOUT WARRANTIES OR CONDITIONS OF ANY KIND, either express or implied.
# See the License for the specific language governing permissions and
# limitations under the License.

"""Test axialExpansionChanger"""
# pylint: disable=missing-function-docstring,missing-class-docstring,abstract-method,protected-access
from statistics import mean
import os
import unittest

from numpy import linspace, array, vstack, zeros

from armi.materials import material
from armi.reactor.assemblies import grids
from armi.reactor.assemblies import HexAssembly
from armi.reactor.blocks import HexBlock
from armi.reactor.components import DerivedShape, UnshapedComponent
from armi.reactor.tests.test_reactors import loadTestReactor, reduceTestReactorRings
from armi.tests import TEST_ROOT
from armi.reactor.components.basicShapes import (
    Circle,
    Hexagon,
    Rectangle,
)
from armi.reactor.components.complexShapes import Helix
from armi.reactor.converters.axialExpansionChanger import (
    AxialExpansionChanger,
    ExpansionData,
    _determineLinked,
)
from armi import materials
from armi.materials import custom, _MATERIAL_NAMESPACE_ORDER
from armi.reactor.flags import Flags
from armi.tests import mockRunLogs
from armi.utils import units


class AxialExpansionTestBase(unittest.TestCase):
    """common methods and variables for unit tests"""

    Steel_Component_Lst = [
        Flags.DUCT,
        Flags.GRID_PLATE,
        Flags.HANDLING_SOCKET,
        Flags.INLET_NOZZLE,
        Flags.CLAD,
        Flags.WIRE,
        Flags.ACLP,
        Flags.GUIDE_TUBE,
    ]

    def setUp(self):
        self.obj = AxialExpansionChanger()
        self.massAndDens = {}
        self.steelMass = []
        self.blockHeights = {}
        self.origNameSpace = _MATERIAL_NAMESPACE_ORDER
        # set namespace order for materials so that fake HT9 material can be found
        materials.setMaterialNamespaceOrder(
            [
                "armi.reactor.converters.tests.test_axialExpansionChanger",
                "armi.materials",
            ]
        )

    def tearDown(self):
        # reset global namespace
        materials.setMaterialNamespaceOrder(self.origNameSpace)

    def _getConservationMetrics(self, a):
        """retrieves and stores various conservation metrics

        - useful for verification and unittesting
        - Finds and stores:
            1. mass and density of target components
            2. mass of assembly steel
            3. block heights
        """
        mass = 0.0
        for b in a:
            for c in b:
                # store mass and density of target component
                if self.obj.expansionData.isTargetComponent(c):
                    self._storeTargetComponentMassAndDensity(c)
                # store steel mass for assembly
                if c.p.flags in self.Steel_Component_Lst:
                    mass += c.getMass()

            # store block heights
            tmp = array([b.p.zbottom, b.p.ztop, b.p.height, b.getVolume()])
            if b.name not in self.blockHeights:
                self.blockHeights[b.name] = tmp
            else:
                self.blockHeights[b.name] = vstack((self.blockHeights[b.name], tmp))

        self.steelMass.append(mass)

    def _storeTargetComponentMassAndDensity(self, c):
        tmp = array(
            [
                c.getMass(),
                c.material.getProperty("density", c.temperatureInK),
            ]
        )
        if c.parent.name not in self.massAndDens:
            self.massAndDens[c.parent.name] = tmp
        else:
            self.massAndDens[c.parent.name] = vstack(
                (self.massAndDens[c.parent.name], tmp)
            )


class Temperature:
    """create and store temperature grid/field"""

    def __init__(
        self,
        L,
        coldTemp=25.0,
        hotInletTemp=360.0,
        numTempGridPts=25,
        tempSteps=100,
        uniform=False,
    ):
        """
        Parameters
        ----------
        L : float
            length of self.tempGrid. Should be the height of the corresponding assembly.
        coldTemp : float
            component as-built temperature
        hotInletTemp : float
            temperature closest to bottom of assembly. Interpreted as
            inlet temp at nominal operations.
        numTempGridPts : integer
            the number of temperature measurement locations along the
            z-axis of the assembly
        tempSteps : integer
            the number of temperatures to create (analogous to time steps)
        """
        self.tempSteps = tempSteps
        self.tempGrid = linspace(0.0, L, num=numTempGridPts)
        self.tempField = zeros((tempSteps, numTempGridPts))
        self._generateTempField(coldTemp, hotInletTemp, uniform)

    def _generateTempField(self, coldTemp, hotInletTemp, uniform):
        """
        generate temperature field and grid

        - all temperatures are in C
        - temperature field : temperature readings (e.g., from T/H calculation)
        - temperature grid : physical locations in which
                            temperature is measured
        """
        # Generate temp field
        self.tempField[0, :] = coldTemp
        if not uniform:
            for i in range(1, self.tempSteps):
                self.tempField[i, :] = (
                    coldTemp
                    + (i + 1) / (self.tempSteps / 3) * self.tempGrid
                    + (hotInletTemp - coldTemp) * (i + 1) / self.tempSteps
                )
        else:
            tmp = linspace(coldTemp, hotInletTemp, self.tempSteps)
            for i in range(1, self.tempSteps):
                self.tempField[i, :] = tmp[i]


class TestAxialExpansionHeight(AxialExpansionTestBase, unittest.TestCase):
    """verify that test assembly is expanded correctly"""

    def setUp(self):
        AxialExpansionTestBase.setUp(self)
        self.a = buildTestAssemblyWithFakeMaterial(name="FakeMat")

        self.temp = Temperature(
            self.a.getTotalHeight(), numTempGridPts=11, tempSteps=10
        )

        # get the right/expected answer
        self._generateComponentWiseExpectedHeight()

        # do the axial expansion
        self.axialMeshLocs = zeros((self.temp.tempSteps, len(self.a)))
        for idt in range(self.temp.tempSteps):
            self.obj.performThermalAxialExpansion(
                self.a, self.temp.tempGrid, self.temp.tempField[idt, :], setFuel=True
            )
            self._getConservationMetrics(self.a)
            self.axialMeshLocs[idt, :] = self.a.getAxialMesh()

    def tearDown(self):
<<<<<<< HEAD
        Base.tearDown(self)
=======
        AxialExpansionTestBase.tearDown(self)
>>>>>>> ab4a7ef4

    def test_AssemblyAxialExpansionHeight(self):
        """test the axial expansion gives correct heights for component-based expansion"""
        for idt in range(self.temp.tempSteps):
            for ib, b in enumerate(self.a):
                self.assertAlmostEqual(
                    self.trueZtop[ib, idt],
                    self.blockHeights[b.name][idt][1],
                    places=7,
                    msg="Block height is not correct.\
                         Temp Step = {0:d}, Block ID = {1:}.".format(
                        idt, b.name
                    ),
                )

    def test_AxialMesh(self):
        """test that mesh aligns with block tops for component-based expansion"""
        for idt in range(self.temp.tempSteps):
            for ib, b in enumerate(self.a):
                self.assertEqual(
                    self.axialMeshLocs[idt][ib],
                    self.blockHeights[b.name][idt][1],
                    msg="\
                        Axial mesh and block top do not align and invalidate the axial mesh.\
                        Block ID = {0:s},\n\
                            Top = {1:.12e}\n\
                        Mesh Loc = {2:.12e}".format(
                        str(b.name),
                        self.blockHeights[b.name][idt][1],
                        self.axialMeshLocs[idt][ib],
                    ),
                )

    def _generateComponentWiseExpectedHeight(self):
        """calculate the expected height, external of AssemblyAxialExpansion()"""
        assem = buildTestAssemblyWithFakeMaterial(name="FakeMat")
        aveBlockTemp = zeros((len(assem), self.temp.tempSteps))
        self.trueZtop = zeros((len(assem), self.temp.tempSteps))
        self.trueHeight = zeros((len(assem), self.temp.tempSteps))
        self.trueZtop[-1, :] = assem[-1].p.ztop

        for idt in range(self.temp.tempSteps):
            # get average block temp
            for ib in range(len(assem)):
                aveBlockTemp[ib, idt] = self._getAveTemp(ib, idt, assem)
            # get block ztops
            for ib, b in enumerate(assem[:-1]):
                if ib > 0:
                    b.p.zbottom = assem[ib - 1].p.ztop
                if idt > 0:
                    dll = (
                        0.02 * aveBlockTemp[ib, idt] - 0.02 * aveBlockTemp[ib, idt - 1]
                    ) / (100.0 + 0.02 * aveBlockTemp[ib, idt - 1])
                    thermExpansionFactor = 1.0 + dll
                    b.p.ztop = thermExpansionFactor * b.p.height + b.p.zbottom
                self.trueZtop[ib, idt] = b.p.ztop
            # get block heights
            for ib, b in enumerate(assem):
                b.p.height = b.p.ztop - b.p.zbottom
                self.trueHeight[ib, idt] = b.p.height

    def _getAveTemp(self, ib, idt, assem):
        tmpMapping = []
        for idz, z in enumerate(self.temp.tempGrid):
            if assem[ib].p.zbottom <= z <= assem[ib].p.ztop:
                tmpMapping.append(self.temp.tempField[idt][idz])
            if z > assem[ib].p.ztop:
                break

        return mean(tmpMapping)


class TestConservation(AxialExpansionTestBase, unittest.TestCase):
    """verify that conservation is maintained in assembly-level axial expansion"""

    def setUp(self):
        AxialExpansionTestBase.setUp(self)
        self.a = buildTestAssemblyWithFakeMaterial(name="FakeMat")

    def tearDown(self):
<<<<<<< HEAD
        Base.tearDown(self)
=======
        AxialExpansionTestBase.tearDown(self)
>>>>>>> ab4a7ef4

    def expandAssemForMassConservationTest(self):
        """initialize class variables for mass conservation checks"""
        # pylint: disable=attribute-defined-outside-init
        self.oldMass = {}
        for b in self.a:
            self.oldMass[b.name] = 0.0

        # do the expansion and store mass and density info
        self.temp = Temperature(
            self.a.getTotalHeight(), coldTemp=1.0, hotInletTemp=1000.0
        )
        for idt in range(self.temp.tempSteps):
            self.obj.performThermalAxialExpansion(
                self.a,
                self.temp.tempGrid,
                self.temp.tempField[idt, :],
                setFuel=True,
                updateNDensForRadialExp=False,
            )
            self._getConservationMetrics(self.a)

    def test_ColdThermalExpansionContractionConservation(self):
        """thermally expand and then contract to ensure original state is recovered

        Notes:
        - temperature field is isothermal and initially at 25 C
        """
        isothermalTempList = [20.0, 25.0, 30.0]
        a = buildTestAssemblyWithFakeMaterial(name="FakeMat")
        originalMesh = a.getAxialMesh()
        axialExpChngr = AxialExpansionChanger(detailedAxialExpansion=True)

        tempGrid = linspace(0.0, a.getHeight())
        for temp in isothermalTempList:
            # Set hot isothermal temp and expand
            tempField = array([temp] * len(tempGrid))
            axialExpChngr.performThermalAxialExpansion(
                a, tempGrid, tempField, updateNDensForRadialExp=False
            )
            if temp == 25.0:
                for new, old in zip(
                    a.getAxialMesh()[:-1], originalMesh[:-1]
                ):  # skip dummy block
                    self.assertAlmostEqual(
                        new,
                        old,
                        msg="At original temp (250 C) block height is {0:.5f}. "
                        "Current temp is {1:.5f} and block height is {2:.5f}".format(
                            old, temp, new
                        ),
                        places=3,
                    )
            else:
                for new, old in zip(
                    a.getAxialMesh()[:-1], originalMesh[:-1]
                ):  # skip dummy block
                    self.assertNotEqual(
                        new,
                        old,
                        msg="At original temp (250 C) block height is {0:.5f}. "
                        "Current temp is {1:.5f} and block height is {2:.5f}".format(
                            old, temp, new
                        ),
                    )

    def test_HotThermalExpansionContractionConservation(self):
        """thermally expand and then contract to ensure original state is recovered

        Notes:
        - temperature field is isothermal and initially at 250 C
        """
        isothermalTempList = [200.0, 250.0, 300.0]
        a = buildTestAssemblyWithFakeMaterial(name="FakeMat", hot=True)
        originalMesh = a.getAxialMesh()
        axialExpChngr = AxialExpansionChanger(detailedAxialExpansion=True)

        tempGrid = linspace(0.0, a.getHeight())
        for temp in isothermalTempList:
            # Set hot isothermal temp and expand
            tempField = array([temp] * len(tempGrid))
            axialExpChngr.performThermalAxialExpansion(
                a, tempGrid, tempField, updateNDensForRadialExp=False
            )
            if temp == 250.0:
                for new, old in zip(
                    a.getAxialMesh()[:-1], originalMesh[:-1]
                ):  # skip dummy block
                    self.assertAlmostEqual(
                        new,
                        old,
                        msg="At original temp (250 C) block height is {0:.5f}. "
                        "Current temp is {1:.5f} and block height is {2:.5f}".format(
                            old, temp, new
                        ),
                        places=1,
                    )
            else:
                for new, old in zip(
                    a.getAxialMesh()[:-1], originalMesh[:-1]
                ):  # skip dummy block
                    self.assertNotEqual(
                        new,
                        old,
                        msg="At original temp (250 C) block height is {0:.5f}. "
                        "Current temp is {1:.5f} and block height is {2:.5f}".format(
                            old, temp, new
                        ),
                    )

    def test_PrescribedExpansionContractionConservation(self):
        """expand all components and then contract back to original state

        Notes
        -----
        - uniform expansion over all components within the assembly
        - 10 total expansion steps: 5 at +1%, and 5 at -1%
        - assertion on if original axial mesh matches the final axial mesh
        """
        a = buildTestAssemblyWithFakeMaterial(name="FakeMat")
        obj = AxialExpansionChanger()
        oldMesh = a.getAxialMesh()
        componentLst = [c for b in a for c in b]
        for i in range(0, 10):
            # get the percentage change
            if i < 5:
                percents = 0.01 + zeros(len(componentLst))
            else:
                percents = -0.01 + zeros(len(componentLst))
            # set the expansion factors
            oldMasses = [
                c.getMass()
                for b in a
                for c in b
                if not isinstance(c.material, material.Fluid)
            ]
            # do the expansion
            obj.performPrescribedAxialExpansion(a, componentLst, percents, setFuel=True)
            newMasses = [
                c.getMass()
                for b in a
                for c in b
                if not isinstance(c.material, material.Fluid)
            ]
            for old, new in zip(oldMasses, newMasses):
                self.assertAlmostEqual(old, new)

        self.assertEqual(
            oldMesh,
            a.getAxialMesh(),
            msg="Axial mesh is not the same after the expansion and contraction!",
        )

    def test_TargetComponentMassConservation(self):
        """tests mass conservation for target components"""
        self.expandAssemForMassConservationTest()
        for idt in range(self.temp.tempSteps):
            for b in self.a[:-1]:  # skip the dummy sodium block
                if idt != 0:
                    self.assertAlmostEqual(
                        self.oldMass[b.name],
                        self.massAndDens[b.name][idt][0],
                        places=7,
                        msg="Conservation of Mass Failed on time step {0:d}, block name {1:s},\
                            with old mass {2:.7e}, and new mass {3:.7e}.".format(
                            idt,
                            b.name,
                            self.oldMass[b.name],
                            self.massAndDens[b.name][idt][0],
                        ),
                    )
                self.oldMass[b.name] = self.massAndDens[b.name][idt][0]

    def test_SteelConservation(self):
        """tests mass conservation for total assembly steel

        Component list defined by, Steel_Component_List, in GetSteelMass()
        """
        self.expandAssemForMassConservationTest()
        for idt in range(self.temp.tempSteps - 1):
            self.assertAlmostEqual(
                self.steelMass[idt],
                self.steelMass[idt + 1],
                places=7,
                msg="Conservation of steel mass failed on time step {0:d}".format(idt),
            )

    def test_NoMovementACLP(self):
        """ensures that above core load pad (ACLP) does not move during fuel-only expansion"""
        # build test assembly with ACLP
        assembly = HexAssembly("testAssemblyType")
        assembly.spatialGrid = grids.axialUnitGrid(numCells=1)
        assembly.spatialGrid.armiObject = assembly
        assembly.add(_buildTestBlock("shield", "FakeMat", 25.0, 10.0))
        assembly.add(_buildTestBlock("fuel", "FakeMat", 25.0, 10.0))
        assembly.add(_buildTestBlock("fuel", "FakeMat", 25.0, 10.0))
        assembly.add(_buildTestBlock("plenum", "FakeMat", 25.0, 10.0))
        assembly.add(
            _buildTestBlock("aclp", "FakeMat", 25.0, 10.0)
        )  # "aclp plenum" also works
        assembly.add(_buildTestBlock("plenum", "FakeMat", 25.0, 10.0))
        assembly.add(_buildDummySodium(25.0, 10.0))
        assembly.calculateZCoords()
        assembly.reestablishBlockOrder()

        # get zCoords for aclp
        aclp = assembly.getChildrenWithFlags(Flags.ACLP)[0]
        aclpZTop = aclp.p.ztop
        aclpZBottom = aclp.p.zbottom

        # expand fuel
        # get fuel components
        cList = [c for b in assembly for c in b if c.hasFlags(Flags.FUEL)]
        # 10% growth of fuel components
        pList = zeros(len(cList)) + 0.1
        chngr = AxialExpansionChanger()
        chngr.performPrescribedAxialExpansion(assembly, cList, pList, setFuel=True)

        # do assertion
        self.assertEqual(
            aclpZBottom,
            aclp.p.zbottom,
            msg="ACLP zbottom has changed. It should not with fuel component only expansion!",
        )
        self.assertEqual(
            aclpZTop,
            aclp.p.ztop,
            msg="ACLP ztop has changed. It should not with fuel component only expansion!",
        )

    def test_reset(self):
        self.obj.setAssembly(self.a)
        self.obj.reset()
        self.assertIsNone(self.obj.linked)
        self.assertIsNone(self.obj.expansionData)

    def test_computeThermalExpansionFactors(self):
        """ensure expansion factors are as expected"""
        self.obj.setAssembly(self.a)
        stdThermExpFactor = {}
        newTemp = 500.0
        # apply new temp to the pin and clad components of each block
        for b in self.a:
            for c in b[0:2]:
                stdThermExpFactor[c] = c.getThermalExpansionFactor() - 1.0
                self.obj.expansionData.updateComponentTemp(b, c, newTemp)

        self.obj.expansionData.computeThermalExpansionFactors()

        # skip dummy block, it's just coolant and doesn't expand.
        for b in self.a[:-1]:
            for ic, c in enumerate(b):
                if ic <= 1:
                    self.assertNotEqual(
                        stdThermExpFactor[c],
                        self.obj.expansionData.getExpansionFactor(c),
                        msg=f"Block {b}, Component {c}, thermExpCoeff not right.\n",
                    )
                else:
                    self.assertEqual(
                        self.obj.expansionData.getExpansionFactor(c),
                        0.0,
                        msg=f"Block {b}, Component {c}, thermExpCoeff not right.\n",
                    )


class TestManageCoreMesh(unittest.TestCase):
    """verify that manage core mesh unifies the mesh for detailedAxialExpansion: False"""

    def setUp(self):
        self.axialExpChngr = AxialExpansionChanger()
        o, self.r = loadTestReactor(TEST_ROOT)
        reduceTestReactorRings(self.r, o.cs, 3)

        self.oldAxialMesh = self.r.core.p.axialMesh
        # expand refAssem by 10%
        componentLst = [c for b in self.r.core.refAssem for c in b]
        percents = 0.01 + zeros(len(componentLst))
        self.axialExpChngr.performPrescribedAxialExpansion(
            self.r.core.refAssem, componentLst, percents, setFuel=True
        )

    def test_manageCoreMesh(self):
        self.axialExpChngr.manageCoreMesh(self.r)
        newAxialMesh = self.r.core.p.axialMesh
        # skip first and last entries as they do not change
        for old, new in zip(self.oldAxialMesh[1:-1], newAxialMesh[1:-1]):
            self.assertLess(old, new)


class TestExceptions(AxialExpansionTestBase, unittest.TestCase):
    """Verify exceptions are caught"""

    def setUp(self):
        AxialExpansionTestBase.setUp(self)
        self.a = buildTestAssemblyWithFakeMaterial(name="FakeMatException")
        self.obj.setAssembly(self.a)

    def tearDown(self):
<<<<<<< HEAD
        Base.tearDown(self)
=======
        AxialExpansionTestBase.tearDown(self)
>>>>>>> ab4a7ef4

    def test_isTopDummyBlockPresent(self):
        # build test assembly without dummy
        assembly = HexAssembly("testAssemblyType")
        assembly.spatialGrid = grids.axialUnitGrid(numCells=1)
        assembly.spatialGrid.armiObject = assembly
        assembly.add(_buildTestBlock("shield", "FakeMat", 25.0, 10.0))
        assembly.calculateZCoords()
        assembly.reestablishBlockOrder()
        # create instance of expansion changer
        obj = AxialExpansionChanger(detailedAxialExpansion=True)
        with self.assertRaises(RuntimeError) as cm:
            obj.setAssembly(assembly)
            the_exception = cm.exception
            self.assertEqual(the_exception.error_code, 3)

    def test_setExpansionFactors(self):
        with self.assertRaises(RuntimeError) as cm:
            cList = self.a[0].getChildren()
            percents = range(len(cList) + 1)
            self.obj.expansionData.setExpansionFactors(cList, percents)
            the_exception = cm.exception
            self.assertEqual(the_exception.error_code, 3)

    def test_updateComponentTempsBy1DTempFieldValueError(self):
        tempGrid = [5.0, 15.0, 35.0]
        tempField = linspace(25.0, 310.0, 3)
        with self.assertRaises(ValueError) as cm:
            self.obj.expansionData.updateComponentTempsBy1DTempField(
                tempGrid, tempField
            )
            the_exception = cm.exception
            self.assertEqual(the_exception.error_code, 3)

    def test_updateComponentTempsBy1DTempFieldRuntimeError(self):
        tempGrid = [5.0, 15.0, 35.0]
        tempField = linspace(25.0, 310.0, 10)
        with self.assertRaises(RuntimeError) as cm:
            self.obj.expansionData.updateComponentTempsBy1DTempField(
                tempGrid, tempField
            )
            the_exception = cm.exception
            self.assertEqual(the_exception.error_code, 3)

    def test_AssemblyAxialExpansionException(self):
        """test that negative height exception is caught"""
        temp = Temperature(self.a.getTotalHeight(), numTempGridPts=11, tempSteps=10)
        with self.assertRaises(ArithmeticError) as cm:
            for idt in range(temp.tempSteps):
                self.obj.expansionData.updateComponentTempsBy1DTempField(
                    temp.tempGrid, temp.tempField[idt, :]
                )
                self.obj.expansionData.computeThermalExpansionFactors()
                self.obj.axiallyExpandAssembly()

            the_exception = cm.exception
            self.assertEqual(the_exception.error_code, 3)

    def test_determineTargetComponentRuntimeErrorFirst(self):
        # build block for testing
        b = HexBlock("test", height=10.0)
        fuelDims = {"Tinput": 25.0, "Thot": 25.0, "od": 0.76, "id": 0.00, "mult": 127.0}
        cladDims = {"Tinput": 25.0, "Thot": 25.0, "od": 0.80, "id": 0.77, "mult": 127.0}
        mainType = Circle("main", "FakeMat", **fuelDims)
        clad = Circle("clad", "FakeMat", **cladDims)
        b.add(mainType)
        b.add(clad)
        b.setType("test")
        b.getVolumeFractions()
        # do test
        with self.assertRaises(RuntimeError) as cm:
            self.obj.expansionData.determineTargetComponent(b)

            the_exception = cm.exception
            self.assertEqual(the_exception.error_code, 3)

    def test_determineTargetComponentRuntimeErrorSecond(self):
        # build block for testing
        b = HexBlock("test", height=10.0)
        fuelDims = {"Tinput": 25.0, "Thot": 25.0, "od": 0.76, "id": 0.00, "mult": 127.0}
        cladDims = {"Tinput": 25.0, "Thot": 25.0, "od": 0.80, "id": 0.77, "mult": 127.0}
        mainType = Circle("test", "FakeMat", **fuelDims)
        clad = Circle("test", "FakeMat", **cladDims)
        b.add(mainType)
        b.add(clad)
        b.setType("test")
        b.getVolumeFractions()
        # do test
        with self.assertRaises(RuntimeError) as cm:
            self.obj.expansionData.determineTargetComponent(b)

            the_exception = cm.exception
            self.assertEqual(the_exception.error_code, 3)

    def test_isFuelLocked(self):
        """ensures that the RuntimeError statement in ExpansionData::_isFuelLocked is raised appropriately

        Notes
        ------
        This is implemented by creating a fuel block that contains no fuel component
        and passing it to ExpansionData::_isFuelLocked.
        """
        expdata = ExpansionData(HexAssembly("testAssemblyType"), setFuel=True)
        b_NoFuel = HexBlock("fuel", height=10.0)
        shieldDims = {
            "Tinput": 25.0,
            "Thot": 25.0,
            "od": 0.76,
            "id": 0.00,
            "mult": 127.0,
        }
        shield = Circle("shield", "FakeMat", **shieldDims)
        b_NoFuel.add(shield)
        with self.assertRaises(RuntimeError) as cm:
            expdata._isFuelLocked(b_NoFuel)
            the_exception = cm.exception
            self.assertEqual(the_exception.error_code, 3)

    def test_determineLinked(self):
        compDims = {"Tinput": 25.0, "Thot": 25.0}
        compA = UnshapedComponent("unshaped_1", "FakeMat", **compDims)
        compB = UnshapedComponent("unshaped_2", "FakeMat", **compDims)
        self.assertFalse(_determineLinked(compA, compB))

    def test_getLinkedComponents(self):
        """test for multiple component axial linkage"""
        shieldBlock = self.obj.linked.a[0]
        shieldComp = shieldBlock[0]
        shieldComp.setDimension("od", 0.785, cold=True)
        with self.assertRaises(RuntimeError) as cm:
            self.obj.linked._getLinkedComponents(shieldBlock, shieldComp)
            self.assertEqual(cm.exception, 3)


class TestDetermineTargetComponent(AxialExpansionTestBase, unittest.TestCase):
    """verify determineTargetComponent method is properly updating _componentDeterminesBlockHeight"""

    def setUp(self):
<<<<<<< HEAD
        Base.setUp(self)
=======
        AxialExpansionTestBase.setUp(self)
>>>>>>> ab4a7ef4
        self.obj = AxialExpansionChanger()
        self.a = buildTestAssemblyWithFakeMaterial(name="FakeMatException")
        self.obj.setAssembly(self.a)
        # need an empty dictionary because we want to test for the added component only
        self.obj.expansionData._componentDeterminesBlockHeight = {}

    def tearDown(self):
<<<<<<< HEAD
        Base.tearDown(self)
=======
        AxialExpansionTestBase.tearDown(self)
>>>>>>> ab4a7ef4

    def test_determineTargetComponent(self):
        # build a test block
        b = HexBlock("fuel", height=10.0)
        fuelDims = {"Tinput": 25.0, "Thot": 25.0, "od": 0.76, "id": 0.00, "mult": 127.0}
        cladDims = {"Tinput": 25.0, "Thot": 25.0, "od": 0.80, "id": 0.77, "mult": 127.0}
        fuel = Circle("fuel", "FakeMat", **fuelDims)
        clad = Circle("clad", "FakeMat", **cladDims)
        b.add(fuel)
        b.add(clad)
        # call method, and check that target component is correct
        self.obj.expansionData.determineTargetComponent(b)
        self.assertTrue(
            self.obj.expansionData.isTargetComponent(fuel),
            msg="determineTargetComponent failed to recognize intended component: {}".format(
                fuel
            ),
        )

    def test_determineTargetComponentBlockWithMultipleFlags(self):
        # build a block that has two flags as well as a component matching each
        # flag
        b = HexBlock("fuel poison", height=10.0)
        fuelDims = {"Tinput": 25.0, "Thot": 600.0, "od": 0.9, "id": 0.5, "mult": 200.0}
        poisonDims = {"Tinput": 25.0, "Thot": 400.0, "od": 0.5, "id": 0.0, "mult": 10.0}
        fuel = Circle("fuel", "FakeMat", **fuelDims)
        poison = Circle("poison", "FakeMat", **poisonDims)
        b.add(fuel)
        b.add(poison)
        # call method, and check that target component is correct
        self.obj.expansionData.determineTargetComponent(b)
        self.assertTrue(
            self.obj.expansionData.isTargetComponent(fuel),
            msg="determineTargetComponent failed to recognize intended component: {}".format(
                fuel
            ),
        )

    def test_specifyTargetComponet_BlueprintSpecified(self):
        b = HexBlock("SodiumBlock", height=10.0)
        sodiumDims = {"Tinput": 25.0, "Thot": 25.0, "op": 17, "ip": 0.0, "mult": 1.0}
        ductDims = {"Tinput": 25.0, "Thot": 25.0, "op": 16, "ip": 15.0, "mult": 1.0}
        dummy = Hexagon("coolant", "Sodium", **sodiumDims)
        dummyDuct = Hexagon("duct", "FakeMat", **sodiumDims)
        b.add(dummy)
        b.add(dummyDuct)
        b.getVolumeFractions()
        b.setType("DuctBlock")

        # check for no target component found
        with self.assertRaises(RuntimeError) as cm:
            self.obj.expansionData.determineTargetComponent(b)
            the_exception = cm.exception
            self.assertEqual(the_exception.error_code, 3)

        # check that target component is explicitly specified
        b.setAxialExpTargetComp(dummyDuct)
        self.assertEqual(
            b.axialExpTargetComponent,
            dummyDuct,
        )

        # check that target component is stored on expansionData object correctly
        self.obj.expansionData._componentDeterminesBlockHeight[
            b.axialExpTargetComponent
        ] = True
        self.assertTrue(
            self.obj.expansionData._componentDeterminesBlockHeight[
                b.axialExpTargetComponent
            ]
        )

        # get coverage for runLog statements on origination of target components
        # axial exp changer skips formal expansion of the top most block so we
        # need three blocks.
        b0 = _buildTestBlock("b0", "FakeMat", 25.0, 10.0)
        b2 = _buildTestBlock("b1", "FakeMat", 25.0, 10.0)
        assembly = HexAssembly("testAssemblyType")
        assembly.spatialGrid = grids.axialUnitGrid(numCells=1)
        assembly.spatialGrid.armiObject = assembly
        assembly.add(b0)
        assembly.add(b)
        assembly.add(b2)
        assembly.calculateZCoords()
        assembly.reestablishBlockOrder()
        with mockRunLogs.BufferLog() as mock:
            self.obj.performPrescribedAxialExpansion(assembly, [dummy], [0.01])
            self.assertIn("(blueprints defined)", mock._outputStream)
            self.assertIn("(inferred)", mock._outputStream)


class TestInputHeightsConsideredHot(unittest.TestCase):
    """verify thermal expansion for process loading of core"""

    def setUp(self):
        """This test uses a different armiRun.yaml than the default"""

        o, r = loadTestReactor(
            os.path.join(TEST_ROOT, "detailedAxialExpansion"),
            customSettings={"inputHeightsConsideredHot": True},
            setGlobalCs=False,
        )
        reduceTestReactorRings(r, o.cs, 3)

        self.stdAssems = [a for a in r.core.getAssemblies()]

        oCold, rCold = loadTestReactor(
            os.path.join(TEST_ROOT, "detailedAxialExpansion"),
            customSettings={"inputHeightsConsideredHot": False},
            setGlobalCs=False,
        )
        reduceTestReactorRings(rCold, oCold.cs, 3)

        self.testAssems = [a for a in rCold.core.getAssemblies()]

    def test_coldAssemblyExpansion(self):
        """block heights are cold and should be expanded

        Notes
        -----
        Two assertions here:
            1. total assembly height should be preserved (through use of top dummy block)
            2. in armi.tests.detailedAxialExpansion.refSmallReactorBase.yaml,
               Thot > Tinput resulting in a non-zero DeltaT. Each block in the
               expanded case should therefore be a different height than that of the standard case.
               - The one exception is for control assemblies. These designs can be unique from regular
                 pin type assemblies by allowing downward expansion. Because of this, they are skipped
                 for axial expansion.
        """
        for aStd, aExp in zip(self.stdAssems, self.testAssems):
            self.assertAlmostEqual(
                aStd.getTotalHeight(),
                aExp.getTotalHeight(),
                msg="Std Assem {0} ({1}) and Exp Assem {2} ({3}) are not the same height!".format(
                    aStd, aStd.getTotalHeight(), aExp, aExp.getTotalHeight()
                ),
            )
            for bStd, bExp in zip(aStd, aExp):
                hasCustomMaterial = any(
                    isinstance(c.material, custom.Custom) for c in bStd
                )
                if (aStd.hasFlags(Flags.CONTROL)) or (hasCustomMaterial):
                    checkColdBlockHeight(bStd, bExp, self.assertAlmostEqual, "the same")
                else:
                    checkColdBlockHeight(bStd, bExp, self.assertNotEqual, "different")
                if bStd.hasFlags(Flags.FUEL):
                    # fuel mass should grow because heights are considered cold heights
                    # and a cold 1 cm column has more mass than a hot 1 cm column
                    if not isinstance(
                        bStd.getComponent(Flags.FUEL).material, custom.Custom
                    ):
                        # custom materials don't expand
                        self.assertGreater(bExp.getMass("U235"), bStd.getMass("U235"))

                if not aStd.hasFlags(Flags.CONTROL) and not aStd.hasFlags(Flags.TEST):
                    if not hasCustomMaterial:
                        # skip blocks of custom material where liner is merged with clad
                        for cExp in bExp:
                            if not isinstance(cExp.material, custom.Custom):
                                matDens = cExp.material.density3(Tc=cExp.temperatureInC)
                                compDens = cExp.getMassDensity()
                                msg = (
                                    f"{cExp} {cExp.material} in {bExp} was not at correct density. \n"
                                    + f"expansion = {bExp.p.height / bStd.p.height} \n"
                                    + f"density3 = {matDens}, component density = {compDens} \n"
                                )
                                self.assertAlmostEqual(
                                    matDens,
                                    compDens,
                                    places=7,
                                    msg=msg,
                                )


def checkColdBlockHeight(bStd, bExp, assertType, strForAssertion):
    assertType(
        bStd.getHeight(),
        bExp.getHeight(),
        msg="Assembly: {0} -- Std Block {1} ({2}) and Exp Block {3} ({4}) should have {5:s} heights!".format(
            bStd.parent,
            bStd,
            bStd.getHeight(),
            bExp,
            bExp.getHeight(),
            strForAssertion,
        ),
    )


<<<<<<< HEAD
class TestLinkage(Base, unittest.TestCase):
=======
class TestLinkage(AxialExpansionTestBase, unittest.TestCase):
>>>>>>> ab4a7ef4
    """test axial linkage between components"""

    def setUp(self):
        """contains common dimensions for all component class types"""
<<<<<<< HEAD
        Base.setUp(self)
        self.common = ("test", "FakeMat", 25.0, 25.0)  # name, material, Tinput, Thot

    def tearDown(self):
        Base.tearDown(self)
=======
        AxialExpansionTestBase.setUp(self)
        self.common = ("test", "FakeMat", 25.0, 25.0)  # name, material, Tinput, Thot

    def tearDown(self):
        AxialExpansionTestBase.tearDown(self)
>>>>>>> ab4a7ef4

    def runTest(
        self,
        componentsToTest: dict,
        assertionBool: bool,
        name: str,
        commonArgs: tuple = None,
    ):
        """runs various linkage tests

        Parameters
        ----------
        componentsToTest : dict
            keys --> component class type; values --> dimensions specific to key
        assertionBool : boolean
            expected truth value for test
        name : str
            the name of the test
        commonArgs : tuple, optional
            arguments common to all Component class types

        Notes
        -----
        - components "typeA" and "typeB" are assumed to be vertically stacked
        - two assertions: 1) comparing "typeB" component to "typeA"; 2) comparing "typeA" component to "typeB"
        - the different assertions are particularly useful for comparing two annuli
        - to add Component class types to a test:
            Add dictionary entry with following:
              {Component Class Type: [{<settings for component 1>}, {<settings for component 2>}]
        """
        if commonArgs is None:
            common = self.common
        else:
            common = commonArgs
        for method, dims in componentsToTest.items():
            typeA = method(*common, **dims[0])
            typeB = method(*common, **dims[1])
            if assertionBool:
                self.assertTrue(
                    _determineLinked(typeA, typeB),
                    msg="Test {0:s} failed for component type {1:s}!".format(
                        name, str(method)
                    ),
                )
                self.assertTrue(
                    _determineLinked(typeB, typeA),
                    msg="Test {0:s} failed for component type {1:s}!".format(
                        name, str(method)
                    ),
                )
            else:
                self.assertFalse(
                    _determineLinked(typeA, typeB),
                    msg="Test {0:s} failed for component type {1:s}!".format(
                        name, str(method)
                    ),
                )
                self.assertFalse(
                    _determineLinked(typeB, typeA),
                    msg="Test {0:s} failed for component type {1:s}!".format(
                        name, str(method)
                    ),
                )

    def test_overlappingSolidPins(self):
        componentTypesToTest = {
            Circle: [{"od": 0.5, "id": 0.0}, {"od": 1.0, "id": 0.0}],
            Hexagon: [{"op": 0.5, "ip": 0.0}, {"op": 1.0, "ip": 0.0}],
            Rectangle: [
                {
                    "lengthOuter": 0.5,
                    "lengthInner": 0.0,
                    "widthOuter": 0.5,
                    "widthInner": 0.0,
                },
                {
                    "lengthOuter": 1.0,
                    "lengthInner": 0.0,
                    "widthOuter": 1.0,
                    "widthInner": 0.0,
                },
            ],
            Helix: [
                {"od": 0.5, "axialPitch": 1.0, "helixDiameter": 1.0},
                {"od": 1.0, "axialPitch": 1.0, "helixDiameter": 1.0},
            ],
        }
        self.runTest(componentTypesToTest, True, "test_overlappingSolidPins")

    def test_differentMultNotOverlapping(self):
        componentTypesToTest = {
            Circle: [{"od": 0.5, "mult": 10}, {"od": 0.5, "mult": 20}],
            Hexagon: [{"op": 0.5, "mult": 10}, {"op": 1.0, "mult": 20}],
            Rectangle: [
                {"lengthOuter": 1.0, "widthOuter": 1.0, "mult": 10},
                {"lengthOuter": 1.0, "widthOuter": 1.0, "mult": 20},
            ],
            Helix: [
                {"od": 0.5, "axialPitch": 1.0, "helixDiameter": 1.0, "mult": 10},
                {"od": 1.0, "axialPitch": 1.0, "helixDiameter": 1.0, "mult": 20},
            ],
        }
        self.runTest(componentTypesToTest, False, "test_differentMultNotOverlapping")

    def test_solidPinNotOverlappingAnnulus(self):
        componentTypesToTest = {
            Circle: [{"od": 0.5, "id": 0.0}, {"od": 1.0, "id": 0.6}],
        }
        self.runTest(componentTypesToTest, False, "test_solidPinNotOverlappingAnnulus")

    def test_solidPinOverlappingWithAnnulus(self):
        componentTypesToTest = {
            Circle: [{"od": 0.7, "id": 0.0}, {"od": 1.0, "id": 0.6}],
        }
        self.runTest(componentTypesToTest, True, "test_solidPinOverlappingWithAnnulus")

    def test_annularPinNotOverlappingWithAnnulus(self):
        componentTypesToTest = {
            Circle: [{"od": 0.6, "id": 0.3}, {"od": 1.0, "id": 0.6}],
        }
        self.runTest(
            componentTypesToTest, False, "test_annularPinNotOverlappingWithAnnulus"
        )

    def test_annularPinOverlappingWithAnnuls(self):
        componentTypesToTest = {
            Circle: [{"od": 0.7, "id": 0.3}, {"od": 1.0, "id": 0.6}],
        }
        self.runTest(componentTypesToTest, True, "test_annularPinOverlappingWithAnnuls")

    def test_thinAnnularPinOverlappingWithThickAnnulus(self):
        componentTypesToTest = {
            Circle: [{"od": 0.7, "id": 0.3}, {"od": 0.6, "id": 0.5}],
        }
        self.runTest(
            componentTypesToTest, True, "test_thinAnnularPinOverlappingWithThickAnnulus"
        )

    def test_AnnularHexOverlappingThickAnnularHex(self):
        componentTypesToTest = {
            Hexagon: [{"op": 1.0, "ip": 0.8}, {"op": 1.2, "ip": 0.8}]
        }
        self.runTest(
            componentTypesToTest, True, "test_AnnularHexOverlappingThickAnnularHex"
        )

    def test_liquids(self):
        componentTypesToTest = {
            Circle: [{"od": 1.0, "id": 0.0}, {"od": 1.0, "id": 0.0}],
            Hexagon: [{"op": 1.0, "ip": 0.0}, {"op": 1.0, "ip": 0.0}],
        }
        liquid = ("test", "Sodium", 425.0, 425.0)  # name, material, Tinput, Thot
        self.runTest(componentTypesToTest, False, "test_liquids", commonArgs=liquid)

    def test_unshapedComponentAndCircle(self):
        comp1 = Circle(*self.common, od=1.0, id=0.0)
        comp2 = UnshapedComponent(*self.common, area=1.0)
        self.assertFalse(_determineLinked(comp1, comp2))


def buildTestAssemblyWithFakeMaterial(name: str, hot: bool = False):
    """Create test assembly consisting of list of fake material

    Parameters
    ----------
    name : string
        determines which fake material to use
    """
    if not hot:
        hotTemp = 25.0
        height = 10.0
    else:
        hotTemp = 250.0
        height = 10.0 + 0.02 * (250.0 - 25.0)

    assembly = HexAssembly("testAssemblyType")
    assembly.spatialGrid = grids.axialUnitGrid(numCells=1)
    assembly.spatialGrid.armiObject = assembly
    assembly.add(_buildTestBlock("shield", name, hotTemp, height))
    assembly.add(_buildTestBlock("fuel", name, hotTemp, height))
    assembly.add(_buildTestBlock("fuel", name, hotTemp, height))
    assembly.add(_buildTestBlock("plenum", name, hotTemp, height))
    assembly.add(_buildDummySodium(hotTemp, height))
    assembly.calculateZCoords()
    assembly.reestablishBlockOrder()
    return assembly


def _buildTestBlock(blockType: str, name: str, hotTemp: float, height: float):
    """Return a simple pin type block filled with coolant and surrounded by duct.

    Parameters
    ----------
    blockType : string
        determines which type of block you're building

    name : string
        determines which fake material to use
    """
    b = HexBlock(blockType, height=height)

    fuelDims = {"Tinput": 25.0, "Thot": hotTemp, "od": 0.76, "id": 0.00, "mult": 127.0}
    cladDims = {"Tinput": 25.0, "Thot": hotTemp, "od": 0.80, "id": 0.77, "mult": 127.0}
    ductDims = {"Tinput": 25.0, "Thot": hotTemp, "op": 16, "ip": 15.3, "mult": 1.0}
    intercoolantDims = {
        "Tinput": 25.0,
        "Thot": hotTemp,
        "op": 17.0,
        "ip": ductDims["op"],
        "mult": 1.0,
    }
    coolDims = {"Tinput": 25.0, "Thot": hotTemp}
    mainType = Circle(blockType, name, **fuelDims)
    clad = Circle("clad", name, **cladDims)
    duct = Hexagon("duct", name, **ductDims)

    coolant = DerivedShape("coolant", "Sodium", **coolDims)
    intercoolant = Hexagon("intercoolant", "Sodium", **intercoolantDims)

    b.add(mainType)
    b.add(clad)
    b.add(duct)
    b.add(coolant)
    b.add(intercoolant)
    b.setType(blockType)

    b.getVolumeFractions()

    return b


def _buildDummySodium(hotTemp: float, height: float):
    """Build a dummy sodium block."""
    b = HexBlock("dummy", height=height)

    sodiumDims = {"Tinput": 25.0, "Thot": hotTemp, "op": 17, "ip": 0.0, "mult": 1.0}
    dummy = Hexagon("dummy coolant", "Sodium", **sodiumDims)

    b.add(dummy)
    b.getVolumeFractions()
    b.setType("dummy")

    return b


class FakeMat(materials.ht9.HT9):
    """Fake material used to verify armi.reactor.converters.axialExpansionChanger

    Notes
    -----
    - specifically used TestAxialExpansionHeight to verify axialExpansionChanger produces
      expected heights from hand calculation
    - also used to verify mass and height conservation resulting from even amounts of expansion
      and contraction. See TestConservation.
    """

    name = "FakeMat"

    def __init__(self):
        materials.ht9.HT9.__init__(self)

    def linearExpansionPercent(self, Tk=None, Tc=None):
        """A fake linear expansion percent"""
        Tc = units.getTc(Tc, Tk)
        return 0.02 * Tc


class FakeMatException(materials.ht9.HT9):
    """Fake material used to verify TestExceptions

    Notes
    -----
    - the only difference between this and `class Fake(HT9)` above is that the thermal expansion factor
      is higher to ensure that a negative block height is caught in TestExceptions:test_AssemblyAxialExpansionException.
    """

    name = "FakeMatException"

    def __init__(self):
        materials.ht9.HT9.__init__(self)

    def linearExpansionPercent(self, Tk=None, Tc=None):
        """A fake linear expansion percent"""
        Tc = units.getTc(Tc, Tk)
        return 0.08 * Tc<|MERGE_RESOLUTION|>--- conflicted
+++ resolved
@@ -201,11 +201,7 @@
             self.axialMeshLocs[idt, :] = self.a.getAxialMesh()
 
     def tearDown(self):
-<<<<<<< HEAD
-        Base.tearDown(self)
-=======
         AxialExpansionTestBase.tearDown(self)
->>>>>>> ab4a7ef4
 
     def test_AssemblyAxialExpansionHeight(self):
         """test the axial expansion gives correct heights for component-based expansion"""
@@ -286,11 +282,7 @@
         self.a = buildTestAssemblyWithFakeMaterial(name="FakeMat")
 
     def tearDown(self):
-<<<<<<< HEAD
-        Base.tearDown(self)
-=======
         AxialExpansionTestBase.tearDown(self)
->>>>>>> ab4a7ef4
 
     def expandAssemForMassConservationTest(self):
         """initialize class variables for mass conservation checks"""
@@ -590,11 +582,7 @@
         self.obj.setAssembly(self.a)
 
     def tearDown(self):
-<<<<<<< HEAD
-        Base.tearDown(self)
-=======
         AxialExpansionTestBase.tearDown(self)
->>>>>>> ab4a7ef4
 
     def test_isTopDummyBlockPresent(self):
         # build test assembly without dummy
@@ -733,11 +721,7 @@
     """verify determineTargetComponent method is properly updating _componentDeterminesBlockHeight"""
 
     def setUp(self):
-<<<<<<< HEAD
-        Base.setUp(self)
-=======
         AxialExpansionTestBase.setUp(self)
->>>>>>> ab4a7ef4
         self.obj = AxialExpansionChanger()
         self.a = buildTestAssemblyWithFakeMaterial(name="FakeMatException")
         self.obj.setAssembly(self.a)
@@ -745,11 +729,7 @@
         self.obj.expansionData._componentDeterminesBlockHeight = {}
 
     def tearDown(self):
-<<<<<<< HEAD
-        Base.tearDown(self)
-=======
         AxialExpansionTestBase.tearDown(self)
->>>>>>> ab4a7ef4
 
     def test_determineTargetComponent(self):
         # build a test block
@@ -939,28 +919,16 @@
     )
 
 
-<<<<<<< HEAD
-class TestLinkage(Base, unittest.TestCase):
-=======
 class TestLinkage(AxialExpansionTestBase, unittest.TestCase):
->>>>>>> ab4a7ef4
     """test axial linkage between components"""
 
     def setUp(self):
         """contains common dimensions for all component class types"""
-<<<<<<< HEAD
-        Base.setUp(self)
-        self.common = ("test", "FakeMat", 25.0, 25.0)  # name, material, Tinput, Thot
-
-    def tearDown(self):
-        Base.tearDown(self)
-=======
         AxialExpansionTestBase.setUp(self)
         self.common = ("test", "FakeMat", 25.0, 25.0)  # name, material, Tinput, Thot
 
     def tearDown(self):
         AxialExpansionTestBase.tearDown(self)
->>>>>>> ab4a7ef4
 
     def runTest(
         self,
