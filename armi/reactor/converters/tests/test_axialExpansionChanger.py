--- conflicted
+++ resolved
@@ -360,7 +360,6 @@
             newMass = a.getMass("B10")
         return newMass
 
-<<<<<<< HEAD
     def test_checkForBlocksWithoutSolids(self):
         a = buildTestAssemblyWithFakeMaterial(
             name="Sodium"
@@ -372,10 +371,7 @@
         with self.assertRaises(InputError):
             changer.setAssembly(a)
 
-    def test_PrescribedExpansionContractionConservation(self):
-=======
     def test_prescribedExpansionContractionConservation(self):
->>>>>>> 6163e942
         """Expand all components and then contract back to original state.
 
         .. test:: Expand all components and then contract back to original state.
