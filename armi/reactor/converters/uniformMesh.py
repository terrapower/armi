# Copyright 2019 TerraPower, LLC
#
# Licensed under the Apache License, Version 2.0 (the "License");
# you may not use this file except in compliance with the License.
# You may obtain a copy of the License at
#
#     http://www.apache.org/licenses/LICENSE-2.0
#
# Unless required by applicable law or agreed to in writing, software
# distributed under the License is distributed on an "AS IS" BASIS,
# WITHOUT WARRANTIES OR CONDITIONS OF ANY KIND, either express or implied.
# See the License for the specific language governing permissions and
# limitations under the License.

"""
Converts reactor with arbitrary axial meshing (e.g. multiple assemblies with different
axial meshes) to one with a global uniform axial mesh.

Useful for preparing inputs for physics codes that require structured meshes
from a more flexible ARMI reactor mesh.

This is implemented generically but includes a concrete subclass for
neutronics-specific parameters. This is used for build input files
for codes like DIF3D which require axially uniform meshes.

Requirements
------------
1. Build an average reactor with aligned axial meshes from a reactor with arbitrarily
   unaligned axial meshes in a way that conserves nuclide mass
2. Translate state information computed on the uniform mesh back to the unaligned mesh.
3. For neutronics cases, all neutronics-related block params should be translated, as
   well as the multigroup real and adjoint flux.


.. warning: This procedure can cause numerical diffusion in some cases. For example, 
    if a control rod tip block has a large coolant block below it, things like peak
    absorption rate can get lost into it. We recalculate some but not all 
    reaction rates in the re-mapping process based on a flux remapping. To avoid this,
    finer meshes will help. Always perform mesh sensitivity studies to ensure appropriate
    convergence for your needs.


Examples
--------
converter = uniformMesh.NeutronicsUniformMeshConverter()
uniformReactor = converter.convert(reactor)
# do calcs, then:
converter.applyStateToOriginal()

The mesh mapping happens as described in the figure:

.. figure:: /.static/axial_homogenization.png

"""
import re
import glob
import copy
import collections
import multiprocessing
from timeit import default_timer as timer

import numpy

import armi
from armi.mpiActions import Multiprocessor
from armi import runLog
from armi.utils.mathematics import average1DWithinTolerance
from armi.utils import iterables
from armi.utils import plotting
from armi.reactor import grids
from armi.reactor.flags import Flags
from armi.reactor.converters.geometryConverters import GeometryConverter
from armi.reactor import parameters
<<<<<<< HEAD
from armi.reactor import reactors
=======
from armi.reactor.reactors import Reactor
>>>>>>> 6e446e44

# unfortunate physics coupling, but still in the framework
from armi.physics.neutronics.globalFlux import globalFluxInterface


class UniformMeshGeometryConverter(GeometryConverter):
    """Build uniform mesh version of the source reactor"""

    def __init__(self, cs=None):
        GeometryConverter.__init__(self, cs)
        self._uniformMesh = None
        self.blockDetailedAxialExpansionParamNames = []
        self.reactorParamNames = []

    def convert(self, r=None):
        """Create a new reactor with a uniform mesh."""
        runLog.extra("Building copy of {} with a uniform axial mesh".format(r))

        completeStartTime = timer()
        self._sourceReactor = r
        self.convReactor = self.initNewReactor(r)
        self._setParamsToUpdate()
        self._computeAverageAxialMesh()
        self._buildAllUniformAssemblies()
        self._clearStateOnReactor(self.convReactor)
        self._mapStateFromReactorToOther(self._sourceReactor, self.convReactor)
        self.convReactor.core.updateAxialMesh()
        self._checkConversion()
        completeEndTime = timer()
        runLog.extra(
            f"Reactor core conversion time: {completeEndTime-completeStartTime} seconds"
        )
        return self.convReactor

    def _checkConversion(self):
        """Perform checks to ensure conversion occurred properly."""

    @staticmethod
    def initNewReactor(sourceReactor):
        """Build a new, yet empty, reactor with the same settings as sourceReactor

        Parameters
        ----------
        sourceReactor : :py:class:`Reactor <armi.reactor.reactors.Reactor>` object.
            original reactor to be copied
        """
<<<<<<< HEAD
        bp = copy.deepcopy(sourceReactor.blueprints)
        newReactor = reactors.Reactor(sourceReactor.o.cs.caseTitle, bp)
=======
        # developer note: deepcopy on the blueprint object ensures that all relevant blueprints
        # attributes are set. Simply calling blueprints.loadFromCs() just initializes
        # a blueprints object and may not set all necessary attributes. E.g., some
        # attributes are set when assemblies are added in coreDesign.construct(), however
        # since we skip that here, they never get set; therefore the need for the deepcopy.
        bp = copy.deepcopy(sourceReactor.blueprints)
        newReactor = Reactor(sourceReactor.o.cs.caseTitle, bp)
>>>>>>> 6e446e44
        coreDesign = bp.systemDesigns["core"]
        coreDesign.construct(sourceReactor.o.cs, bp, newReactor, loadAssems=False)
        newReactor.core.lib = sourceReactor.core.lib
        newReactor.core.setPitchUniform(sourceReactor.core.getAssemblyPitch())
        return newReactor

    def _computeAverageAxialMesh(self):
        """
        Computes an average axial mesh based on the first fuel assembly
        """
        src = self._sourceReactor
        refAssem = src.core.refAssem
        refNumPoints = (
            len(src.core.findAllAxialMeshPoints([refAssem], applySubMesh=True)) - 1
        )  # pop off zero
        # skip the first value of the mesh (0.0)
        allMeshes = []
        for a in src.core:
            aMesh = src.core.findAllAxialMeshPoints([a], applySubMesh=True)[1:]
            if len(aMesh) == refNumPoints:
                allMeshes.append(aMesh)
        self._uniformMesh = average1DWithinTolerance(numpy.array(allMeshes))

    @staticmethod
    def _createNewAssembly(sourceAssembly):
        a = sourceAssembly.__class__(sourceAssembly.getType())
        a.spatialGrid = grids.axialUnitGrid(len(sourceAssembly))
        a.setName(sourceAssembly.getName())
        return a

    @staticmethod
    def makeAssemWithUniformMesh(sourceAssem, newMesh):
        """
        Build new assembly based on a source assembly but apply the uniform mesh.

        The new assemblies must have appropriately mapped number densities as
        input for a neutronics solve. They must also have other relevant
        state parameters for follow-on steps. Thus, this maps many parameters
        from the ARMI mesh to the uniform mesh.

        See Also
        --------
        applyStateToOriginal : basically the reverse on the way out.
        """
        newAssem = UniformMeshGeometryConverter._createNewAssembly(sourceAssem)
        runLog.debug(f"Creating a uniform mesh of {newAssem}")
        bottom = 0.0

        for topMeshPoint in newMesh:
            overlappingBlockInfo = sourceAssem.getBlocksBetweenElevations(
                bottom, topMeshPoint
            )
            # This is not expected to occur given that the assembly mesh is consistent with
            # the blocks within it, but this is added for defensive programming and to
            # highlight a developer issue.
            if not overlappingBlockInfo:
                raise ValueError(
                    f"No blocks found between {bottom:.3f} and {topMeshPoint:.3f} in {sourceAssem}. "
                    f"This is a major bug that should be reported to the developers."
                )

            # Iterate over the blocks that are within this region and
            # select one as a "source" for determining which cross section
            # type to use. This uses the following rules:
            #     1. Select the first block that has either FUEL or CONTROL flags
            #     2. Fail if multiple blocks meet this criteria if they have different XS types
            #     3. Default to the first block in the list if no blocks meet FUEL or CONTROL flags criteria.
            blocks = [b for b, _h in overlappingBlockInfo]
            sourceBlock = None
            xsType = None
            for b in blocks:
                if b.hasFlags([Flags.FUEL, Flags.CONTROL]):
                    if sourceBlock is None:
                        sourceBlock = b
                        xsType = b.p.xsType
                    else:
                        # If there is a duplicate source block candidate that has a different
                        # cross section type then this is an error because the code cannot
                        # decide which one is correct.
                        if b.p.xsType != xsType:
                            msg = (
                                f"{sourceBlock} and {b} in {newAssem} have conflicting XS types and are "
                                f"candidates for the source block. To fix this, either set their XS types "
                                f"to be the same or remove these flags {[Flags.FUEL, Flags.CONTROL]} "
                                f"from one of the blocks."
                            )
                            runLog.error(msg)
                            raise ValueError(msg)

            # If no blocks meet the criteria above just select the first block
            # as the source block and use its cross section type.
            if sourceBlock is None:
                sourceBlock = blocks[0]
                xsType = blocks[0].p.xsType

            block = copy.deepcopy(sourceBlock)
            block.p.xsType = xsType
            block.setHeight(topMeshPoint - bottom)
            block.p.axMesh = 1
            _setNumberDensitiesFromOverlaps(block, overlappingBlockInfo)
            newAssem.add(block)
            bottom = topMeshPoint

        newAssem.reestablishBlockOrder()
        newAssem.calculateZCoords()
        return newAssem

    def _buildAllUniformAssemblies(self):
        """
        Loop through each new block for each mesh point and apply conservation of atoms.
        We use the submesh and allow blocks to be as small as the smallest submesh to
        avoid unnecessarily diffusing small blocks into huge ones (e.g. control blocks
        into plenum).
        """
        runLog.debug(
            f"Creating new assemblies from {self._sourceReactor.core} "
            f"with a uniform mesh of {self._uniformMesh}"
        )
        for sourceAssem in self._sourceReactor.core:
            newAssem = self.makeAssemWithUniformMesh(sourceAssem, self._uniformMesh)
            src = sourceAssem.spatialLocator
            newLoc = self.convReactor.core.spatialGrid[src.i, src.j, 0]
            self.convReactor.core.add(newAssem, newLoc)

    def plotConvertedReactor(self):
        bpAssems = list(self.convReactor.blueprints.assemblies.values())
        assemsToPlot = []
        for bpAssem in bpAssems:
            coreAssems = self.convReactor.core.getAssemblies(bpAssem.p.flags)
            if not coreAssems:
                continue
            assemsToPlot.append(coreAssems[0])

        # Obtain the plot numbering based on the existing files so that existing plots
        # are not overwritten.
        start = 0
        existingFiles = glob.glob(
            f"{self.convReactor.core.name}AssemblyTypes" + "*" + ".png"
        )
        # This loops over the existing files for the assembly types outputs
        # and makes a unique integer value so that plots are not overwritten. The
        # regular expression here captures the first integer as AssemblyTypesX and
        # then ensures that the numbering in the next enumeration below is 1 above that.
        for f in existingFiles:
            newStart = int(re.search(r"\d+", f).group())
            if newStart > start:
                start = newStart
        for plotNum, assemBatch in enumerate(
            iterables.chunk(assemsToPlot, 6), start=start + 1
        ):
            assemPlotName = f"{self.convReactor.core.name}AssemblyTypes{plotNum}-rank{armi.MPI_RANK}.png"
            plotting.plotAssemblyTypes(
                self.convReactor.blueprints,
                assemPlotName,
                assemBatch,
                maxAssems=6,
                showBlockAxMesh=True,
            )

    def _setParamsToUpdate(self):
        """Gather a list of parameters that will be mapped between reactors."""

    def _clearStateOnReactor(self, reactor):
        """
        Delete existing state that will be updated so they don't increment.

        The summations should start at zero but will happen for all overlaps.
        """
        runLog.debug("Clearing params from source reactor that will be converted.")
        for rp in self.reactorParamNames:
            reactor.core.p[rp] = 0.0

        for b in reactor.core.getBlocks():
            for bp in self.blockDetailedAxialExpansionParamNames:
                b.p[bp] = 0.0

    def applyStateToOriginal(self):
        """
        Now that state is computed on the uniform mesh, map it back to ARMI mesh.
        """
        runLog.extra(
            f"Applying uniform neutronics mesh results from {self.convReactor} to ARMI mesh on {self._sourceReactor}"
        )
        completeStartTime = timer()
        self._clearStateOnReactor(self._sourceReactor)
        self._mapStateFromReactorToOther(self.convReactor, self._sourceReactor)
        completeEndTime = timer()
        runLog.extra(
            f"Parameter remapping time: {completeEndTime-completeStartTime} seconds"
        )

    def _mapStateFromReactorToOther(self, sourceReactor, destReactor):
        """
        Map parameters from one reactor to another.

        Used for preparing and uniform reactor as well as for mapping its results
        back to the original reactor.
        """


class NeutronicsUniformMeshConverter(UniformMeshGeometryConverter):
    """
    A uniform mesh converter that specifically maps neutronics parameters.

    This is useful for codes like DIF3D.

    Notes
    -----
    If a case runs where two mesh conversions happen one after the other
    (e.g. a fixed source gamma transport step that needs appropriate
    fission rates), it is essential that the neutronics params be
    mapped onto the newly converted reactor as well as off of it
    back to the source reactor.
    """

    def __init__(self, cs=None, calcReactionRates=True):
        """
        Parameters
        ----------
        cs : obj, optional
            Case settings object.

        calcReactionRates : bool, optional
            Set to True by default, but if set to False the reaction
            rate calculation after the neutron flux is remapped will
            not be calculated.
        """
        UniformMeshGeometryConverter.__init__(self, cs)
        self.blockMultigroupParamNames = None
        self.calcReactionRates = calcReactionRates

    def _checkConversion(self):
        """
        Make sure both reactors have the same power and that it's equal to user-input.

        On the initial neutronics run, of course source power will be zero.
        """
        UniformMeshGeometryConverter._checkConversion(self)
        sourcePow = self._sourceReactor.core.getTotalBlockParam("power")
        convPow = self.convReactor.core.getTotalBlockParam("power")
        if sourcePow > 0.0 and convPow > 0.0:
            if abs(sourcePow - convPow) / sourcePow > 1e-5:
                runLog.info(
                    f"Source reactor power ({sourcePow}) is too different from "
                    f"converted power ({convPow})."
                )

            if self._sourceReactor.p.timeNode != 0:
                # only check on nodes other than BOC
                expectedPow = (
                    self._sourceReactor.core.p.power
                    / self._sourceReactor.core.powerMultiplier
                )
                if sourcePow and abs(sourcePow - expectedPow) / sourcePow > 1e-5:
                    raise ValueError(
                        f"Source reactor power ({sourcePow}) is too different from "
                        f"user-input power ({expectedPow})."
                    )

    def _setParamsToUpdate(self):
        """Activate conversion of various neutronics paramters."""
        UniformMeshGeometryConverter._setParamsToUpdate(self)

        self.reactorParamNames = self._sourceReactor.core.p.paramDefs.inCategory(
            parameters.Category.neutronics
        ).names

        runLog.extra(
            f"Reactor parameters that will be mapped are: {self.reactorParamNames}"
        )

        b = self._sourceReactor.core.getFirstBlock()

        self.blockMultigroupParamNames = b.p.paramDefs.inCategory(
            parameters.Category.multiGroupQuantities
        ).names
        self.blockDetailedAxialExpansionParamNames = b.p.paramDefs.inCategory(
            parameters.Category.detailedAxialExpansion
        ).names

        runLog.extra(
            f"Block params that will be mapped are: {self.blockMultigroupParamNames + self.blockDetailedAxialExpansionParamNames}"
        )

    def _clearStateOnReactor(self, reactor):
        """
        Clear all multi-group block parameters.
        """
        UniformMeshGeometryConverter._clearStateOnReactor(self, reactor)
        for b in reactor.core.getBlocks():
            for fluxParam in self.blockMultigroupParamNames:
                b.p[fluxParam] = []

    def _mapStateFromReactorToOther(self, sourceReactor, destReactor):
        UniformMeshGeometryConverter._mapStateFromReactorToOther(
            self, sourceReactor, destReactor
        )

        def paramSetter(block, vals, paramNames):
            for paramName, val in zip(paramNames, vals):
                block.p[paramName] = val

        def paramGetter(block, paramNames):
            paramVals = []
            for paramName in paramNames:
                val = block.p[paramName]
                if not val:
                    paramVals.append(None)
                else:
                    paramVals.append(val)
            return numpy.array(paramVals, dtype=object)

        def multiGroupParamSetter(block, multiGroupVals, paramNames):
            for paramName, val in zip(paramNames, multiGroupVals):
                block.p[paramName] = numpy.array(val)

        def multiGroupParamGetter(block, paramNames):
            paramVals = []
            for paramName in paramNames:
                val = block.p[paramName]
                if val is None or len(val) == 0:
                    paramVals.append(None)
                else:
                    paramVals.append(numpy.array(val))
            return numpy.array(paramVals, dtype=object)

        for paramName in self.reactorParamNames:
            destReactor.core.p[paramName] = sourceReactor.core.p[paramName]

        for aSource in sourceReactor.core:
            aDest = destReactor.core.getAssemblyByName(aSource.getName())

            # Map the multi-group flux parameters
            _setStateFromOverlaps(
                aSource,
                aDest,
                multiGroupParamSetter,
                multiGroupParamGetter,
                self.blockMultigroupParamNames,
            )

            # Map the detailed axial expansion parameters
            _setStateFromOverlaps(
                aSource,
                aDest,
                paramSetter,
                paramGetter,
                self.blockDetailedAxialExpansionParamNames,
            )

            # If requested, the reaction rates will be calculated based on the
            # mapped neutron flux and the XS library.
            if self.calcReactionRates:
                for b in aDest:
                    globalFluxInterface.calcReactionRates(
                        b, destReactor.core.p.keff, destReactor.core.lib
                    )


def _setNumberDensitiesFromOverlaps(block, overlappingBlockInfo):
    r"""
    Set number densities on a block based on overlapping blocks

    A conservation of number of atoms technique is used to map the non-uniform number densities onto the uniform
    neutronics mesh. When the number density of a height :math:`H` neutronics mesh block :math:`N^{\prime}` is
    being computed from one or more blocks in the ARMI mesh with number densities :math:`N_i` and
    heights :math:`h_i`, the following formula is used:

    .. math::

        N^{\prime} =  \sum_i N_i \frac{h_i}{H}


    See Also
    --------
    _setStateFromOverlaps : does this for state other than number densities.
    """
    totalDensities = {}
    block.clearNumberDensities()
    blockHeightInCm = block.getHeight()
    for overlappingBlock, overlappingHeightInCm in overlappingBlockInfo:
        for nucName, numberDensity in overlappingBlock.getNumberDensities().items():
            totalDensities[nucName] = (
                totalDensities.get(nucName, 0.0)
                + numberDensity * overlappingHeightInCm / blockHeightInCm
            )
    block.setNumberDensities(totalDensities)


def _setStateFromOverlaps(
    sourceAssembly, destinationAssembly, setter, getter, paramNames
):
    r"""
    Set state info on a assembly based on a source assembly with a different axial mesh

    This solves an averaging equation from the source to the destination.

    .. math::
        <P> = \frac{\int_{z_1}^{z_2} P(z) dz}{\int_{z_1}^{z_2} dz}

    which can be solved piecewise for z-coordinates along the source blocks.

    Parameters
    ----------
    sourceAssembly : Assembly
        assem that has the state
    destinationAssembly : Assembly
        assem that has is getting the state from sourceAssembly
    setter : function
        A function that takes (block, val) and sets val as state on block.
    getter : function
        takes block as an argument, returns relevant state that has __add__ capabilities.
    paramNames : list
        List of param names to set/get.

    Notes
    -----
    setter and getter are meant to be generated with particular state info (e.g. mgFlux or params).

    See Also
    --------
    _setNumberDensitiesFromOverlaps : does this but does smarter caching for number densities.
    """
    if not isinstance(paramNames, list):
        raise TypeError(
            f"The parameters names are not provided "
            f"as a list. Value(s) given: {paramNames}"
        )

    # The mapping of data from the source assembly to the destination assembly assumes that
    # the parameter values returned from the given ``getter`` have been cleared. If any
    # of these do not return a None before the conversion occurs then the mapping will
    # be incorrect. This checks that the parameters have been cleared and fails otherwise.
    for destBlock in destinationAssembly:
        existingDestBlockParamVals = getter(destBlock, paramNames)
        clearedValues = [
            True if not val else False for val in existingDestBlockParamVals
        ]
        if not all(clearedValues):
            raise ValueError(
                f"The state of {destBlock} on {destinationAssembly} "
                f"was not cleared prior to calling ``_setStateFromOverlaps``. "
                f"This is an implementation bug in the mesh converter that should "
                f"be reported to the developers. The following parameters should be cleared:\n"
                f"Parameters: {paramNames}\n"
                f"Values: {existingDestBlockParamVals}"
            )

    # The destination assembly is the assembly that the results are being mapped to
    # whereas the source assembly is the assembly that is from the uniform model. This
    # loop iterates over each block in the destination assembly and determines the mesh
    # coordinates that the uniform mesh (source assembly) will be mapped to.
    for destBlock in destinationAssembly:
        zLower = destBlock.p.zbottom
        zUpper = destBlock.p.ztop
        destinationBlockHeight = destBlock.getHeight()
        # Determine which blocks in the uniform mesh source assembly are
        # within the lower and upper bounds of the destination block.
        sourceBlocksInfo = sourceAssembly.getBlocksBetweenElevations(zLower, zUpper)

        if not sourceBlocksInfo:
            raise ValueError(
                f"An error occurred when attempting to map to the "
                f"results from {sourceAssembly} to {destinationAssembly}. "
                f"No blocks in {sourceAssembly} exist between the axial "
                f"elevations of {zLower:<8.3e} cm and {zUpper:<8.3e} cm. "
                f"This a major bug in the uniform mesh converter that should "
                f"be reported to the developers."
            )

        # Iterate over each of the blocks that were found in the uniform mesh
        # source assembly within the lower and upper bounds of the destination
        # block and perform the parameter mapping.
        updatedDestVals = collections.defaultdict(float)
        for sourceBlock, sourceBlockOverlapHeight in sourceBlocksInfo:
            sourceBlockVals = getter(sourceBlock, paramNames)
            sourceBlockHeight = sourceBlock.getHeight()

            for paramName, sourceBlockVal in zip(paramNames, sourceBlockVals):
                # The value can be `None` if it has not been set yet. In this case,
                # the mapping should be skipped.
                if sourceBlockVal is None:
                    continue

                # Determine if the parameter is volumed integrated or not.
                isVolIntegrated = sourceBlock.p.paramDefs[paramName].atLocation(
                    parameters.ParamLocation.VOLUME_INTEGRATED
                )

                # If the parameter is volume integrated (e.g., flux, linear power)
                # then calculate the fractional contribution from the source block.
                if isVolIntegrated:
                    integrationFactor = sourceBlockOverlapHeight / sourceBlockHeight

                # If the parameter is not volume integrated (e.g., volumetric reaction rate)
                # then calculate the fraction contribution on the destination block.
                # This smears the parameter over the destination block.
                else:
                    integrationFactor = (
                        sourceBlockOverlapHeight / destinationBlockHeight
                    )

                updatedDestVals[paramName] += sourceBlockVal * integrationFactor

            setter(destBlock, updatedDestVals.values(), updatedDestVals.keys())<|MERGE_RESOLUTION|>--- conflicted
+++ resolved
@@ -71,11 +71,7 @@
 from armi.reactor.flags import Flags
 from armi.reactor.converters.geometryConverters import GeometryConverter
 from armi.reactor import parameters
-<<<<<<< HEAD
-from armi.reactor import reactors
-=======
 from armi.reactor.reactors import Reactor
->>>>>>> 6e446e44
 
 # unfortunate physics coupling, but still in the framework
 from armi.physics.neutronics.globalFlux import globalFluxInterface
@@ -122,10 +118,6 @@
         sourceReactor : :py:class:`Reactor <armi.reactor.reactors.Reactor>` object.
             original reactor to be copied
         """
-<<<<<<< HEAD
-        bp = copy.deepcopy(sourceReactor.blueprints)
-        newReactor = reactors.Reactor(sourceReactor.o.cs.caseTitle, bp)
-=======
         # developer note: deepcopy on the blueprint object ensures that all relevant blueprints
         # attributes are set. Simply calling blueprints.loadFromCs() just initializes
         # a blueprints object and may not set all necessary attributes. E.g., some
@@ -133,7 +125,6 @@
         # since we skip that here, they never get set; therefore the need for the deepcopy.
         bp = copy.deepcopy(sourceReactor.blueprints)
         newReactor = Reactor(sourceReactor.o.cs.caseTitle, bp)
->>>>>>> 6e446e44
         coreDesign = bp.systemDesigns["core"]
         coreDesign.construct(sourceReactor.o.cs, bp, newReactor, loadAssems=False)
         newReactor.core.lib = sourceReactor.core.lib
