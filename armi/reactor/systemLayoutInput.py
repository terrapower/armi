# Copyright 2019 TerraPower, LLC
#
# Licensed under the Apache License, Version 2.0 (the "License");
# you may not use this file except in compliance with the License.
# You may obtain a copy of the License at
#
#     http://www.apache.org/licenses/LICENSE-2.0
#
# Unless required by applicable law or agreed to in writing, software
# distributed under the License is distributed on an "AS IS" BASIS,
# WITHOUT WARRANTIES OR CONDITIONS OF ANY KIND, either express or implied.
# See the License for the specific language governing permissions and
# limitations under the License.
"""
The legacy SystemLayoutInput class and supporting code.

This module contains the soon-to-be defunct ``SystemLayoutInput`` class, which used to
be used for specifying assembly locations in the core. This has been replaced by the
``systems:`` and ``grids:`` sections of ``Blueprints``, but still exists to facilitate
input migrations.

See Also
--------
reactor.blueprints.reactorBlueprint
reactor.blueprints.gridBlueprint
"""

import os
import sys
import xml.etree.ElementTree as ET
from collections import OrderedDict
from copy import copy

import voluptuous as vol
from ruamel.yaml import YAML

from armi import runLog
from armi.reactor import geometry, grids
from armi.utils import asciimaps

INP_SYSTEMS = "reactor"
INP_SYMMETRY = "symmetry"
INP_GEOM = "geom"
INP_DISCRETES = "discretes"
INP_LATTICE = "lattice"
INP_LOCATION = "location"
INP_SPEC = "spec"
INP_FUEL_PATH = "eqPathIndex"
INP_FUEL_CYCLE = "eqPathCycle"

LOC_CARTESIAN = ("xi", "yi")
LOC_HEX = ("ring", "pos")
LOC_RZ = ("rad1", "rad2", "theta1", "theta2")
MESH_RZ = ("azimuthalMesh", "radialMesh")

LOC_KEYS = {
    geometry.CARTESIAN: LOC_CARTESIAN,
    geometry.HEX: LOC_HEX,
    geometry.RZ: LOC_RZ + MESH_RZ,
    geometry.RZT: LOC_RZ + MESH_RZ,
}

DISCRETE_SCHEMA = vol.Schema(
    [
        {
            INP_LOCATION: vol.Schema(
                {
                    vol.In(LOC_CARTESIAN + LOC_HEX + LOC_RZ + MESH_RZ): vol.Any(
                        float, int
                    )
                }
            ),
            INP_SPEC: str,
            vol.Inclusive(INP_FUEL_PATH, "eq shuffling"): int,
            vol.Inclusive(INP_FUEL_CYCLE, "eq shuffling"): int,
        }
    ]
)

INPUT_SCHEMA = vol.Schema(
    {
        INP_SYSTEMS: vol.Schema(
            {
                str: vol.Schema(
                    {
                        vol.Optional(INP_GEOM, default=geometry.HEX): vol.In(
                            geometry.VALID_GEOMETRY_TYPE
                        ),
                        vol.Optional(
                            INP_SYMMETRY,
                            default=geometry.THIRD_CORE + " " + geometry.PERIODIC,
                        ): vol.In(geometry.SymmetryType.createValidSymmetryStrings()),
                        vol.Optional(INP_DISCRETES): DISCRETE_SCHEMA,
                        vol.Optional(INP_LATTICE): str,
                    }
                )
            }
        )
    }
)


class SystemLayoutInput:
    """
    Geometry file. Contains 2-D mapping of geometry.

    This approach to specifying core layout has been deprecated in favor of the
    :py:class:`armi.reactor.blueprints.gridBlueprints.GridBlueprints` and ``systems:``
    section of :py:class:`armi.reactor.blueprints.Blueprints`
    """

    _GEOM_FILE_EXTENSION = ".xml"
    ROOT_TAG = INP_SYSTEMS

    def __init__(self):
        self.fName = None
        self.modifiedFileName = None
        self.geomType: str
        self.symmetry = None
        self.assemTypeByIndices = OrderedDict()
        self.eqPathInput = {}
        self.eqPathsHaveBeenModified = False
        self.maxRings = 0

    def __repr__(self):
        return "<Geometry file {0}>".format(self.fName)

    def readGeomFromFile(self, fName):
        """
        Read the 2-d geometry input file.

        See Also
        --------
        fromReactor : Build SystemLayoutInput from a Reactor object.
        """
        self.fName = os.path.expandvars(fName)
        with open(self.fName) as stream:
            self.readGeomFromStream(stream)

    def readGeomFromStream(self, stream):
        """
        Read geometry info from a stream.

        This populates the object with info from any source.

        Notes
        -----
        There are two formats of geometry: yaml and xml. This tries
        xml first (legacy), and if it fails it tries yaml.
        """
        # Warn the user that this feature is schedule for deletion.
        warn = "XML Geom Files are scheduled to be removed from ARMI, please use blueprint files."
        runLog.important(warn)

        try:
            self._readXml(stream)
        except ET.ParseError:
            stream.seek(0)
            self._readYaml(stream)

    def toGridBlueprints(self, name: str = "core"):
        """
        Migrate old-style SystemLayoutInput to new GridBlueprint.

        Returns a list of GridBlueprint objects. There will at least be one entry,
        containing the main core layout. If equilibrium fuel paths are specified, it
        will occupy the second element.
        """
        # TODO: After moving SystemLayoutInput out of geometry.py, we may be able to
        # move this back out to top-level without causing blueprint import order issues.
        from armi.reactor.blueprints.gridBlueprint import GridBlueprint

        geom = self.geomType
        symmetry = self.symmetry

        bounds = None

        if self.geomType == geometry.GeomType.RZT:
            # We need a grid in order to go from what's in the input to indices, and to
            # be able to provide grid bounds to the blueprint.
            rztGrid = grids.ThetaRZGrid.fromGeom(self)
            theta, r, _ = rztGrid.getBounds()
            bounds = {"theta": theta.tolist(), "r": r.tolist()}

        gridContents = dict()
        for indices, spec in self.assemTypeByIndices.items():
            if self.geomType == geometry.GeomType.HEX:
                i, j = grids.HexGrid.getIndicesFromRingAndPos(*indices)
            elif self.geomType == geometry.GeomType.RZT:
                i, j, _ = rztGrid.indicesOfBounds(*indices[0:4])
            else:
                i, j = indices
            gridContents[(i, j)] = spec

        bp = GridBlueprint(
            name=name,
            gridContents=gridContents,
            geom=geom,
            symmetry=symmetry,
            gridBounds=bounds,
        )

        bps = [bp]

        if any(val != (None, None) for val in self.eqPathInput.values()):
            # We could probably just copy eqPathInput, but we don't want to preserve
            # (None, None) entries.
            eqPathContents = dict()
            for idx, eqPath in self.eqPathInput.items():
                if eqPath == (None, None):
                    continue
                if self.geomType == geometry.GeomType.HEX:
                    i, j = grids.HexGrid.getIndicesFromRingAndPos(*idx)
                elif self.geomType == geometry.GeomType.RZT:
                    i, j, _ = rztGrid.indicesOfBounds(*idx[0:4])
                else:
                    i, j = idx
                eqPathContents[i, j] = copy(self.eqPathInput[idx])

            pathBp = GridBlueprint(
                name=name + "EqPath",
                gridContents=eqPathContents,
                geom=geom,
                symmetry=symmetry,
                gridBounds=bounds,
            )

            bps.append(pathBp)

        return bps

    def _readXml(self, stream):
        tree = ET.parse(stream)
        root = tree.getroot()
        self._getGeomTypeAndSymmetryFromXml(root)
        self.assemTypeByIndices.clear()

        for assemblyNode in root:
            aType = str(assemblyNode.attrib["name"])
            eqPathIndex, eqPathCycle = None, None

            if self.geomType == geometry.GeomType.CARTESIAN:
                indices = x, y = tuple(
                    int(assemblyNode.attrib[key]) for key in LOC_CARTESIAN
                )
                self.maxRings = max(x + 1, y + 1, self.maxRings)
            elif self.geomType == geometry.GeomType.RZT:
                indices = tuple(
                    float(assemblyNode.attrib[key]) for key in LOC_RZ
                ) + tuple(int(assemblyNode.attrib[key]) for key in MESH_RZ)
            else:
                # assume hex geom.
                indices = ring, _pos = tuple(
                    int(assemblyNode.attrib[key]) for key in LOC_HEX
                )
                self.maxRings = max(ring, self.maxRings)

                if INP_FUEL_PATH in assemblyNode.attrib:
                    # equilibrium geometry info.
                    eqPathIndex = int(assemblyNode.attrib[INP_FUEL_PATH])
                    eqPathCycle = int(assemblyNode.attrib[INP_FUEL_CYCLE])

            self.assemTypeByIndices[indices] = aType
            self.eqPathInput[indices] = (eqPathIndex, eqPathCycle)

    def _readYaml(self, stream):
        """
        Read geometry from yaml.

        Notes
        -----
        This is intended to replace the XML format as we converge on
        consistent inputs.
        """
        yaml = YAML()
        yaml.allow_duplicate_keys = False
        tree = yaml.load(stream)
        tree = INPUT_SCHEMA(tree)
        self.assemTypeByIndices.clear()
        for _systemName, system in tree[INP_SYSTEMS].items():
            # no need to check for valid since the schema handled that.
            self.geomType = geometry.GeomType.fromStr(system[INP_GEOM])
            self.symmetry = geometry.SymmetryType.fromStr(system[INP_SYMMETRY])
            if INP_DISCRETES in system:
                self._read_yaml_discretes(system)
            elif INP_LATTICE in system:
                self._read_yaml_lattice(system)

    def _read_yaml_discretes(self, system):
        for discrete in system[INP_DISCRETES]:
            location = discrete[INP_LOCATION]
            indices = tuple(location[k] for k in LOC_KEYS[str(self.geomType)])
            if self.geomType == geometry.GeomType.CARTESIAN:
                x, y = indices
                self.maxRings = max(x + 1, y + 1, self.maxRings)
            elif self.geomType == geometry.GeomType.RZT:
                pass
            else:
                # assume hex geom.
                x, y = indices
                self.maxRings = max(x, self.maxRings)

            self.assemTypeByIndices[indices] = discrete[INP_SPEC]
            self.eqPathInput[indices] = (
                discrete.get(INP_FUEL_CYCLE),
                discrete.get(INP_FUEL_PATH),
            )

    def _read_yaml_lattice(self, system):
        """Read a ascii map string into this object."""
        mapTxt = system[INP_LATTICE]
        if (
            self.geomType == geometry.GeomType.HEX
            and self.symmetry.domain == geometry.DomainType.THIRD_CORE
        ):
            asciimap = asciimaps.AsciiMapHexThirdFlatsUp()
            asciimap.readAscii(mapTxt)
            for (i, j), spec in asciimap.items():
                if spec == "-":
                    # skip whitespace placeholders
                    continue
                ring, pos = grids.HexGrid.indicesToRingPos(i, j)
                self.assemTypeByIndices[(ring, pos)] = spec
                self.maxRings = max(ring, self.maxRings)
        else:
            raise ValueError(
                f"ASCII map reading from geom/domain: {self.geomType}/"
                f"{self.symmetry.domain} not supported."
            )

    def modifyEqPaths(self, modifiedPaths):
        """
        Modifies the geometry object by updating the equilibrium path indices and equilibrium path cycles.

        Parameters
        ----------
        modifiedPaths : dict, required
            This is a dictionary that contains the indices that are mapped to the
            eqPathIndex and eqPathCycle.  modifiedPath[indices] = (eqPathIndex,
            eqPathCycle)
        """
        runLog.important("Modifying the equilibrium paths on {}".format(self))
        self.eqPathsHaveBeenModified = True
        self.eqPathInput.update(modifiedPaths)

    def _getModifiedFileName(self, originalFileName, suffix):
        """Generates the modified geometry file name based on the requested suffix."""
        originalFileName = originalFileName.split(self._GEOM_FILE_EXTENSION)[0]
        suffix = suffix.split(self._GEOM_FILE_EXTENSION)[0]
        self.modifiedFileName = originalFileName + suffix + self._GEOM_FILE_EXTENSION

    def writeGeom(self, outputFileName, suffix=""):
        """
        Write data out as a geometry xml file.

        Parameters
        ----------
        outputFileName : str
            Geometry file name

        suffix : str
            Added suffix to the geometry output file name

        """
        if suffix:
            self._getModifiedFileName(outputFileName, suffix)
            outputFileName = self.modifiedFileName

        runLog.important("Writing reactor geometry file as {}".format(outputFileName))
        root = ET.Element(
            INP_SYSTEMS,
            attrib={
                INP_GEOM: str(self.geomType),
                INP_SYMMETRY: str(self.symmetry),
            },
        )
        tree = ET.ElementTree(root)
        # start at ring 1 pos 1 and go out
        for targetIndices in sorted(list(self.assemTypeByIndices)):
            ring, pos = targetIndices
            assembly = ET.SubElement(root, "assembly")
            assembly.set("ring", str(ring))
            assembly.set("pos", str(pos))
            fuelPath, fuelCycle = self.eqPathInput.get((ring, pos), (None, None))
            if fuelPath is not None:
                # set the equilibrium shuffling info if it exists
                assembly.set(INP_FUEL_PATH, str(fuelPath))
                assembly.set(INP_FUEL_CYCLE, str(fuelCycle))

            aType = self.assemTypeByIndices[targetIndices]
            assembly.set("name", aType)
        # note: This is ugly and one-line, but that's ok
        # since we're transitioning.
        tree.write(outputFileName)

    def _writeYaml(self, stream, sysName="core"):
        """
        Write the system layout in YAML format.

        These can eventually either define a type/specifier mapping and then point
        to a grid definition full of specifiers to be populated, or
        they can just be a list of "singles" which define indices:specifier.

        Note
        ----
        So far, only singles are implemented (analogous to old XML format)
        """
        geomData = []
        for indices in sorted(list(self.assemTypeByIndices)):
            specifier = self.assemTypeByIndices[indices]
            fuelPath, fuelCycle = self.eqPathInput.get(indices, (None, None))
            keys = LOC_KEYS[str(self.geomType)]
            dataPoint = {INP_LOCATION: dict(zip(keys, indices)), INP_SPEC: specifier}
            if fuelPath is not None:
                dataPoint.update({INP_FUEL_PATH: fuelPath, INP_FUEL_CYCLE: fuelCycle})
            geomData.append(dataPoint)

        yaml = YAML()
        yaml.default_flow_style = False
        yaml.indent(mapping=2, sequence=4, offset=2)
        fullData = {
            INP_SYSTEMS: {
                sysName: {
                    INP_GEOM: str(self.geomType),
                    INP_SYMMETRY: str(self.symmetry),
                    INP_DISCRETES: geomData,
                }
            }
        }
        fullData = INPUT_SCHEMA(fullData)  # validate on the way out
        yaml.dump(fullData, stream)

    def _writeAsciiMap(self):
        """Generate an ASCII map representation.

        Warning
        -------
        This only works for HexGrid.
        """
        lattice = {}
        for ring, pos in sorted(list(self.assemTypeByIndices)):
            specifier = self.assemTypeByIndices[(ring, pos)]
            i, j = grids.HexGrid.getIndicesFromRingAndPos(ring, pos)
            lattice[i, j] = specifier

        geomMap = asciimaps.AsciiMapHexThirdFlatsUp()
        geomMap.asciiLabelByIndices = lattice
        geomMap.gridContentsToAscii()
        geomMap.writeAscii(sys.stdout)

    def growToFullCore(self):
        """
        Convert geometry input to full core.

        Notes
        -----
        This only works for Hex 1/3rd core geometry inputs.
        """
        if self.symmetry.domain == geometry.DomainType.FULL_CORE:
            # already full core from geometry file. No need to copy symmetry over.
            runLog.important(
                "Detected that full core geometry already exists. Cannot expand."
            )
            return
        elif (
            self.symmetry.domain != geometry.DomainType.THIRD_CORE
            or self.symmetry.boundary != geometry.BoundaryType.PERIODIC
        ):
            raise ValueError(
                "Cannot convert shape `{}` to full core, must be {}".format(
                    self.symmetry.domain,
                    str(
                        geometry.SymmetryType(
                            geometry.DomainType.THIRD_CORE,
                            geometry.BoundaryType.PERIODIC,
                        )
                    ),
                ),
            )

        grid = grids.HexGrid.fromPitch(1.0)
        grid._symmetry: str = str(self.symmetry)

        # need to cast to a list because we will modify during iteration
        for (ring, pos), specifierID in list(self.assemTypeByIndices.items()):
            indices = grids.HexGrid.getIndicesFromRingAndPos(ring, pos)
            for symmetricI, symmetricJ in grid.getSymmetricEquivalents(indices):
                symmetricRingPos = grids.HexGrid.indicesToRingPos(
                    symmetricI, symmetricJ
                )
                self.assemTypeByIndices[symmetricRingPos] = specifierID

        self.symmetry = geometry.SymmetryType(
            geometry.DomainType.FULL_CORE,
            geometry.BoundaryType.NO_SYMMETRY,
        )

    def _getGeomTypeAndSymmetryFromXml(self, root):
        """Read the geometry type and symmetry."""
        try:
            self.geomType = geometry.GeomType.fromStr(
                str(root.attrib[INP_GEOM]).lower()
            )
        except ValueError:
            # will not execute if the geom was specified as thetarz, cartesian or anything else specific
            runLog.warning(
                "Could not find geometry type. Assuming hex geometry with third core periodic symmetry."
            )
            self.geomType = geometry.GeomType.HEX
            self.symmetry = geometry.SymmetryType(
                geometry.DomainType.THIRD_CORE,
                geometry.BoundaryType.PERIODIC,
            )
        else:
            inputString = str(root.attrib[INP_SYMMETRY]).lower()
            self.symmetry = geometry.SymmetryType.fromStr(inputString)

    @classmethod
    def fromReactor(cls, reactor):
        """
        Build SystemLayoutInput object based on the current state of a Reactor.

        See Also
        --------
        readGeomFromFile : Builds a SystemLayoutInput from an XML file.
        """
        geom = cls()
        runLog.info("Reading core map from {}".format(reactor))
        geom.geomType = str(reactor.core.geomType)
        geom.symmetry = reactor.core.symmetry

        bp = reactor.blueprints
        assemDesigns = bp.assemDesigns if bp else ()

        for assembly in reactor.core:
            aType = assembly.getType()

            if aType in assemDesigns:
                aType = assemDesigns[aType].specifier

            (x, _y) = indices = reactor.core.spatialGrid.getRingPos(
                assembly.spatialLocator.getCompleteIndices()
            )
            geom.maxRings = max(x, geom.maxRings)

            geom.assemTypeByIndices[indices] = aType

        return geom

    @classmethod
    def loadFromCs(cls, cs):
<<<<<<< HEAD
        """Function to load Geoemtry based on supplied ``Settings``."""
        return None
=======
        """Function to load Geometry based on supplied ``Settings``."""
        if not cs["geomFile"]:
            return None

        with directoryChangers.DirectoryChanger(cs.inputDirectory):
            geom = cls()
            geom.readGeomFromFile(cs["geomFile"])
            return geom
>>>>>>> 60d543d5
<|MERGE_RESOLUTION|>--- conflicted
+++ resolved
@@ -549,16 +549,5 @@
 
     @classmethod
     def loadFromCs(cls, cs):
-<<<<<<< HEAD
         """Function to load Geoemtry based on supplied ``Settings``."""
-        return None
-=======
-        """Function to load Geometry based on supplied ``Settings``."""
-        if not cs["geomFile"]:
-            return None
-
-        with directoryChangers.DirectoryChanger(cs.inputDirectory):
-            geom = cls()
-            geom.readGeomFromFile(cs["geomFile"])
-            return geom
->>>>>>> 60d543d5
+        return None