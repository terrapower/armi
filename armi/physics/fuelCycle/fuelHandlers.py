--- conflicted
+++ resolved
@@ -33,7 +33,7 @@
 
 import numpy
 
-<<<<<<< HEAD
+
 
 from armi import runLog
 from armi.utils.customExceptions import InputError
@@ -42,163 +42,6 @@
 
 from armi.physics.fuelCycle.fuelHandlerInterface import FuelHandlerInterface
 from armi.physics.fuelCycle.fuelHandlerFactory import fuelHandlerFactory
-=======
-from armi import interfaces
-from armi.utils.customExceptions import InputError
-from armi.reactor.flags import Flags
-from armi.operators import RunTypes
-from armi.utils import directoryChangers, pathTools
-from armi.utils import plotting
-from armi.utils.mathematics import findClosest, resampleStepwise
-
-runLog = logging.getLogger(__name__)
-
-
-class FuelHandlerInterface(interfaces.Interface):
-    """
-    Moves and/or processes fuel in a Standard Operator.
-
-    Fuel management traditionally runs at the beginning of a cycle, before
-    power or temperatures have been updated. This allows pre-run fuel management
-    steps for highly customized fuel loadings. In typical runs, no fuel management
-    occurs at the beginning of the first cycle and the as-input state is left as is.
-    """
-
-    name = "fuelHandler"
-
-    def __init__(self, r, cs):
-        interfaces.Interface.__init__(self, r, cs)
-        # assembly name key, (x, y) values. used for making shuffle arrows.
-        self.oldLocations = {}
-        # need order due to nature of moves but with fast membership tests
-        self.moved = []
-        self.cycle = 0
-        # filled during summary of EOC time in years of each cycle (time at which shuffling occurs)
-        self.cycleTime = {}
-
-    @staticmethod
-    def specifyInputs(cs):
-        files = {
-            cs.getSetting(settingName).label: [
-                cs[settingName],
-            ]
-            for settingName in ["shuffleLogic", "explicitRepeatShuffles"]
-            if cs[settingName]
-        }
-        return files
-
-    def interactBOC(self, cycle=None):
-        """
-        Move and/or process fuel.
-
-        Also, if requested, first have the lattice physics system update XS.
-        """
-        # if lattice physics is requested, compute it here instead of after fuel management.
-        # This enables XS to exist for branch searching, etc.
-        mc2 = self.o.getInterface(function="latticePhysics")
-        if mc2 and self.cs["runLatticePhysicsBeforeShuffling"]:
-            runLog.extra(
-                'Running {0} lattice physics before fuel management due to the "runLatticePhysicsBeforeShuffling"'
-                " setting being activated.".format(mc2)
-            )
-            mc2.interactBOC(cycle=cycle)
-
-        if self.enabled():
-            self.manageFuel(cycle)
-
-    def interactEOC(self, cycle=None):
-        timeYears = self.r.p.time
-        # keep track of the EOC time in years.
-        self.cycleTime[cycle] = timeYears
-        runLog.extra(
-            "There are {} assemblies in the Spent Fuel Pool".format(
-                len(self.r.core.sfp)
-            )
-        )
-
-    def interactEOL(self):
-        """Make reports at EOL"""
-        self.makeShuffleReport()
-
-    def manageFuel(self, cycle):
-        """Perform the fuel management for this cycle."""
-        fh = fuelHandlerFactory(self.o)
-        fh.prepCore()
-        fh.prepShuffleMap()
-        # take note of where each assembly is located before the outage
-        # for mapping after the outage
-        self.r.core.locateAllAssemblies()
-        shuffleFactors, _ = fh.getFactorList(cycle)
-        fh.outage(shuffleFactors)  # move the assemblies around
-        if self.cs["plotShuffleArrows"]:
-            arrows = fh.makeShuffleArrows()
-            plotting.plotFaceMap(
-                self.r.core,
-                "percentBu",
-                labelFmt=None,
-                fName="{}.shuffles_{}.png".format(self.cs.caseTitle, self.r.p.cycle),
-                shuffleArrows=arrows,
-            )
-            plotting.close()
-
-    def makeShuffleReport(self):
-        """
-        Create a data file listing all the shuffles that occurred in a case.
-
-        This can be used to export shuffling to an external code or to
-        perform explicit repeat shuffling in a restart.
-        It creates a ``*SHUFFLES.txt`` file based on the Reactor.moveList structure
-
-        See Also
-        --------
-        readMoves : reads this file and parses it.
-
-        """
-        fname = self.cs.caseTitle + "-SHUFFLES.txt"
-        out = open(fname, "w")
-        for cycle in range(self.cs["nCycles"]):
-            # do cycle+1 because cycle 0 at t=0 isn't usually interesting
-            # remember, we put cycle 0 in so we could do BOL branch searches.
-            # This also syncs cycles up with external physics kernel cycles.
-            out.write("Before cycle {0}:\n".format(cycle + 1))
-            movesThisCycle = self.r.core.moveList.get(cycle)
-            if movesThisCycle is not None:
-                for (
-                    fromLoc,
-                    toLoc,
-                    chargeEnrich,
-                    assemblyType,
-                    movingAssemName,
-                ) in movesThisCycle:
-                    enrichLine = " ".join(
-                        ["{0:.8f}".format(enrich) for enrich in chargeEnrich]
-                    )
-                    if fromLoc in ["ExCore", "SFP"]:
-                        # this is a re-entering assembly. Give extra info so repeat shuffles can handle it
-                        out.write(
-                            "{0} moved to {1} with assembly type {2} ANAME={4} with enrich list: {3}\n"
-                            "".format(
-                                fromLoc,
-                                toLoc,
-                                assemblyType,
-                                enrichLine,
-                                movingAssemName,
-                            )
-                        )
-                    else:
-                        # skip extra info. regular expression in readMoves will handle it just fine.
-                        out.write(
-                            "{0} moved to {1} with assembly type {2} with enrich list: {3}\n"
-                            "".format(fromLoc, toLoc, assemblyType, enrichLine)
-                        )
-            out.write("\n")
-        out.close()
-
-    def workerOperate(self, cmd):
-        """Delegate mpi command to the fuel handler object."""
-        fh = fuelHandlerFactory(self.o)
-        return fh.workerOperate(cmd)
->>>>>>> 907f2b49
 
 
 
