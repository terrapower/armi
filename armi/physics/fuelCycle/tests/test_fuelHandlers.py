--- conflicted
+++ resolved
@@ -455,11 +455,7 @@
         sfpMove = moves[2][-2]
         self.assertEqual(sfpMove[0], "SFP")
         self.assertEqual(sfpMove[1], "005-003")
-<<<<<<< HEAD
         self.assertEqual(sfpMove[4], "A0081")  # name of assem in SFP
-=======
-        self.assertEqual(sfpMove[4], "A0077")  # name of assem in SFP
->>>>>>> da28372a
 
     def test_processMoveList(self):
         fh = fuelHandlers.FuelHandler(self.o)
@@ -472,11 +468,7 @@
             loadNames,
             _,
         ) = fh.processMoveList(moves[2])
-<<<<<<< HEAD
         self.assertIn("A0081", loadNames)
-=======
-        self.assertIn("A0077", loadNames)
->>>>>>> da28372a
         self.assertIn(None, loadNames)
         self.assertNotIn("SFP", loadChains)
         self.assertNotIn("LoadQueue", loadChains)
