--- conflicted
+++ resolved
@@ -22,6 +22,7 @@
 import unittest
 
 import numpy as np
+
 from armi.physics.fuelCycle import fuelHandlers, settings
 from armi.physics.fuelCycle.settings import (
     CONF_ASSEM_ROTATION_STATIONARY,
@@ -36,12 +37,9 @@
 from armi.reactor.flags import Flags
 from armi.reactor.tests import test_reactors
 from armi.settings import caseSettings
-<<<<<<< HEAD
-from armi.tests import ArmiTestHelper, TEST_ROOT
+from armi.tests import ArmiTestHelper
 from armi.tests import mockRunLogs
-=======
-from armi.tests import TEST_ROOT, ArmiTestHelper, mockRunLogs
->>>>>>> aa92cd31
+from armi.tests import TEST_ROOT
 from armi.utils import directoryChangers
 
 
