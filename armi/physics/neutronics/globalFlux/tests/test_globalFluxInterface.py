--- conflicted
+++ resolved
@@ -433,13 +433,8 @@
         """
         b = test_blocks.loadTestBlock()
         test_blocks.applyDummyData(b)
-<<<<<<< HEAD
         self.assertAlmostEqual(b.p.rateAbs, 0.0)
         globalFluxInterface.calcReactionRates(b, 1.01, b.core.lib)
-=======
-        self.assertEqual(b.p.rateAbs, 0.0)
-        globalFluxInterface.calcReactionRates(b, 1.01, b.r.core.lib)
->>>>>>> b9f1f133
         self.assertGreater(b.p.rateAbs, 0.0)
         vfrac = b.getComponentAreaFrac(Flags.FUEL)
         self.assertEqual(b.p.fisDens, b.p.rateFis / vfrac)
