# Copyright 2019 TerraPower, LLC
#
# Licensed under the Apache License, Version 2.0 (the "License");
# you may not use this file except in compliance with the License.
# You may obtain a copy of the License at
#
#     http://www.apache.org/licenses/LICENSE-2.0
#
# Unless required by applicable law or agreed to in writing, software
# distributed under the License is distributed on an "AS IS" BASIS,
# WITHOUT WARRANTIES OR CONDITIONS OF ANY KIND, either express or implied.
# See the License for the specific language governing permissions and
# limitations under the License.

"""
Test the cross section manager.

:py:mod:`armi.physics.neutronics.crossSectionGroupManager`
"""
import copy
import os
import unittest
from io import BytesIO
from unittest.mock import MagicMock

from six.moves import cPickle

from armi import settings
from armi.physics.neutronics import crossSectionGroupManager
from armi.physics.neutronics.const import CONF_CROSS_SECTION
from armi.physics.neutronics.crossSectionGroupManager import (
    AverageBlockCollection,
    BlockCollection,
    CrossSectionGroupManager,
    FluxWeightedAverageBlockCollection,
    MedianBlockCollection,
)
from armi.physics.neutronics.crossSectionSettings import XSModelingOptions
from armi.physics.neutronics.fissionProductModel.tests import test_lumpedFissionProduct
from armi.physics.neutronics.settings import (
    CONF_LATTICE_PHYSICS_FREQUENCY,
    CONF_XS_BLOCK_REPRESENTATION,
)
from armi.reactor.blocks import HexBlock
from armi.reactor.flags import Flags
from armi.reactor.tests import test_blocks, test_reactors
from armi.tests import TEST_ROOT, mockRunLogs
from armi.utils import units
from armi.utils.directoryChangers import TemporaryDirectoryChanger

THIS_DIR = os.path.dirname(os.path.abspath(__file__))


class TestBlockCollection(unittest.TestCase):
    def setUp(self):
        self.blockList = makeBlocks()
        self.bc = BlockCollection(
            self.blockList[0].core.r.blueprints.allNuclidesInProblem
        )
        self.bc.extend(self.blockList)

    def test_add(self):
        self.bc.append("DummyBlock1")
        self.bc.extend(["DB2", "DB3"])
        self.assertIn("DummyBlock1", self.bc)
        self.assertIn("DB2", self.bc)
        self.assertIn("DB3", self.bc)

    def test_getBlocksInGroup(self):
        for b in self.blockList:
            self.assertIn(b, self.bc)

    def test_is_pickleable(self):
        self.bc.weightingParam = "test"
        buf = BytesIO()
        cPickle.dump(self.bc, buf)
        buf.seek(0)
        newBc = cPickle.load(buf)
        self.assertEqual(self.bc.weightingParam, newBc.weightingParam)


class TestBlockCollectionMedian(unittest.TestCase):
    def setUp(self):
        self.blockList = makeBlocks(5)
        for bi, b in enumerate(self.blockList):
            b.setType("fuel")
            b.p.percentBu = bi / 4.0 * 100
        self.blockList[0], self.blockList[2] = self.blockList[2], self.blockList[0]
        self.bc = MedianBlockCollection(
            self.blockList[0].core.r.blueprints.allNuclidesInProblem
        )
        self.bc.extend(self.blockList)

    def test_createRepresentativeBlock(self):
        avgB = self.bc.createRepresentativeBlock()
        self.assertAlmostEqual(avgB.p.percentBu, 50.0)

    def test_getBlockNuclideTemperature(self):
        # doesn't have to be in median block tests, but this is a simpler test
        nuc = "U235"
        testBlock = self.blockList[0]
        amt, amtWeightedTemp = 0, 0
        for c in testBlock:
            dens = c.getNumberDensity(nuc)
            if dens > 0:
                thisAmt = dens * c.getVolume()
                amt += thisAmt
                amtWeightedTemp += thisAmt * c.temperatureInC
        avgTemp = amtWeightedTemp / amt
        self.assertAlmostEqual(
            avgTemp, crossSectionGroupManager.getBlockNuclideTemperature(testBlock, nuc)
        )


class TestBlockCollectionAverage(unittest.TestCase):
    @classmethod
    def setUpClass(cls):
        fpFactory = test_lumpedFissionProduct.getDummyLFPFile()
        cls.blockList = makeBlocks(5)
        for bi, b in enumerate(cls.blockList):
            b.setType("fuel")
            b.p.percentBu = bi / 4.0 * 100
            b.setLumpedFissionProducts(fpFactory.createLFPsFromFile())
            # put some trace Fe-56 and Na-23 into the fuel
            # zero out all fuel nuclides except U-235 (for mass-weighting of component temperature)
            fuelComp = b.getComponent(Flags.FUEL)
            for nuc in fuelComp.getNuclides():
                b.setNumberDensity(nuc, 0.0)
            b.setNumberDensity("U235", bi)
            fuelComp.setNumberDensity("FE56", 1e-15)
            fuelComp.setNumberDensity("NA23", 1e-15)
            b.p.gasReleaseFraction = bi * 2 / 8.0
            for c in b:
                if c.hasFlags(Flags.FUEL):
                    c.temperatureInC = 600.0 + bi
                elif c.hasFlags([Flags.CLAD, Flags.DUCT, Flags.WIRE]):
                    c.temperatureInC = 500.0 + bi
                elif c.hasFlags([Flags.BOND, Flags.COOLANT, Flags.INTERCOOLANT]):
                    c.temperatureInC = 400.0 + bi

    def setUp(self):
        self.bc = AverageBlockCollection(
            self.blockList[0].core.r.blueprints.allNuclidesInProblem
        )
        self.bc.extend(self.blockList)
        self.bc.averageByComponent = True

    def test_performAverageByComponent(self):
        """Check the averageByComponent attribute."""
        self.bc._checkBlockSimilarity = MagicMock(return_value=True)
        self.assertTrue(self.bc._performAverageByComponent())
        self.bc.averageByComponent = False
        self.assertFalse(self.bc._performAverageByComponent())

    def test_checkBlockSimilarity(self):
        """Check the block similarity test."""
        self.assertTrue(self.bc._checkBlockSimilarity())
        self.bc.append(test_blocks.loadTestBlock())
        self.assertFalse(self.bc._checkBlockSimilarity())

    def test_createRepresentativeBlock(self):
        """Test creation of a representative block.

        .. test:: Create representative blocks using a volume-weighted averaging.
            :id: T_ARMI_XSGM_CREATE_REPR_BLOCKS0
            :tests: R_ARMI_XSGM_CREATE_REPR_BLOCKS
        """
        avgB = self.bc.createRepresentativeBlock()
        self.assertNotIn(avgB, self.bc)
        # (0 + 1 + 2 + 3 + 4) / 5 = 10/5 = 2.0
        self.assertAlmostEqual(avgB.getNumberDensity("U235"), 2.0)
        # (0 + 1/4 + 2/4 + 3/4 + 4/4) / 5 * 100.0 = 50.0
        self.assertEqual(avgB.p.percentBu, 50.0)

        # check that a new block collection of the representative block has right temperatures
        # this is required for Doppler coefficient calculations
        newBc = AverageBlockCollection(
            self.blockList[0].core.r.blueprints.allNuclidesInProblem
        )
        newBc.append(avgB)
        newBc.calcAvgNuclideTemperatures()
        self.assertAlmostEqual(newBc.avgNucTemperatures["U235"], 603.0)
        self.assertAlmostEqual(newBc.avgNucTemperatures["FE56"], 502.0)
        self.assertAlmostEqual(newBc.avgNucTemperatures["NA23"], 402.0)

    def test_createRepresentativeBlockDissimilar(self):
        """Test creation of a representative block from a collection with dissimilar blocks."""
        uniqueBlock = test_blocks.loadTestBlock()
        uniqueBlock.p.percentBu = 50.0
        fpFactory = test_lumpedFissionProduct.getDummyLFPFile()
        uniqueBlock.setLumpedFissionProducts(fpFactory.createLFPsFromFile())
        uniqueBlock.setNumberDensity("U235", 2.0)
        uniqueBlock.p.gasReleaseFraction = 1.0
        for c in uniqueBlock:
            if c.hasFlags(Flags.FUEL):
                c.temperatureInC = 600.0
            elif c.hasFlags([Flags.CLAD, Flags.DUCT, Flags.WIRE]):
                c.temperatureInC = 500.0
            elif c.hasFlags([Flags.BOND, Flags.COOLANT, Flags.INTERCOOLANT]):
                c.temperatureInC = 400.0
        self.bc.append(uniqueBlock)

        with mockRunLogs.BufferLog() as mock:
            avgB = self.bc.createRepresentativeBlock()
            self.assertIn(
                "Non-matching block in AverageBlockCollection", mock.getStdout()
            )

        self.assertNotIn(avgB, self.bc)
        # (0 + 1 + 2 + 3 + 4 + 2) / 6.0 = 12/6 = 2.0
        self.assertAlmostEqual(avgB.getNumberDensity("U235"), 2.0)
        # (0 + 1/4 + 2/4 + 3/4 + 4/4) / 5 * 100.0 = 50.0
        self.assertAlmostEqual(avgB.p.percentBu, 50.0)

        # U35 has different average temperature because blocks have different U235 content
        newBc = AverageBlockCollection(
            self.blockList[0].core.r.blueprints.allNuclidesInProblem
        )
        newBc.append(avgB)
        newBc.calcAvgNuclideTemperatures()
        # temps expected to be proportional to volume-fraction weighted temperature
        # this is a non-physical result, but it demonstrates a problem that exists in the code
        # when dissimilar blocks are put together in a BlockCollection
        structureVolume = sum(
            c.getVolume()
            for c in avgB.getComponents([Flags.CLAD, Flags.DUCT, Flags.WIRE])
        )
        fuelVolume = avgB.getComponent(Flags.FUEL).getVolume()
        coolantVolume = sum(
            c.getVolume()
            for c in avgB.getComponents([Flags.BOND, Flags.COOLANT, Flags.INTERCOOLANT])
        )
        expectedIronTemp = (structureVolume * 500.0 + fuelVolume * 600.0) / (
            structureVolume + fuelVolume
        )
        expectedSodiumTemp = (coolantVolume * 400.0 + fuelVolume * 600.0) / (
            coolantVolume + fuelVolume
        )
        self.assertAlmostEqual(newBc.avgNucTemperatures["U235"], 600.0)
        self.assertAlmostEqual(newBc.avgNucTemperatures["FE56"], expectedIronTemp)
        self.assertAlmostEqual(newBc.avgNucTemperatures["NA23"], expectedSodiumTemp)


class TestComponentAveraging(unittest.TestCase):
    @classmethod
    def setUpClass(cls):
        fpFactory = test_lumpedFissionProduct.getDummyLFPFile()
        cls.blockList = makeBlocks(3)
        for bi, b in enumerate(cls.blockList):
            b.setType("fuel")
            b.setLumpedFissionProducts(fpFactory.createLFPsFromFile())
            # put some trace Fe-56 and Na-23 into the fuel
            # zero out all fuel nuclides except U-235 (for mass-weighting of component temperature)
            for nuc in b.getNuclides():
                b.setNumberDensity(nuc, 0.0)
            b.setNumberDensity("U235", bi)
            b.setNumberDensity("FE56", bi / 2.0)
            b.setNumberDensity("NA23", bi / 3.0)
            for c in b:
                if c.hasFlags(Flags.FUEL):
                    c.temperatureInC = 600.0 + bi
                elif c.hasFlags([Flags.CLAD, Flags.DUCT, Flags.WIRE]):
                    c.temperatureInC = 500.0 + bi
                elif c.hasFlags([Flags.BOND, Flags.COOLANT, Flags.INTERCOOLANT]):
                    c.temperatureInC = 400.0 + bi

    def setUp(self):
        self.bc = AverageBlockCollection(
            self.blockList[0].core.r.blueprints.allNuclidesInProblem
        )
        blockCopies = [copy.deepcopy(b) for b in self.blockList]
        self.bc.extend(blockCopies)

    def test_getAverageComponentNumberDensities(self):
        """Test component number density averaging."""
        # becaue of the way densities are set up, the middle block (index 1 of 0-2) component
        # densities are equivalent to the average
        b = self.bc[1]
        for compIndex, c in enumerate(b.getComponents()):
            avgDensities = self.bc._getAverageComponentNumberDensities(compIndex)
            compDensities = c.getNumberDensities()
            for nuc in c.getNuclides():
                self.assertAlmostEqual(
                    compDensities[nuc],
                    avgDensities[nuc],
                    msg=f"{nuc} density {compDensities[nuc]} not equal to {avgDensities[nuc]}!",
                )

    def test_getAverageComponentTemperature(self):
        """Test mass-weighted component temperature averaging."""
        b = self.bc[0]
        massWeightedIncrease = 5.0 / 3.0
        baseTemps = [600, 400, 500, 500, 400, 500, 400]
        expectedTemps = [t + massWeightedIncrease for t in baseTemps]
        for compIndex, c in enumerate(b.getComponents()):
            avgTemp = self.bc._getAverageComponentTemperature(compIndex)
            self.assertAlmostEqual(
                expectedTemps[compIndex],
                avgTemp,
                msg=f"{c} avg temperature {avgTemp} not equal to expected {expectedTemps[compIndex]}!",
            )

    def test_getAverageComponentTemperatureVariedWeights(self):
        """Test mass-weighted component temperature averaging with variable weights."""
        # make up a fake weighting with power param
        self.bc.weightingParam = "power"
        for i, b in enumerate(self.bc):
            b.p.power = i
        weightedIncrease = 1.8
        baseTemps = [600, 400, 500, 500, 400, 500, 400]
        expectedTemps = [t + weightedIncrease for t in baseTemps]
        for compIndex, c in enumerate(b.getComponents()):
            avgTemp = self.bc._getAverageComponentTemperature(compIndex)
            self.assertAlmostEqual(
                expectedTemps[compIndex],
                avgTemp,
                msg=f"{c} avg temperature {avgTemp} not equal to expected {expectedTemps[compIndex]}!",
            )

    def test_getAverageComponentTemperatureNoMass(self):
        """Test component temperature averaging when the components have no mass."""
        for b in self.bc:
            for nuc in b.getNuclides():
                b.setNumberDensity(nuc, 0.0)

        unweightedIncrease = 1.0
        baseTemps = [600, 400, 500, 500, 400, 500, 400]
        expectedTemps = [t + unweightedIncrease for t in baseTemps]
        for compIndex, c in enumerate(b.getComponents()):
            avgTemp = self.bc._getAverageComponentTemperature(compIndex)
            self.assertAlmostEqual(
                expectedTemps[compIndex],
                avgTemp,
                msg=f"{c} avg temperature {avgTemp} not equal to expected {expectedTemps[compIndex]}!",
            )


class TestBlockCollectionComponentAverage(unittest.TestCase):
    """Tests for ZPPR 1D XS gen cases."""

    def setUp(self):
        r"""
        First part of setup same as test_Cartesian.
        Second part of setup builds lists/dictionaries of expected values to compare to.
        has expected values for component isotopic atom density and component area.
        """
        self.o, self.r = test_reactors.loadTestReactor(
            TEST_ROOT, inputFileName="zpprTest.yaml"
        )

        #                    ndrawer1  lenFuelTypeD1  ndrawer2  lenFuelTypeD2
        EuWeight = float(1 * 60 + 3 * 15)
        otherEUWeight = float(1 * 15 + 3 * 45)
        totalWeight = otherEUWeight + EuWeight
        otherEUWeight /= totalWeight
        EuWeight /= totalWeight
        expectedRepBlanketBlock = [
            {"U238": 0.045},  # DU
            {"NA23": 0.02},  # Na
            {"U238": 0.045},  # DU
        ]
        expectedRepFuelBlock = [
            {"U238": 0.045 * EuWeight + 0.045 * otherEUWeight},  # DU
            {
                "U235": 0.025 * EuWeight + 0.0125 * otherEUWeight,
                "U238": 0.02 * EuWeight + 0.01 * otherEUWeight,
            },
            {"NA23": 0.02},  # Na}
            {
                "FE54": 0.07 * 0.05845,
                "FE56": 0.07 * 0.91754,
                "FE57": 0.07 * 0.02119,
                "FE58": 0.07 * 0.00282,
            },  # Steel
        ]
        # later sorted by density so less massive block first
        self.expectedBlockDensities = [
            expectedRepBlanketBlock,
            expectedRepFuelBlock,
            expectedRepFuelBlock,
        ]
        self.expectedAreas = [[1, 6, 1], [1, 2, 1, 4]]

    def test_ComponentAverageRepBlock(self):
        """Tests that the XS group manager calculates the expected component atom density
        and component area correctly.

        Order of components is also checked since in 1D cases the order of the components matters.
        """
        xsgm = self.o.getInterface("xsGroups")

        for _xsID, xsOpt in self.o.cs[CONF_CROSS_SECTION].items():
            self.assertEqual(xsOpt.blockRepresentation, None)

        xsgm.interactBOL()

        # Check that the correct defaults are propagated after the interactBOL
        # from the cross section group manager is called.
        for _xsID, xsOpt in self.o.cs[CONF_CROSS_SECTION].items():
            self.assertEqual(
                xsOpt.blockRepresentation, self.o.cs[CONF_XS_BLOCK_REPRESENTATION]
            )

        xsgm.createRepresentativeBlocks()
        representativeBlockList = list(xsgm.representativeBlocks.values())
        representativeBlockList.sort(key=lambda repB: repB.getMass() / repB.getVolume())

        assert len(representativeBlockList) == len(self.expectedBlockDensities)
        for b, componentDensities, areas in zip(
            representativeBlockList, self.expectedBlockDensities, self.expectedAreas
        ):
            assert len(b) == len(componentDensities) and len(b) == len(areas)
            for c, compDensity, compArea in zip(b, componentDensities, areas):
                assert compArea == c.getArea()
                cNucs = c.getNuclides()
                assert len(cNucs) == len(compDensity), (cNucs, compDensity)
                for nuc in cNucs:
                    self.assertAlmostEqual(c.getNumberDensity(nuc), compDensity[nuc])

        assert "AC" in xsgm.representativeBlocks, (
            "Assemblies not in the core should still have XS groups"
            "see _getMissingBlueprintBlocks()"
        )


class TestBlockCollectionComponentAverage1DCylinder(unittest.TestCase):
    """tests for 1D cylinder XS gen cases."""

    def setUp(self):
        """First part of setup same as test_Cartesian.

        Second part of setup builds lists/dictionaries of expected values to compare to.
        has expected values for component isotopic atom density and component area.
        """
        self.o, self.r = test_reactors.loadTestReactor(TEST_ROOT)

        sodiumDensity = {"NA23": 0.022166571826233578}
        steelDensity = {
            "C": 0.0007685664978992269,
            "V": 0.0002718224847461385,
            "SI28": 0.0003789374369638149,
            "SI29": 1.924063709833714e-05,
            "SI30": 1.268328992580968e-05,
            "CR50": 0.0004532023742335746,
            "CR52": 0.008739556775111474,
            "CR53": 0.0009909955713678232,
            "CR54": 0.000246679773317009,
            "MN55": 0.0004200803669857142,
            "FE54": 0.004101496663229472,
            "FE56": 0.06438472483061823,
            "FE57": 0.0014869241111006412,
            "FE58": 0.00019788230265709334,
            "NI58": 0.0002944487657779742,
            "NI60": 0.00011342053328927859,
            "NI61": 4.930763373747379e-06,
            "NI62": 1.571788956157717e-05,
            "NI64": 4.005163933412346e-06,
            "MO92": 7.140180476114493e-05,
            "MO94": 4.4505841916481845e-05,
            "MO95": 7.659816252004227e-05,
            "MO96": 8.02548587207478e-05,
            "MO97": 4.594927462728666e-05,
            "MO98": 0.00011610009956095838,
            "MO100": 4.6334190016834624e-05,
            "W182": 3.663619370317025e-05,
            "W183": 1.9783544599711936e-05,
            "W184": 4.235973352562047e-05,
            "W186": 3.9304414603061506e-05,
        }
        linerAdjustment = 1.014188527784268
        cladDensity = {
            nuc: dens * linerAdjustment for nuc, dens in steelDensity.items()
        }
        fuelDensity = {
            "AM241": 2.3605999999999997e-05,
            "PU238": 3.7387e-06,
            "PU239": 0.0028603799999999996,
            "PU240": 0.000712945,
            "PU241": 9.823120000000004e-05,
            "PU242": 2.02221e-05,
            "U235": 0.00405533,
            "U238": 0.0134125,
        }
        self.expectedComponentDensities = [
            fuelDensity,
            sodiumDensity,
            cladDensity,
            steelDensity,
            sodiumDensity,
            steelDensity,
            sodiumDensity,
        ]
        self.expectedComponentAreas = [
            99.54797488948871,
            29.719913442616843,
            30.07759373476877,
            1.365897776727751,
            63.184097853691235,
            17.107013842808822,
            1.9717608091694139,
        ]

    def test_ComponentAverage1DCylinder(self):
        """Tests that the cross-section group manager calculates the expected component atom density
        and component area correctly.

        Order of components is also checked since in 1D cases the order of the components matters.

        .. test:: Create representative blocks using custom cylindrical averaging.
            :id: T_ARMI_XSGM_CREATE_REPR_BLOCKS1
            :tests: R_ARMI_XSGM_CREATE_REPR_BLOCKS
        """
        xsgm = self.o.getInterface("xsGroups")

        xsgm.interactBOL()

        # Check that the correct defaults are propagated after the interactBOL
        # from the cross section group manager is called.
        xsOpt = self.o.cs[CONF_CROSS_SECTION]["ZA"]
        self.assertEqual(xsOpt.blockRepresentation, "ComponentAverage1DCylinder")

        xsgm.createRepresentativeBlocks()
        xsgm.updateNuclideTemperatures()

        representativeBlockList = list(xsgm.representativeBlocks.values())
        representativeBlockList.sort(key=lambda repB: repB.getMass() / repB.getVolume())
        reprBlock = xsgm.representativeBlocks["ZA"]
        self.assertEqual(reprBlock.name, "1D_CYL_AVG_ZA")
        self.assertEqual(reprBlock.p.percentBu, 0.0)

        refTemps = {"fuel": 600.0, "coolant": 450.0, "structure": 462.4565}

        for c, compDensity, compArea in zip(
            reprBlock, self.expectedComponentDensities, self.expectedComponentAreas
        ):
            self.assertEqual(compArea, c.getArea())
            cNucs = c.getNuclides()
            for nuc in cNucs:
                self.assertAlmostEqual(
                    c.getNumberDensity(nuc), compDensity.get(nuc, 0.0)
                )
                if "fuel" in c.getType():
                    compTemp = refTemps["fuel"]
                elif any(sodium in c.getType() for sodium in ["bond", "coolant"]):
                    compTemp = refTemps["coolant"]
                else:
                    compTemp = refTemps["structure"]
                self.assertAlmostEqual(
                    compTemp,
                    xsgm.avgNucTemperatures["ZA"][nuc],
                    2,
                    f"{nuc} temperature does not match expected value of {compTemp}",
                )

    def test_checkComponentConsistency(self):
        xsgm = self.o.getInterface("xsGroups")
        xsgm.interactBOL()
        blockCollectionsByXsGroup = xsgm.makeCrossSectionGroups()

        blockCollection = blockCollectionsByXsGroup["ZA"]
        baseComponents = self.r.core.getFirstBlock(Flags.CONTROL).getComponents()
        densities = {
            "control": baseComponents[0].getNumberDensities(),
            "clad": baseComponents[2].getNumberDensities(),
            "coolant": baseComponents[4].getNumberDensities(),
        }
        controlComponent, cladComponent, coolantComponent = self._makeComponents(
            7, densities
        )

        # reference block
        refBlock = HexBlock("refBlock")
        refBlock.add(controlComponent)
        refBlock.add(cladComponent)
        refBlock.add(coolantComponent)

        # matching block
        matchingBlock = HexBlock("matchBlock")
        matchingBlock.add(controlComponent)
        matchingBlock.add(cladComponent)
        matchingBlock.add(coolantComponent)

        # unsorted block
        unsortedBlock = HexBlock("unsortedBlock")
        unsortedBlock.add(cladComponent)
        unsortedBlock.add(coolantComponent)
        unsortedBlock.add(controlComponent)

        # non-matching block length
        nonMatchingLengthBlock = HexBlock("blockLengthDiff")
        nonMatchingLengthBlock.add(controlComponent)
        nonMatchingLengthBlock.add(coolantComponent)

        # non-matching component multiplicity
        nonMatchingMultBlock = HexBlock("blockComponentDiff")
        control, clad, coolant = self._makeComponents(19, densities)
        nonMatchingMultBlock.add(control)
        nonMatchingMultBlock.add(clad)
        nonMatchingMultBlock.add(coolant)

        # different nuclides
        nucDiffBlock = HexBlock("blockNucDiff")
        mixedDensities = {
            "clad": baseComponents[0].getNumberDensities(),
            "coolant": baseComponents[2].getNumberDensities(),
            "control": baseComponents[4].getNumberDensities(),
        }
        control, clad, coolant = self._makeComponents(7, mixedDensities)
        nucDiffBlock.add(control)
        nucDiffBlock.add(clad)
        nucDiffBlock.add(coolant)

        # additional non-important nuclides
        negligibleNucDiffBlock = HexBlock("blockNegligibleNucDiff")
        negligibleNuc = {"N14": 1.0e-5}
        modControl = baseComponents[0].getNumberDensities()
        modClad = baseComponents[2].getNumberDensities()
        modCoolant = baseComponents[4].getNumberDensities()
        modControl.update(negligibleNuc)
        modClad.update(negligibleNuc)
        modCoolant.update(negligibleNuc)
        mixedDensities = {
            "control": modControl,
            "clad": modClad,
            "coolant": modCoolant,
        }
        control, clad, coolant = self._makeComponents(7, mixedDensities)
        negligibleNucDiffBlock.add(control)
        negligibleNucDiffBlock.add(clad)
        negligibleNucDiffBlock.add(coolant)

        blockCollection._checkComponentConsistency(refBlock, matchingBlock)
        blockCollection._checkComponentConsistency(refBlock, unsortedBlock)
        blockCollection._checkComponentConsistency(refBlock, negligibleNucDiffBlock)
        for b in (nonMatchingMultBlock, nonMatchingLengthBlock, nucDiffBlock):
            with self.assertRaises(ValueError):
                blockCollection._checkComponentConsistency(refBlock, b)

    def _makeComponents(self, multiplicity, densities):
        from armi.reactor import components

        baseComponents = self.r.core.getFirstBlock(Flags.CONTROL).getComponents()
        controlComponent = components.Circle(
            "control",
            baseComponents[0].material,
            20.0,
            20.0,
            id=0.0,
            od=0.6,
            mult=multiplicity,
        )
        cladComponent = components.Circle(
            "clad",
            baseComponents[2].material,
            20.0,
            20.0,
            id=0.6,
            od=0.7,
            mult=multiplicity,
        )
        coolantComponent = components.Circle(
            "coolant",
            baseComponents[4].material,
            20.0,
            20.0,
            id=0.7,
            od=0.8,
            mult=multiplicity,
        )

        controlComponent.setNumberDensities(densities["control"])
        cladComponent.setNumberDensities(densities["clad"])
        coolantComponent.setNumberDensities(densities["coolant"])

        return controlComponent, cladComponent, coolantComponent


class TestBlockCollectionFluxWeightedAverage(unittest.TestCase):
    @classmethod
    def setUpClass(cls):
        fpFactory = test_lumpedFissionProduct.getDummyLFPFile()
        cls.blockList = makeBlocks(5)
        for bi, b in enumerate(cls.blockList):
            b.setType("fuel")
            b.p.percentBu = bi / 4.0 * 100
            b.setLumpedFissionProducts(fpFactory.createLFPsFromFile())
            b.setNumberDensity("U235", bi)
            b.p.gasReleaseFraction = bi * 2 / 8.0
            b.p.flux = bi + 1

    def setUp(self):
        self.bc = FluxWeightedAverageBlockCollection(
            self.blockList[0].core.r.blueprints.allNuclidesInProblem
        )
        self.bc.extend(self.blockList)

    def test_createRepresentativeBlock(self):
        self.bc[1].p.flux = 1e99  # only the 2nd block values should show up
        avgB = self.bc.createRepresentativeBlock()
        self.assertNotIn(avgB, self.bc)
        self.assertAlmostEqual(avgB.getNumberDensity("U235"), 1.0)
        self.assertEqual(avgB.p.percentBu, 25.0)

    def test_invalidWeights(self):
        self.bc[0].p.flux = 0.0
        with self.assertRaises(ValueError):
            self.bc.createRepresentativeBlock()


class TestCrossSectionGroupManager(unittest.TestCase):
    def setUp(self):
        cs = settings.Settings()
        self.blockList = makeBlocks(20)
        self.csm = CrossSectionGroupManager(self.blockList[0].core.r, cs)
        for bi, b in enumerate(self.blockList):
            b.p.percentBu = bi / 19.0 * 100
        self.csm._setBuGroupBounds([3, 10, 30, 100])
        self.csm.interactBOL()

<<<<<<< HEAD
    def test_updateEnvironmentGroups(self):
=======
    def test_enableBuGroupUpdates(self):
        self.csm._buGroupUpdatesEnabled = False
        self.csm.enableBuGroupUpdates()
        self.assertTrue(self.csm.enableBuGroupUpdates)

    def test_disableBuGroupUpdates(self):
        self.csm._buGroupUpdatesEnabled = False
        res = self.csm.disableBuGroupUpdates()
        self.assertFalse(res)

    def test_updateBurnupGroups(self):
>>>>>>> 6fcc4819
        self.blockList[1].p.percentBu = 3.1
        self.blockList[2].p.percentBu = 10.0

        self.csm._updateEnvironmentGroups(self.blockList)

        self.assertEqual(self.blockList[0].p.envGroup, "A")
        self.assertEqual(self.blockList[1].p.envGroup, "B")
        self.assertEqual(self.blockList[2].p.envGroup, "B")
        self.assertEqual(self.blockList[-1].p.envGroup, "D")

    def test_setBuGroupBounds(self):
        self.assertAlmostEqual(self.csm._buGroupBounds[2], 30.0)

        with self.assertRaises(ValueError):
            self.csm._setBuGroupBounds([3, 10, 300])

        with self.assertRaises(ValueError):
            self.csm._setBuGroupBounds([-5, 3, 10, 30.0])

        with self.assertRaises(ValueError):
            self.csm._setBuGroupBounds([1, 5, 3])

    def test_setTempGroupBounds(self):
        # negative temps in C are allowed
        self.csm._setTempGroupBounds([-5, 3, 10, 300])
        self.assertAlmostEqual(self.csm._tempGroupBounds[2], 10.0)

        with self.assertRaises(ValueError):
            self.csm._setTempGroupBounds([1, 5, 3])

    def test_addXsGroupsFromBlocks(self):
        blockCollectionsByXsGroup = {}
        blockCollectionsByXsGroup = self.csm._addXsGroupsFromBlocks(
            blockCollectionsByXsGroup, self.blockList
        )
        self.assertEqual(len(blockCollectionsByXsGroup), 4)
        self.assertIn("AB", blockCollectionsByXsGroup)

    def test_calcWeightedBurnup(self):
        self.blockList[1].p.percentBu = 3.1
        self.blockList[2].p.percentBu = 10.0
        self.blockList[3].p.percentBu = 1.5
        for b in self.blockList[4:]:
            b.p.percentBu = 0.0
        self.csm._updateEnvironmentGroups(self.blockList)
        blockCollectionsByXsGroup = {}
        blockCollectionsByXsGroup = self.csm._addXsGroupsFromBlocks(
            blockCollectionsByXsGroup, self.blockList
        )
        ABcollection = blockCollectionsByXsGroup["AB"]
        self.assertEqual(
            blockCollectionsByXsGroup["AA"]._calcWeightedBurnup(), 1 / 12.0
        )
        self.assertEqual(
            ABcollection.getWeight(self.blockList[1]),
            ABcollection.getWeight(self.blockList[2]),
            "The two blocks in AB do not have the same weighting!",
        )
        self.assertEqual(ABcollection._calcWeightedBurnup(), 6.55)

    def test_getNextAvailableXsType(self):
        blockCollectionsByXsGroup = {}
        blockCollectionsByXsGroup = self.csm._addXsGroupsFromBlocks(
            blockCollectionsByXsGroup, self.blockList
        )
        xsType1, xsType2, xsType3 = self.csm.getNextAvailableXsTypes(3)
        self.assertEqual("B", xsType1)
        self.assertEqual("C", xsType2)
        self.assertEqual("D", xsType3)

    def test_getRepresentativeBlocks(self):
        """Test that we can create the representative blocks for a reactor.

        .. test:: Build representative blocks for a reactor.
            :id: T_ARMI_XSGM_CREATE_XS_GROUPS
            :tests: R_ARMI_XSGM_CREATE_XS_GROUPS
        """
        _o, r = test_reactors.loadTestReactor(TEST_ROOT)
        self.csm.r = r

        # Assumption: All sodium in fuel blocks for this test is 450 C and this is the expected
        # sodium temperature. These lines of code take the first sodium block and decrease the
        # temperature of the block, but change the atom density to approximately zero. Checking
        # later on the nuclide temperature of sodium is asserted to be still 450. This perturbation
        # proves that altering the temperature of an component with near zero atom density does not
        # affect the average temperature of the block collection. This demonstrates that the
        # temperatures of a block collection are atom weighted rather than just the average
        # temperature.
        regularFuel = r.core.getFirstBlock(Flags.FUEL, exact=True)
        intercoolant = regularFuel.getComponent(Flags.INTERCOOLANT)
        intercoolant.setTemperature(100)  # just above melting
        intercoolant.setNumberDensity("NA23", units.TRACE_NUMBER_DENSITY)

        self.csm.createRepresentativeBlocks()
        blocks = list(self.csm.representativeBlocks.values())
        self.assertGreater(len(blocks), 0)

        # Test ability to get average nuclide temperature in block.
        u235 = self.csm.getNucTemperature("AA", "U235")
        fe = self.csm.getNucTemperature("AA", "FE56")
        na = self.csm.getNucTemperature("AA", "NA23")

        self.assertAlmostEqual(na, 450.0, msg="Na temp was {}, not 450".format(na))
        self.assertGreater(u235, fe)
        self.assertGreater(fe, na)
        self.assertTrue(0.0 < na < fe)
        # trace nuclides should also be at fuel temp.
        self.assertAlmostEqual(self.csm.getNucTemperature("AA", "LFP35"), u235)

        # Test that retrieving temperatures fails if a representative block for a given XS ID does not exist
        self.assertEqual(self.csm.getNucTemperature("Z", "U235"), None)

        # Test dimensions
        self.assertEqual(blocks[0].getHeight(), 25.0)
        self.assertEqual(blocks[1].getHeight(), 25.0)
        self.assertAlmostEqual(blocks[0].getVolume(), 6074.356308731789)
        self.assertAlmostEqual(blocks[1].getVolume(), 6074.356308731789)

        # Number densities haven't been calculated yet
        self.assertIsNone(blocks[0].p.detailedNDens)
        self.assertIsNone(blocks[1].p.detailedNDens)

    def _createRepresentativeBlocksUsingExistingBlocks(self, validBlockTypes):
        """Reusable code used in multiple unit tests."""
        o, r = test_reactors.loadTestReactor(
            TEST_ROOT, inputFileName="smallestTestReactor/armiRunSmallest.yaml"
        )
        # set a few random non-default settings on AA to be copied to the new BA group
        o.cs[CONF_CROSS_SECTION].update(
            {
                "AA": XSModelingOptions(
                    "AA",
                    geometry="0D",
                    averageByComponent=True,
                    xsMaxAtomNumber=60,
                    criticalBuckling=False,
                    xsPriority=2,
                )
            }
        )
        o.cs[CONF_CROSS_SECTION].setDefaults(
            crossSectionGroupManager.AVERAGE_BLOCK_COLLECTION, validBlockTypes
        )
        aaSettings = o.cs[CONF_CROSS_SECTION]["AA"]
        self.csm.cs = copy.deepcopy(o.cs)
        self.csm.createRepresentativeBlocks()
        unperturbedReprBlocks = copy.deepcopy(self.csm.representativeBlocks)
        self.assertNotIn("BA", unperturbedReprBlocks)
        block = r.core.getFirstBlock()
        blockXSID = block.getMicroSuffix()
        blockList = [block]
        (
            _bCollect,
            newRepresentativeBlocks,
            origXSIDsFromNew,
        ) = self.csm.createRepresentativeBlocksUsingExistingBlocks(
            blockList, unperturbedReprBlocks
        )
        self.assertIn("BA", newRepresentativeBlocks)
        oldReprBlock = unperturbedReprBlocks[blockXSID]
        newReprBlock = newRepresentativeBlocks["BA"]
        self.assertEqual(newReprBlock.getMicroSuffix(), "BA")
        self.assertEqual(
            newReprBlock.getNumberDensities(), oldReprBlock.getNumberDensities()
        )
        self.assertEqual(origXSIDsFromNew["BA"], "AA")

        # check that settings were copied correctly
        baSettings = self.csm.cs[CONF_CROSS_SECTION]["BA"]
        self.assertEqual(baSettings.xsID, "BA")
        for setting, baSettingValue in baSettings.__dict__.items():
            if setting == "xsID":
                continue
            self.assertEqual(baSettingValue, aaSettings.__dict__[setting])

    def test_createRepresentativeBlocksUsingExistingBlocks(self):
        """
        Demonstrates that a new representative block can be generated from an existing
        representative block.

        Notes
        -----
        This tests that the XS ID of the new representative block is correct and that the
        compositions are identical between the original and the new representative blocks.
        """
        self._createRepresentativeBlocksUsingExistingBlocks(["fuel"])

    def test_createRepresentativeBlocksUsingExistingBlocksDisableValidBlockTypes(self):
        """
        Demonstrates that a new representative block can be generated from an existing
        representative block with the setting `disableBlockTypeExclusionInXsGeneration: true`.

        Notes
        -----
        This tests that the XS ID of the new representative block is correct and that the
        compositions are identical between the original and the new representative blocks.
        """
        self._createRepresentativeBlocksUsingExistingBlocks(True)

    def test_interactBOL(self):
        """Test `BOL` lattice physics update frequency.

        .. test:: The cross-section group manager frequency depends on the LPI frequency at BOL.
            :id: T_ARMI_XSGM_FREQ0
            :tests: R_ARMI_XSGM_FREQ
        """
        self.assertFalse(self.csm.representativeBlocks)
        self.blockList[0].core.r.p.timeNode = 0
        self.csm.cs[CONF_LATTICE_PHYSICS_FREQUENCY] = "BOL"
        self.csm.interactBOL()
        self.assertTrue(self.csm.representativeBlocks)

    def test_interactBOC(self):
        """Test `BOC` lattice physics update frequency.

        .. test:: The cross-section group manager frequency depends on the LPI frequency at BOC.
            :id: T_ARMI_XSGM_FREQ1
            :tests: R_ARMI_XSGM_FREQ
        """
        self.assertFalse(self.csm.representativeBlocks)
        self.blockList[0].core.r.p.timeNode = 0
        self.csm.cs[CONF_LATTICE_PHYSICS_FREQUENCY] = "BOC"
        self.csm.interactBOL()
        self.csm.interactBOC()
        self.assertTrue(self.csm.representativeBlocks)

    def test_interactEveryNode(self):
        """Test `everyNode` lattice physics update frequency.

        .. test:: The cross-section group manager frequency depends on the LPI frequency at every
            time node.
            :id: T_ARMI_XSGM_FREQ2
            :tests: R_ARMI_XSGM_FREQ
        """
        self.csm.cs[CONF_LATTICE_PHYSICS_FREQUENCY] = "BOC"
        self.csm.interactBOL()
        self.csm.interactEveryNode()
        self.assertFalse(self.csm.representativeBlocks)
        self.csm.cs[CONF_LATTICE_PHYSICS_FREQUENCY] = "everyNode"
        self.csm.interactBOL()
        self.csm.interactEveryNode()
        self.assertTrue(self.csm.representativeBlocks)

    def test_interactFirstCoupledIteration(self):
        """Test `firstCoupledIteration` lattice physics update frequency.

        .. test:: The cross-section group manager frequency depends on the LPI frequency during
            first coupled iteration.
            :id: T_ARMI_XSGM_FREQ3
            :tests: R_ARMI_XSGM_FREQ
        """
        self.csm.cs[CONF_LATTICE_PHYSICS_FREQUENCY] = "everyNode"
        self.csm.interactBOL()
        self.csm.interactCoupled(iteration=0)
        self.assertFalse(self.csm.representativeBlocks)
        self.csm.cs[CONF_LATTICE_PHYSICS_FREQUENCY] = "firstCoupledIteration"
        self.csm.interactBOL()
        self.csm.interactCoupled(iteration=0)
        self.assertTrue(self.csm.representativeBlocks)

    def test_interactAllCoupled(self):
        """Test `all` lattice physics update frequency.

        .. test:: The cross-section group manager frequency depends on the LPI frequency during coupling.
            :id: T_ARMI_XSGM_FREQ4
            :tests: R_ARMI_XSGM_FREQ
        """
        self.csm.cs[CONF_LATTICE_PHYSICS_FREQUENCY] = "firstCoupledIteration"
        self.csm.interactBOL()
        self.csm.interactCoupled(iteration=1)
        self.assertFalse(self.csm.representativeBlocks)
        self.csm.cs[CONF_LATTICE_PHYSICS_FREQUENCY] = "all"
        self.csm.interactBOL()
        self.csm.interactCoupled(iteration=1)
        self.assertTrue(self.csm.representativeBlocks)

    def test_xsgmIsRunBeforeXS(self):
        """Test that the XSGM is run before the cross sections are calculated.

        .. test:: Test that the cross-section group manager is run before the cross sections are calculated.
            :id: T_ARMI_XSGM_FREQ5
            :tests: R_ARMI_XSGM_FREQ
        """
        from armi.interfaces import STACK_ORDER

        self.assertLess(crossSectionGroupManager.ORDER, STACK_ORDER.CROSS_SECTIONS)

    def test_copyPregeneratedFiles(self):
        """
        Tests copying pre-generated cross section and flux files using reactor that is built from a
        case settings file.
        """
        o, r = test_reactors.loadTestReactor(
            TEST_ROOT, inputFileName="smallestTestReactor/armiRunSmallest.yaml"
        )
        # Need to overwrite the relative paths with absolute
        o.cs[CONF_CROSS_SECTION]["XA"].xsFileLocation = [
            os.path.join(THIS_DIR, "ISOXA")
        ]
        o.cs[CONF_CROSS_SECTION]["YA"].fluxFileLocation = os.path.join(
            THIS_DIR, "rzmflxYA"
        )
        csm = CrossSectionGroupManager(r, o.cs)

        with TemporaryDirectoryChanger(root=THIS_DIR):
            csm._copyPregeneratedXSFile("XA")
            csm._copyPregeneratedFluxSolutionFile("YA")
            self.assertTrue(os.path.exists("ISOXA"))
            self.assertTrue(os.path.exists("rzmflxYA"))


class TestXSNumberConverters(unittest.TestCase):
    def test_conversion(self):
        label = crossSectionGroupManager.getXSTypeLabelFromNumber(65)
        self.assertEqual(label, "A")
        num = crossSectionGroupManager.getXSTypeNumberFromLabel("A")
        self.assertEqual(num, 65)

    def test_conversion_2digit(self):
        label = crossSectionGroupManager.getXSTypeLabelFromNumber(6570)
        self.assertEqual(label, "AF")
        num = crossSectionGroupManager.getXSTypeNumberFromLabel("ZZ")
        self.assertEqual(num, 9090)


def makeBlocks(howMany=20):
    _o, r = test_reactors.loadTestReactor(TEST_ROOT)
    # shift y 3 to skip central assemblies 1/3 volume
    return r.core.getBlocks(Flags.FUEL)[3 : howMany + 3]<|MERGE_RESOLUTION|>--- conflicted
+++ resolved
@@ -717,21 +717,24 @@
         self.csm._setBuGroupBounds([3, 10, 30, 100])
         self.csm.interactBOL()
 
-<<<<<<< HEAD
-    def test_updateEnvironmentGroups(self):
-=======
-    def test_enableBuGroupUpdates(self):
-        self.csm._buGroupUpdatesEnabled = False
-        self.csm.enableBuGroupUpdates()
-        self.assertTrue(self.csm.enableBuGroupUpdates)
-
-    def test_disableBuGroupUpdates(self):
-        self.csm._buGroupUpdatesEnabled = False
-        res = self.csm.disableBuGroupUpdates()
-        self.assertFalse(res)
+    def test_enableEnvGroupUpdates(self):
+        self.csm._envGroupUpdatesEnabled = False
+        self.csm.enableEnvGroupUpdates()
+        self.assertTrue(self.csm._envGroupUpdatesEnabled)
+        # test flipping again keeps true
+        self.csm.enableEnvGroupUpdates()
+        self.assertTrue(self.csm._envGroupUpdatesEnabled)
+
+    def test_disableEnvGroupUpdates(self):
+        self.csm._envGroupUpdatesEnabled = True
+        wasEnabled = self.csm.disableEnvGroupUpdates()
+        self.assertTrue(wasEnabled)
+        self.assertFalse(self.csm._envGroupUpdatesEnabled)
+        wasEnabled = self.csm.disableEnvGroupUpdates()
+        self.assertFalse(wasEnabled)
+        self.assertFalse(self.csm._envGroupUpdatesEnabled)
 
     def test_updateBurnupGroups(self):
->>>>>>> 6fcc4819
         self.blockList[1].p.percentBu = 3.1
         self.blockList[2].p.percentBu = 10.0
 
