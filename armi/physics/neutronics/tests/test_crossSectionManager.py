--- conflicted
+++ resolved
@@ -274,13 +274,8 @@
         }
         self.expectedComponentDensities = [
             fuelDensity,
-<<<<<<< HEAD
-            cladDensity,
-            sodiumDensity,
-=======
             sodiumDensity,
             cladDensity,
->>>>>>> d5a74d1c
             steelDensity,
             sodiumDensity,
             steelDensity,
@@ -288,13 +283,8 @@
         ]
         self.expectedComponentAreas = [
             99.54797488948871,
-<<<<<<< HEAD
-            30.07759373476877,
-            29.719913442616843,
-=======
             29.719913442616843,
             30.07759373476877,
->>>>>>> d5a74d1c
             1.365897776727751,
             63.184097853691235,
             17.107013842808822,
