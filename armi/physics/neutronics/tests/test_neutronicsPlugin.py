# Copyright 2019 TerraPower, LLC
#
# Licensed under the Apache License, Version 2.0 (the "License");
# you may not use this file except in compliance with the License.
# You may obtain a copy of the License at
#
#     http://www.apache.org/licenses/LICENSE-2.0
#
# Unless required by applicable law or agreed to in writing, software
# distributed under the License is distributed on an "AS IS" BASIS,
# WITHOUT WARRANTIES OR CONDITIONS OF ANY KIND, either express or implied.
# See the License for the specific language governing permissions and
# limitations under the License.

"""unit tests for the neutronics plugin"""
# pylint: disable=missing-function-docstring,missing-class-docstring,protected-access,invalid-name,no-self-use,no-method-argument,import-outside-toplevel
import io
import unittest

from ruamel.yaml import YAML

from armi import getPluginManagerOrFail, settings, tests
from armi.operators import settingsValidation
from armi.physics import neutronics
from armi.physics.neutronics.const import CONF_CROSS_SECTION
from armi.physics.neutronics.settings import (
    CONF_GEN_XS,
    CONF_GLOBAL_FLUX_ACTIVE,
    CONF_GROUP_STRUCTURE,
    CONF_DPA_XS_SET,
    CONF_OUTERS_,
    CONF_INNERS_,
    CONF_NEUTRONICS_KERNEL,
    getNeutronicsSettingValidators,
)
from armi.settings import caseSettings
from armi.tests import TEST_ROOT
from armi.tests.test_plugins import TestPlugin
from armi.utils import directoryChangers
<<<<<<< HEAD
from armi import getPluginManagerOrFail, settings, tests
from armi.physics.neutronics.settings import (
    CONF_BOUNDARIES,
    CONF_GRID_PLATE_DPA_XS_SET,
)
=======
>>>>>>> d31a6da4

XS_EXAMPLE = """AA:
    geometry: 0D
    criticalBuckling: true
    blockRepresentation: Median
BA:
    geometry: 1D slab
    blockRepresentation: Median
"""


class Test_NeutronicsPlugin(TestPlugin):
    plugin = neutronics.NeutronicsPlugin

    def setUp(self):
        self.td = directoryChangers.TemporaryDirectoryChanger()
        self.td.__enter__()

    def tearDown(self):
        self.td.__exit__(None, None, None)

    def test_customSettingObjectIO(self):
        """Check specialized settings can build objects as values and write."""
        cs = caseSettings.Settings()
        yaml = YAML()
        inp = yaml.load(io.StringIO(XS_EXAMPLE))
        cs[CONF_CROSS_SECTION] = inp
        self.assertEqual(cs[CONF_CROSS_SECTION]["AA"].geometry, "0D")
        fname = "test_setting_obj_io_.yaml"
        cs.writeToYamlFile(fname)
        outText = open(fname, "r").read()
        self.assertIn("geometry: 0D", outText)

    def test_customSettingRoundTrip(self):
        """Check specialized settings can go back and forth."""
        cs = caseSettings.Settings()
        yaml = YAML()
        inp = yaml.load(io.StringIO(XS_EXAMPLE))
        cs[CONF_CROSS_SECTION] = inp
        cs[CONF_CROSS_SECTION] = cs[CONF_CROSS_SECTION]
        fname = "test_setting_obj_io_round.yaml"
        cs.writeToYamlFile(fname)
        outText = open(fname, "r").read()
        self.assertIn("geometry: 0D", outText)
        self.assertIn("geometry: 1D", outText)

    def test_neutronicsSettingsLoaded(self):
        """Check that various special neutronics-specifics settings are loaded"""
        cs = caseSettings.Settings()

        self.assertIn(CONF_INNERS_, cs)
        self.assertIn(CONF_OUTERS_, cs)
        self.assertIn(CONF_NEUTRONICS_KERNEL, cs)


class NeutronicsReactorTests(unittest.TestCase):
    @classmethod
    def setUpClass(cls):
        # prepare the input files. This is important so the unit tests run from wherever
        # they need to run from.
        cls.directoryChanger = directoryChangers.DirectoryChanger(TEST_ROOT)
        cls.directoryChanger.open()

    @classmethod
    def tearDownClass(cls):
        cls.directoryChanger.close()

    @staticmethod
    def __getModifiedSettings(customSettings):
        cs = settings.Settings()

        newSettings = {}
        for key, val in customSettings.items():
            newSettings[key] = val

        return cs.modified(newSettings=newSettings)

    def test_kineticsParameterAssignment(self):
        """Test that the delayed neutron fraction and precursor decay constants are applied from settings."""
        r = tests.getEmptyHexReactor()
        self.assertIsNone(r.core.p.beta)
        self.assertIsNone(r.core.p.betaComponents)
        self.assertIsNone(r.core.p.betaDecayConstants)

        # Test that the group-wise beta and decay constants are assigned
        # together given that they are the same length.
        r = tests.getEmptyHexReactor()
        cs = self.__getModifiedSettings(
            customSettings={
                "beta": [0.0] * 6,
                "decayConstants": [1.0] * 6,
            }
        )
        dbLoad = False
        getPluginManagerOrFail().hook.onProcessCoreLoading(
            core=r.core, cs=cs, dbLoad=dbLoad
        )
        r.core.setOptionsFromCs(cs)
        self.assertEqual(r.core.p.beta, sum(cs["beta"]))
        self.assertListEqual(list(r.core.p.betaComponents), cs["beta"])
        self.assertListEqual(list(r.core.p.betaDecayConstants), cs["decayConstants"])

        # Test the assignment of total beta as a float
        r = tests.getEmptyHexReactor()
        cs = self.__getModifiedSettings(
            customSettings={"beta": 0.00670},
        )
        getPluginManagerOrFail().hook.onProcessCoreLoading(
            core=r.core, cs=cs, dbLoad=dbLoad
        )
        self.assertEqual(r.core.p.beta, cs["beta"])
        self.assertIsNone(r.core.p.betaComponents)
        self.assertIsNone(r.core.p.betaDecayConstants)

        # Test that nothing is assigned if the beta is specified as a list
        # without a corresponding decay constants list.
        r = tests.getEmptyHexReactor()
        cs = self.__getModifiedSettings(
            customSettings={
                "beta": [0.0] * 6,
            },
        )
        getPluginManagerOrFail().hook.onProcessCoreLoading(
            core=r.core, cs=cs, dbLoad=dbLoad
        )
        self.assertIsNone(r.core.p.beta)
        self.assertIsNone(r.core.p.betaComponents)
        self.assertIsNone(r.core.p.betaDecayConstants)

        # Test that 1 group beta components and decay constants can be assigned.
        # Since beta is a list, ensure that it's assigned to the `betaComponents`
        # parameter.
        r = tests.getEmptyHexReactor()
        cs = self.__getModifiedSettings(
            customSettings={"beta": [0.0], "decayConstants": [1.0]},
        )
        getPluginManagerOrFail().hook.onProcessCoreLoading(
            core=r.core, cs=cs, dbLoad=dbLoad
        )
        self.assertEqual(r.core.p.beta, sum(cs["beta"]))
        self.assertListEqual(list(r.core.p.betaComponents), cs["beta"])
        self.assertListEqual(list(r.core.p.betaDecayConstants), cs["decayConstants"])

        # Test that decay constants are not assigned without a corresponding
        # group-wise beta input.
        r = tests.getEmptyHexReactor()
        cs = self.__getModifiedSettings(
            customSettings={"decayConstants": [1.0] * 6},
        )
        getPluginManagerOrFail().hook.onProcessCoreLoading(
            core=r.core, cs=cs, dbLoad=dbLoad
        )
        self.assertIsNone(r.core.p.beta)
        self.assertIsNone(r.core.p.betaComponents)
        self.assertIsNone(r.core.p.betaDecayConstants)

        # Test that decay constants are not assigned without a corresponding
        # group-wise beta input. This also demonstrates that the total beta
        # is still assigned.
        r = tests.getEmptyHexReactor()
        cs = self.__getModifiedSettings(
            customSettings={"decayConstants": [1.0] * 6, "beta": 0.0},
        )
        getPluginManagerOrFail().hook.onProcessCoreLoading(
            core=r.core, cs=cs, dbLoad=dbLoad
        )
        self.assertEqual(r.core.p.beta, cs["beta"])
        self.assertIsNone(r.core.p.betaComponents)
        self.assertIsNone(r.core.p.betaDecayConstants)

        # Test the demonstrates that None values are acceptable
        # and that nothing is assigned.
        r = tests.getEmptyHexReactor()
        cs = self.__getModifiedSettings(
            customSettings={"decayConstants": None, "beta": None},
        )
        getPluginManagerOrFail().hook.onProcessCoreLoading(
            core=r.core, cs=cs, dbLoad=dbLoad
        )
        self.assertEqual(r.core.p.beta, cs["beta"])
        self.assertIsNone(r.core.p.betaComponents)
        self.assertIsNone(r.core.p.betaDecayConstants)

        # Test that an error is raised if the decay constants
        # and group-wise beta are inconsistent sizes
        with self.assertRaises(ValueError):
            r = tests.getEmptyHexReactor()
            cs = self.__getModifiedSettings(
                customSettings={"decayConstants": [1.0] * 6, "beta": [0.0]},
            )
            getPluginManagerOrFail().hook.onProcessCoreLoading(
                core=r.core, cs=cs, dbLoad=dbLoad
            )

        # Test that an error is raised if the decay constants
        # and group-wise beta are inconsistent sizes
        with self.assertRaises(ValueError):
            r = tests.getEmptyHexReactor()
            cs = self.__getModifiedSettings(
                customSettings={"decayConstants": [1.0] * 6, "beta": [0.0] * 5},
            )
            getPluginManagerOrFail().hook.onProcessCoreLoading(
                core=r.core, cs=cs, dbLoad=dbLoad
            )

    @staticmethod
    def __autoCorrectAllQueries(settingsValidator):
        """Force-Correct (resolve() to "YES") all queries in a Settings Validator"""
        for query in settingsValidator:
            try:
                query.correction()
            except FileNotFoundError:
                # to make testing easier, let's ignore settings that require input files
                pass

    def test_neutronicsSettingsValidators(self):
        # grab the neutronics validators
        cs = settings.Settings()
        inspector = settingsValidation.Inspector(cs)
        sv = getNeutronicsSettingValidators(inspector)
        self.assertEqual(len(sv), 8)

        # Test the Query: boundaries are now "Extrapolated", not "Normal"
        cs = cs.modified(newSettings={CONF_BOUNDARIES: "Normal"})
        inspector = settingsValidation.Inspector(cs)
        sv = getNeutronicsSettingValidators(inspector)

        self.__autoCorrectAllQueries(sv)
        self.assertEqual(inspector.cs[CONF_BOUNDARIES], "Extrapolated")

        # Test the Query: genXS are no longer True/False
        cs = cs.modified(newSettings={CONF_GEN_XS: "True"})
        inspector = settingsValidation.Inspector(cs)
        sv = getNeutronicsSettingValidators(inspector)

        self.__autoCorrectAllQueries(sv)
        self.assertEqual(inspector.cs[CONF_GEN_XS], "Neutron")

        cs = cs.modified(newSettings={CONF_GEN_XS: "False"})
        inspector = settingsValidation.Inspector(cs)
        sv = getNeutronicsSettingValidators(inspector)

        self.__autoCorrectAllQueries(sv)
        self.assertEqual(inspector.cs[CONF_GEN_XS], "")

        # Test the Query: CONF_GLOBAL_FLUX_ACTIVE are no longer True/False
        cs = cs.modified(newSettings={CONF_GLOBAL_FLUX_ACTIVE: "True"})
        inspector = settingsValidation.Inspector(cs)
        sv = getNeutronicsSettingValidators(inspector)

        self.__autoCorrectAllQueries(sv)
        self.assertEqual(inspector.cs[CONF_GLOBAL_FLUX_ACTIVE], "Neutron")

        cs = cs.modified(newSettings={CONF_GLOBAL_FLUX_ACTIVE: "False"})
        inspector = settingsValidation.Inspector(cs)
        sv = getNeutronicsSettingValidators(inspector)

        self.__autoCorrectAllQueries(sv)
        self.assertEqual(inspector.cs[CONF_GLOBAL_FLUX_ACTIVE], "")

        # Test the Query: try to migrate the Group Structure name
        cs = cs.modified(newSettings={CONF_GROUP_STRUCTURE: "armi45"})
        inspector = settingsValidation.Inspector(cs)
        sv = getNeutronicsSettingValidators(inspector)

        self.__autoCorrectAllQueries(sv)
        self.assertEqual(inspector.cs[CONF_GROUP_STRUCTURE], "ARMI45")

        cs = cs.modified(newSettings={CONF_GROUP_STRUCTURE: "bad_value"})
        inspector = settingsValidation.Inspector(cs)
        sv = getNeutronicsSettingValidators(inspector)

        self.__autoCorrectAllQueries(sv)
        self.assertEqual(inspector.cs[CONF_GROUP_STRUCTURE], "ANL33")

        # Test the Query: migrating some common shortened names for dpa XS sets
        cs = cs.modified(newSettings={CONF_DPA_XS_SET: "dpaHT9_33"})
        inspector = settingsValidation.Inspector(cs)
        sv = getNeutronicsSettingValidators(inspector)

        self.__autoCorrectAllQueries(sv)
        self.assertEqual(inspector.cs[CONF_DPA_XS_SET], "dpaHT9_ANL33_TwrBol")

        cs = cs.modified(newSettings={CONF_GRID_PLATE_DPA_XS_SET: "dpa_SS316"})
        inspector = settingsValidation.Inspector(cs)
        sv = getNeutronicsSettingValidators(inspector)

        self.__autoCorrectAllQueries(sv)
        self.assertEqual(
            inspector.cs[CONF_GRID_PLATE_DPA_XS_SET], "dpaSS316_ANL33_TwrBol"
        )


if __name__ == "__main__":
    unittest.main()<|MERGE_RESOLUTION|>--- conflicted
+++ resolved
@@ -37,14 +37,10 @@
 from armi.tests import TEST_ROOT
 from armi.tests.test_plugins import TestPlugin
 from armi.utils import directoryChangers
-<<<<<<< HEAD
-from armi import getPluginManagerOrFail, settings, tests
 from armi.physics.neutronics.settings import (
     CONF_BOUNDARIES,
     CONF_GRID_PLATE_DPA_XS_SET,
 )
-=======
->>>>>>> d31a6da4
 
 XS_EXAMPLE = """AA:
     geometry: 0D
