--- conflicted
+++ resolved
@@ -71,35 +71,7 @@
         self.assertIn("XE135", fissionProductNames)
 
 
-<<<<<<< HEAD
-class TestFissionProductModelIndependentLumpedFissionProducts(unittest.TestCase):
-    """
-    Tests the fission product model interface behavior when lumped fission products are enabled but made
-    independent for each block. Mainly tests the FissionProductModel._useGlobalLFPs property.
 
-    Notes
-    -----
-    This loads the global fission products from a file stream.
-    """
-
-    def setUp(self):
-        o = buildOperatorOfEmptyHexBlocks()
-        o.cs[CONF_MAKE_ALL_BLOCK_LFPS_INDEPENDENT] = True
-        o.removeAllInterfaces()
-        self.fpModel = fissionProductModel.FissionProductModel(o.r, o.cs)
-        o.addInterface(self.fpModel)
-
-        # Load the fission products from a file stream.
-        dummyLFPs = test_lumpedFissionProduct.getDummyLFPFile()
-        self.fpModel.setGlobalLumpedFissionProducts(dummyLFPs.createLFPsFromFile())
-
-        # Set up the global LFPs and check that they are setup.
-        self.fpModel.interactBOL()
-        self.assertFalse(self.fpModel._useGlobalLFPs)
-
-
-=======
->>>>>>> d2fc7860
 class TestFissionProductModelExplicitMC2Library(unittest.TestCase):
     """
     Tests the fission product model interface behavior when explicit fission products are enabled.
