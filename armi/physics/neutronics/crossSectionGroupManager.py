--- conflicted
+++ resolved
@@ -555,17 +555,8 @@
         repBlock.p.percentBu = self._calcWeightedBurnup()
         componentsInOrder = self._orderComponentsInGroup(repBlock)
 
-<<<<<<< HEAD
-        for i, (c, allSimilarComponents) in enumerate(
-            zip(sorted(repBlock), componentsInOrder)
-        ):
-            allNucsNames, densities = self._getAverageComponentNucs(
-                allSimilarComponents, bWeights
-            )
-=======
-        for c, allSimilarComponents in zip(sorted(repBlock), componentsInOrder):
+        for i, (c, allSimilarComponents) in enumerate(zip(sorted(repBlock), componentsInOrder)):
             allNucsNames, densities = self._getAverageComponentNucs(allSimilarComponents, bWeights)
->>>>>>> a91a5da1
             for nuc, aDensity in zip(allNucsNames, densities):
                 c.setNumberDensity(nuc, aDensity)
             c.temperatureInC = self._getAverageComponentTemperature(i)
