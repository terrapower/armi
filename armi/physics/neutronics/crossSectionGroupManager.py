--- conflicted
+++ resolved
@@ -432,12 +432,6 @@
                 c.setNumberDensity(nuc, aDensity)
         return repBlock
 
-<<<<<<< HEAD
-    def _getNucTempHelper(self):
-        raise NotImplementedError
-
-=======
->>>>>>> d5a74d1c
     @staticmethod
     def _getAllNucs(components):
         """Iterate through components and get all unique nuclides."""
@@ -495,10 +489,6 @@
 
     def _orderComponentsInGroup(self, repBlock):
         """Order the components based on dimension and material type within the representative block."""
-<<<<<<< HEAD
-        orderedComponents = [[] for _ in repBlock]
-=======
->>>>>>> d5a74d1c
         for b in self.getCandidateBlocks():
             self._checkComponentConsistency(b, repBlock)
         componentLists = [list(b) for b in self.getCandidateBlocks()]
