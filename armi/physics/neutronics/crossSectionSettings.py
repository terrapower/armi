# Copyright 2019 TerraPower, LLC
#
# Licensed under the Apache License, Version 2.0 (the "License");
# you may not use this file except in compliance with the License.
# You may obtain a copy of the License at
#
#     http://www.apache.org/licenses/LICENSE-2.0
#
# Unless required by applicable law or agreed to in writing, software
# distributed under the License is distributed on an "AS IS" BASIS,
# WITHOUT WARRANTIES OR CONDITIONS OF ANY KIND, either express or implied.
# See the License for the specific language governing permissions and
# limitations under the License.

"""
The data structures and schema of the cross section modeling options.

These are advanced/compound settings that are carried along in the normal cs
object but aren't simple key/value pairs.

The cs object could either hold the base data (dicts) and create instances
of these data structure objects as needed, or the settings system could actually
hold instances of these data structures. It is most convenient to let the cs
object hold actual instances of these data.

See detailed docs in `:doc: Lattice Physics <reference/physics/neutronics/latticePhysics/latticePhysics>`.
"""

from enum import Enum
from typing import Dict, Union

import voluptuous as vol

from armi import context
from armi import runLog
from armi.physics.neutronics import crossSectionGroupManager
from armi.physics.neutronics.crossSectionGroupManager import BLOCK_COLLECTIONS
from armi.settings import Setting

CONF_BLOCK_REPRESENTATION = "blockRepresentation"
CONF_BLOCKTYPES = "validBlockTypes"
CONF_BUCKLING = "criticalBuckling"
CONF_DRIVER = "driverID"
CONF_EXTERNAL_DRIVER = "externalDriver"
CONF_EXTERNAL_RINGS = "numExternalRings"
CONF_XS_FILE_LOCATION = "xsFileLocation"
CONF_EXTERNAL_FLUX_FILE_LOCATION = "fluxFileLocation"
CONF_GEOM = "geometry"
CONF_HOMOGBLOCK = "useHomogenizedBlockComposition"
CONF_INTERNAL_RINGS = "numInternalRings"
CONF_MERGE_INTO_CLAD = "mergeIntoClad"
CONF_MERGE_INTO_FUEL = "mergeIntoFuel"
CONF_MESH_PER_CM = "meshSubdivisionsPerCm"
CONF_REACTION_DRIVER = "nuclideReactionDriver"
CONF_XSID = "xsID"
CONF_XS_EXECUTE_EXCLUSIVE = "xsExecuteExclusive"
CONF_XS_PRIORITY = "xsPriority"
CONF_COMPONENT_AVERAGING = "averageByComponent"
CONF_XS_MAX_ATOM_NUMBER = "xsMaxAtomNumber"
CONF_MIN_DRIVER_DENSITY = "minDriverDensity"
<<<<<<< HEAD
CONF_XS_TEMP_ISOTOPE = "xsTempIsotope"
=======
CONF_DUCT_HETEROGENEOUS = "ductHeterogeneous"
CONF_TRACE_ISOTOPE_THRESHOLD = "traceIsotopeThreshold"
>>>>>>> 7dffa724


class XSGeometryTypes(Enum):
    """
    Data structure for storing the available geometry options
    within the framework.
    """

    ZERO_DIMENSIONAL = 1
    ONE_DIMENSIONAL_SLAB = 2
    ONE_DIMENSIONAL_CYLINDER = 4
    TWO_DIMENSIONAL_HEX = 8

    @classmethod
    def _mapping(cls):
        mapping = {
            cls.ZERO_DIMENSIONAL: "0D",
            cls.ONE_DIMENSIONAL_SLAB: "1D slab",
            cls.ONE_DIMENSIONAL_CYLINDER: "1D cylinder",
            cls.TWO_DIMENSIONAL_HEX: "2D hex",
        }
        return mapping

    @classmethod
    def getStr(cls, typeSpec: Enum):
        """
        Return a string representation of the given ``typeSpec``.

        Examples
        --------
            XSGeometryTypes.getStr(XSGeometryTypes.ZERO_DIMENSIONAL) == "0D"
            XSGeometryTypes.getStr(XSGeometryTypes.TWO_DIMENSIONAL_HEX) == "2D hex"
        """
        geometryTypes = list(cls)
        if typeSpec not in geometryTypes:
            raise TypeError(f"{typeSpec} not in {geometryTypes}")
        return cls._mapping()[cls[typeSpec.name]]


XS_GEOM_TYPES = {
    XSGeometryTypes.getStr(XSGeometryTypes.ZERO_DIMENSIONAL),
    XSGeometryTypes.getStr(XSGeometryTypes.ONE_DIMENSIONAL_SLAB),
    XSGeometryTypes.getStr(XSGeometryTypes.ONE_DIMENSIONAL_CYLINDER),
    XSGeometryTypes.getStr(XSGeometryTypes.TWO_DIMENSIONAL_HEX),
}

# This dictionary defines the valid set of inputs based on
# the geometry type within the ``XSModelingOptions``
_VALID_INPUTS_BY_GEOMETRY_TYPE = {
    XSGeometryTypes.getStr(XSGeometryTypes.ZERO_DIMENSIONAL): {
        CONF_XSID,
        CONF_GEOM,
        CONF_BUCKLING,
        CONF_DRIVER,
        CONF_BLOCKTYPES,
        CONF_BLOCK_REPRESENTATION,
        CONF_EXTERNAL_FLUX_FILE_LOCATION,
        CONF_COMPONENT_AVERAGING,
        CONF_XS_EXECUTE_EXCLUSIVE,
        CONF_XS_PRIORITY,
        CONF_XS_MAX_ATOM_NUMBER,
        CONF_XS_TEMP_ISOTOPE,
    },
    XSGeometryTypes.getStr(XSGeometryTypes.ONE_DIMENSIONAL_SLAB): {
        CONF_XSID,
        CONF_GEOM,
        CONF_MESH_PER_CM,
        CONF_BLOCKTYPES,
        CONF_BLOCK_REPRESENTATION,
        CONF_EXTERNAL_FLUX_FILE_LOCATION,
        CONF_COMPONENT_AVERAGING,
        CONF_XS_EXECUTE_EXCLUSIVE,
        CONF_XS_PRIORITY,
        CONF_XS_MAX_ATOM_NUMBER,
        CONF_MIN_DRIVER_DENSITY,
        CONF_XS_TEMP_ISOTOPE,
    },
    XSGeometryTypes.getStr(XSGeometryTypes.ONE_DIMENSIONAL_CYLINDER): {
        CONF_XSID,
        CONF_GEOM,
        CONF_MERGE_INTO_CLAD,
        CONF_MERGE_INTO_FUEL,
        CONF_DRIVER,
        CONF_HOMOGBLOCK,
        CONF_INTERNAL_RINGS,
        CONF_EXTERNAL_RINGS,
        CONF_MESH_PER_CM,
        CONF_BLOCKTYPES,
        CONF_BLOCK_REPRESENTATION,
        CONF_EXTERNAL_FLUX_FILE_LOCATION,
        CONF_COMPONENT_AVERAGING,
        CONF_XS_EXECUTE_EXCLUSIVE,
        CONF_XS_PRIORITY,
        CONF_XS_MAX_ATOM_NUMBER,
        CONF_MIN_DRIVER_DENSITY,
<<<<<<< HEAD
        CONF_XS_TEMP_ISOTOPE,
=======
        CONF_DUCT_HETEROGENEOUS,
        CONF_TRACE_ISOTOPE_THRESHOLD,
>>>>>>> 7dffa724
    },
    XSGeometryTypes.getStr(XSGeometryTypes.TWO_DIMENSIONAL_HEX): {
        CONF_XSID,
        CONF_GEOM,
        CONF_BUCKLING,
        CONF_EXTERNAL_DRIVER,
        CONF_DRIVER,
        CONF_REACTION_DRIVER,
        CONF_EXTERNAL_RINGS,
        CONF_BLOCK_REPRESENTATION,
        CONF_EXTERNAL_FLUX_FILE_LOCATION,
        CONF_COMPONENT_AVERAGING,
        CONF_XS_EXECUTE_EXCLUSIVE,
        CONF_XS_PRIORITY,
        CONF_XS_MAX_ATOM_NUMBER,
        CONF_MIN_DRIVER_DENSITY,
        CONF_XS_TEMP_ISOTOPE,
    },
}

_SINGLE_XS_SCHEMA = vol.Schema(
    {
        vol.Optional(CONF_GEOM): vol.All(str, vol.In(XS_GEOM_TYPES)),
        vol.Optional(CONF_BLOCK_REPRESENTATION): vol.All(
            str,
            vol.In(
                set(BLOCK_COLLECTIONS.keys()),
            ),
        ),
        vol.Optional(CONF_DRIVER): str,
        vol.Optional(CONF_BUCKLING): bool,
        vol.Optional(CONF_REACTION_DRIVER): str,
        vol.Optional(CONF_BLOCKTYPES): [str],
        vol.Optional(CONF_HOMOGBLOCK): bool,
        vol.Optional(CONF_EXTERNAL_DRIVER): bool,
        vol.Optional(CONF_INTERNAL_RINGS): vol.Coerce(int),
        vol.Optional(CONF_EXTERNAL_RINGS): vol.Coerce(int),
        vol.Optional(CONF_MERGE_INTO_CLAD): [str],
        vol.Optional(CONF_MERGE_INTO_FUEL): [str],
        vol.Optional(CONF_XS_FILE_LOCATION): [str],
        vol.Optional(CONF_EXTERNAL_FLUX_FILE_LOCATION): str,
        vol.Optional(CONF_MESH_PER_CM): vol.Coerce(float),
        vol.Optional(CONF_XS_EXECUTE_EXCLUSIVE): bool,
        vol.Optional(CONF_XS_PRIORITY): vol.Coerce(float),
        vol.Optional(CONF_XS_MAX_ATOM_NUMBER): vol.Coerce(int),
        vol.Optional(CONF_MIN_DRIVER_DENSITY): vol.Coerce(float),
        vol.Optional(CONF_COMPONENT_AVERAGING): bool,
<<<<<<< HEAD
        vol.Optional(CONF_XS_TEMP_ISOTOPE): str,
=======
        vol.Optional(CONF_DUCT_HETEROGENEOUS): bool,
        vol.Optional(CONF_TRACE_ISOTOPE_THRESHOLD): vol.Coerce(float),
>>>>>>> 7dffa724
    }
)

_XS_SCHEMA = vol.Schema({vol.All(str, vol.Length(min=1, max=2)): _SINGLE_XS_SCHEMA})


class XSSettings(dict):
    """
    Container for holding multiple cross section settings based on their XSID.

    This is intended to be stored as part of a case settings and to be
    used for cross section modeling within a run.

    Notes
    -----
    This is a specialized dictionary that functions in a similar manner as a
    defaultdict where if a key (i.e., XSID) is missing then a default will
    be set. If a missing key is being added before the ``setDefaults`` method
    is called then this will produce an error.

    This cannot just be a defaultdict because the creation of new cross
    section settings are dependent on user settings.
    """

    def __init__(self, *args, **kwargs):
        dict.__init__(self, *args, **kwargs)
        self._blockRepresentation = None
        self._validBlockTypes = None

    def __repr__(self):
        return f"<{self.__class__.__name__} with XS IDs {self.keys()}>"

    def __getitem__(self, xsID):
        """
        Return the stored settings of the same xs type and the lowest burnup group if they exist.

        Notes
        -----
        1. If ``AA`` and ``AB`` exist, but ``AC`` is created, then the intended behavior
           is that ``AC`` settings will be set to the settings in ``AA``.

        2. If only ``YZ`` exists and ``YA`` is created, then the intended behavior is that
           ``YA`` settings will NOT be set to the settings in ``YZ``

        3. Requirements for using the existing cross section settings:

           a.  The existing XS ID must match the current XS ID.
           b.  The current xs burnup group must be larger than the lowest burnup group for the
               existing XS ID
           c.  If 3a. and 3b. are not met, then the default cross section settings will be
               set for the current XS ID

        """
        if xsID in self:
            return dict.__getitem__(self, xsID)

        # exact key not present so give lowest env group key, eg AA or BA as the source for
        # settings since users do not typically provide all combinations of second chars explicitly
        xsType = xsID[0]
        envGroup = xsID[1]
        existingXsOpts = [
            xsOpt
            for xsOpt in self.values()
            if xsOpt.xsType == xsType and xsOpt.envGroup < envGroup
        ]

        if not any(existingXsOpts):
            return self._getDefault(xsID)

        else:
            return sorted(existingXsOpts, key=lambda xsOpt: xsOpt.envGroup)[0]

    def setDefaults(self, blockRepresentation, validBlockTypes):
        """
        Set defaults for current and future xsIDs based user settings.

        This must be delayed past read-time since the settings that effect this
        may not be loaded yet and could still be at their own defaults when
        this input is being processed. Thus, defaults are set at a later time.

        Parameters
        ----------
        blockRepresentation : str
            Valid options are provided in ``CrossSectionGroupManager.BLOCK_COLLECTIONS``

        validBlockTypes : list of str or bool
           This configures which blocks (by their type) that the cross section
           group manager will merge together to create a representative block. If
           set to ``None`` or ``True`` then all block types in the XS ID will be
           considered. If this is set to ``False`` then a default of ["fuel"] will
           be used. If this is set to a list of strings then the specific list will
           be used. A typical input may be ["fuel"] to just consider the fuel blocks.

        See Also
        --------
        armi.physics.neutronics.crossSectionGroupManager.CrossSectionGroupManager.interactBOL : calls this
        """
        self._blockRepresentation = blockRepresentation
        self._validBlockTypes = validBlockTypes
        for _xsId, xsOpt in self.items():
            xsOpt.setDefaults(
                blockRepresentation,
                validBlockTypes,
            )
            xsOpt.validate()

    def _getDefault(self, xsID):
        """
        Process the optional ``crossSectionControl`` setting.

        This input allows users to override global defaults for specific cross section IDs (xsID).

        To simplify downstream handling of the various XS controls, we build a full data structure here
        that should fully define the settings for each individual cross section ID.
        """
        # Only check since the state of the underlying cross section dictionary does not
        # get broadcasted to worker nodes. This check is only relevant for the first time
        # this is called and when called by the head node.
        if context.MPI_RANK == 0:
            if self._blockRepresentation is None:
                raise ValueError(
                    f"The defaults of {self} have not been set. Call ``setDefaults`` first "
                    "before attempting to add a new XS ID."
                )

        xsOpt = XSModelingOptions(
            xsID, geometry=XSGeometryTypes.getStr(XSGeometryTypes.ZERO_DIMENSIONAL)
        )
        xsOpt.setDefaults(self._blockRepresentation, self._validBlockTypes)
        xsOpt.validate()
        return xsOpt


class XSModelingOptions:
    """
    Cross section modeling options for a particular XS ID.

    Attributes
    ----------
    xsID : str
        Cross section ID that is two characters maximum (i.e., AA).

    geometry: str
        The geometry modeling approximation for regions of the core with
        this assigned xsID. This is required if the ``xsFileLocation``
        attribute is not provided. This cannot be set if the ``xsFileLocation``
        is provided.

    xsFileLocation: list of str or None
        This should be a list of paths where the cross sections for this
        xsID can be copied from. This is required if the ``geometry``
        attribute is not provided. This cannot be set if the ``geometry``
        is provided.

    fluxFileLocation: str or None
        This should be a path where a pre-calculated flux solution
        for this xsID can be copied from. The ``geometry`` attribute
        must be provided with this input.

    validBlockTypes: str or None
        This is a configuration option for how the cross section group manager
        determines which blocks/regions to manage as part of the same collection
        for the current xsID. If this is set to ``None`` then all blocks/regions
        with the current xsID will be considered.

    blockRepresentation : str
        This is a configuration option for how the cross section group manager
        will select how to create a representative block based on the collection
        within the same xsID. See: ``crossSectionGroupManager.BLOCK_COLLECTIONS``.

    driverID : str
        This is a lattice physics configuration option used to determine which
        representative block can be used as a "fixed source" driver for another
        composition. This is particularly useful for non-fuel or highly subcritical
        regions.

    criticalBuckling : bool
        This is a lattice physics configuration option used to enable or disable
        the critical buckling search option.

    nuclideReactionDriver : str
        This is a lattice physics configuration option that is similar to the
        ``driverID``, but rather than applying the source from a specific
        representative block, the neutron source is taken from a single
        nuclides fission spectrum (i.e., U235). This is particularly useful
        for configuring SERPENT 2 lattice physics calculations.

    externalDriver : bool
        This is a lattice physics configuration option that can be used
        to determine if the fixed source problem is internally driven
        or externally driven by the ``driverID`` region. Externally
        driven means that the region will be placed on the outside of the
        current xsID block/region. If this is False then the driver
        region will be "inside" (i.e., an inner ring in a cylindrical
        model).

    useHomogenizedBlockComposition : bool
        This is a lattice physics configuration option that is useful for
        modeling spatially dependent problems (i.e., 1D/2D). If this is
        True then the representative block for the current xsID will be
        be a homogenized region. If this is False then the block will be
        represented in the geometry type selected. This is mainly used for
        1D cylindrical problems.

    numInternalRings : int
        This is a lattice physics configuration option that is used to
        specify the number of grid-based rings for the representative block.

    numExternalRings : int
        This is a lattice physics configuration option that is used to
        specify the number of grid-based rings for the driver block.

    mergeIntoClad : list of str
        This is a lattice physics configuration option that is a list of component
        names to merge into a "clad" component. This is highly-design specific
        and is sometimes used to merge a "gap" or low-density region into
        a "clad" region to avoid numerical issues.

    mergeIntoFuel : list of str
        This is a lattice physics configuration option that is a list of component
        names to merge into a "fuel" component. This is highly-design specific
        and is sometimes used to merge a "gap" or low-density region into
        a "fuel" region to avoid numerical issues.

    meshSubdivisionsPerCm : float
        This is a lattice physics configuration option that can be used to control
        subregion meshing of the representative block in 1D problems.

    xsExecuteExclusive : bool
        The mpi task that results from this xsID will reserve a full processor and
        no others will allocate to it. This is useful for time balancing when you
        have one task that takes much longer than the others.

    xsPriority: int
        The priority of the mpi tasks that results from this xsID. Lower priority
        will execute first. starting longer jobs first is generally more efficient.

    xsMaxAtomNumber : int
        The maximum atom number to model for infinite dilute isotopes in lattice physics.
        This is used to avoid modeling isotopes with a large atomic number
        (e.g., fission products) as a depletion product of an isotope with a much
        smaller atomic number.

    averageByComponent: bool
        Controls whether the representative block averaging is performed on a
        component-by-component basis or on the block as a whole. If True, the
        resulting representative block will have component compositions that
        largely reflect those of the underlying blocks in the collection. If
        False, the number densities of some nuclides in the individual
        components may not be reflective of those of the underlying components
        due to the block number density "dehomogenization".

    minDriverDensity: float
        The minimum number density for nuclides included in driver material for a 1D
        lattice physics model.

<<<<<<< HEAD
    xsTempIsotope: str
            The isotope whose temperature is interrogated when placing a block in a temperature cross section group.
            See `tempGroups`. "U238" is default since it tends to be dominant doppler isotope in most reactors.
=======
    ductHeterogeneous : bool
        This is a lattice physics configuration option used to enable a partially
        heterogeneous approximation for a 1D cylindrical model. Everything inside of the
        duct will be treated as homogeneous.

    traceIsotopeThreshold : float
        This is a lattice physics configuration option used to enable a separate 0D fuel
        cross section calculation for trace fission products when using a 1D cross section
        model. This can significantly reduce the memory and run time required for the 1D
        model. The setting takes a float value that represents the number density cutoff
        for isotopes to be considered "trace". If no value is provided, the default is 0.0.
>>>>>>> 7dffa724

    Notes
    -----
    Not all default attributes may be useful for your specific application and you may
    require other types of configuration options. These are provided as examples since
    the base ``latticePhysicsInterface`` does not implement models that use these. For
    additional options, consider subclassing the base ``Setting`` object and using this
    model as a template.
    """

    def __init__(
        self,
        xsID,
        geometry=None,
        xsFileLocation=None,
        fluxFileLocation=None,
        validBlockTypes=None,
        blockRepresentation=None,
        driverID=None,
        criticalBuckling=None,
        nuclideReactionDriver=None,
        externalDriver=None,
        useHomogenizedBlockComposition=None,
        numInternalRings=None,
        numExternalRings=None,
        mergeIntoClad=None,
        mergeIntoFuel=None,
        meshSubdivisionsPerCm=None,
        xsExecuteExclusive=None,
        xsPriority=None,
        xsMaxAtomNumber=None,
        averageByComponent=False,
        minDriverDensity=0.0,
<<<<<<< HEAD
        xsTempIsotope="U238",
=======
        ductHeterogeneous=False,
        traceIsotopeThreshold=0.0,
>>>>>>> 7dffa724
    ):
        self.xsID = xsID
        self.geometry = geometry
        self.xsFileLocation = xsFileLocation
        self.validBlockTypes = validBlockTypes
        self.blockRepresentation = blockRepresentation

        # These are application specific, feel free use them
        # in your own lattice physics plugin(s).
        self.fluxFileLocation = fluxFileLocation
        self.driverID = driverID
        self.criticalBuckling = criticalBuckling
        self.nuclideReactionDriver = nuclideReactionDriver
        self.externalDriver = externalDriver
        self.useHomogenizedBlockComposition = useHomogenizedBlockComposition
        self.numInternalRings = numInternalRings
        self.numExternalRings = numExternalRings
        self.mergeIntoClad = mergeIntoClad
        self.mergeIntoFuel = mergeIntoFuel
        self.meshSubdivisionsPerCm = meshSubdivisionsPerCm
        self.xsMaxAtomNumber = xsMaxAtomNumber
        self.minDriverDensity = minDriverDensity
        self.averageByComponent = averageByComponent
        self.ductHeterogeneous = ductHeterogeneous
        self.traceIsotopeThreshold = traceIsotopeThreshold
        # these are related to execution
        self.xsExecuteExclusive = xsExecuteExclusive
        self.xsPriority = xsPriority
        self.xsTempIsotope = xsTempIsotope

    def __repr__(self):
        if self.xsIsPregenerated:
            suffix = f"Pregenerated: {self.xsIsPregenerated}"
        else:
            suffix = f"Geometry Model: {self.geometry}"
            if self.fluxIsPregenerated:
                suffix = f"{suffix}, External Flux Solution: {self.fluxFileLocation}"

        return f"<{self.__class__.__name__}, XSID: {self.xsID}, {suffix}>"

    def __iter__(self):
        return iter(self.__dict__.items())

    @property
    def xsType(self):
        """Return the single-char cross section type indicator."""
        return self.xsID[0]

    @property
    def envGroup(self):
        """Return the single-char burnup group indicator."""
        return self.xsID[1]

    @property
    def xsIsPregenerated(self):
        """True if this points to a pre-generated XS file."""
        return self.xsFileLocation is not None

    @property
    def fluxIsPregenerated(self):
        """True if this points to a pre-generated flux solution file."""
        return self.fluxFileLocation is not None

    def serialize(self):
        """Return as a dictionary without ``CONF_XSID`` and with ``None`` values excluded."""
        doNotSerialize = [CONF_XSID]
        return {
            key: val
            for key, val in self
            if key not in doNotSerialize and val is not None
        }

    def validate(self):
        """
        Performs validation checks on the inputs and provides warnings for option inconsistencies.

        Raises
        ------
        ValueError
            When the mutually exclusive ``xsFileLocation`` and ``geometry`` attributes
            are provided or when neither are provided.
        """
        # Check for valid inputs when the file location is supplied.
        if self.xsFileLocation:
            if self.geometry is not None:
                runLog.warning(
                    f"Either file location or geometry inputs in {self} should be given, but not both. "
                    "The file location setting will take precedence over the geometry inputs. "
                    "Remove one or the other in the `crossSectionSettings` input to fix this warning."
                )

        if self.xsFileLocation is None or self.fluxFileLocation is not None:
            if self.geometry is None:
                raise ValueError(
                    f"{self} is missing a geometry input or a file location."
                )

        invalids = []
        if self.xsFileLocation is not None:
            for var, val in self:
                # Skip these attributes since they are valid options
                # when the ``xsFileLocation`` attribute`` is set.
                if var in [CONF_XSID, CONF_XS_FILE_LOCATION, CONF_BLOCK_REPRESENTATION]:
                    continue
                if val is not None:
                    invalids.append((var, val))

        if invalids:
            runLog.debug(
                f"The following inputs in {self} are not valid when the file location is set:"
            )
            for var, val in invalids:
                runLog.debug(f"\tAttribute: {var}, Value: {val}")

        # Check for valid inputs when the geometry is supplied.
        invalids = []
        if self.geometry is not None:
            validOptions = _VALID_INPUTS_BY_GEOMETRY_TYPE[self.geometry]
            for var, val in self:
                if var not in validOptions and val is not None:
                    invalids.append((var, val))

        if invalids:
            runLog.debug(
                f"The following inputs in {self} are not valid when `{self.geometry}` geometry type is set:"
            )
            for var, val in invalids:
                runLog.debug(f"\tAttribute: {var}, Value: {val}")
            runLog.debug(
                f"The valid options for the `{self.geometry}` geometry are: {validOptions}"
            )

    def setDefaults(self, blockRepresentation, validBlockTypes):
        """
        This sets the defaults based on some recommended values based on the geometry type.

        Parameters
        ----------
        blockRepresentation : str
            Valid options are provided in ``CrossSectionGroupManager.BLOCK_COLLECTIONS``
        validBlockTypes : list of str or bool
           This configures which blocks (by their type) that the cross section
           group manager will merge together to create a representative block. If
           set to ``None`` or ``True`` then all block types in the XS ID will be
           considered. If this is set to ``False`` then a default of ["fuel"] will
           be used. If this is set to a list of strings then the specific list will
           be used. A typical input may be ["fuel"] to just consider the fuel blocks.

        Notes
        -----
        These defaults are application-specific and design specific. They are included to provide an
        example and are tuned to fit the internal needs of TerraPower. Consider a separate
        implementation/subclass if you would like different behavior.
        """
        if type(validBlockTypes) is bool:
            validBlockTypes = None if validBlockTypes else ["fuel"]
        else:
            validBlockTypes = validBlockTypes

        defaults = {}
        if self.xsIsPregenerated:
            allowableBlockCollections = [
                crossSectionGroupManager.MEDIAN_BLOCK_COLLECTION,
                crossSectionGroupManager.AVERAGE_BLOCK_COLLECTION,
                crossSectionGroupManager.FLUX_WEIGHTED_AVERAGE_BLOCK_COLLECTION,
            ]
            defaults = {
                CONF_XS_FILE_LOCATION: self.xsFileLocation,
                CONF_BLOCK_REPRESENTATION: blockRepresentation,
            }

        elif self.geometry == XSGeometryTypes.getStr(XSGeometryTypes.ZERO_DIMENSIONAL):
            allowableBlockCollections = [
                crossSectionGroupManager.MEDIAN_BLOCK_COLLECTION,
                crossSectionGroupManager.AVERAGE_BLOCK_COLLECTION,
                crossSectionGroupManager.FLUX_WEIGHTED_AVERAGE_BLOCK_COLLECTION,
            ]
            bucklingSearch = not self.fluxIsPregenerated
            defaults = {
                CONF_GEOM: self.geometry,
                CONF_BUCKLING: bucklingSearch,
                CONF_DRIVER: "",
                CONF_BLOCK_REPRESENTATION: blockRepresentation,
                CONF_BLOCKTYPES: validBlockTypes,
                CONF_EXTERNAL_FLUX_FILE_LOCATION: self.fluxFileLocation,
            }
        elif self.geometry == XSGeometryTypes.getStr(
            XSGeometryTypes.ONE_DIMENSIONAL_SLAB
        ):
            allowableBlockCollections = [
                crossSectionGroupManager.SLAB_COMPONENTS_BLOCK_COLLECTION,
            ]
            defaults = {
                CONF_GEOM: self.geometry,
                CONF_MESH_PER_CM: 1.0,
                CONF_BLOCK_REPRESENTATION: crossSectionGroupManager.SLAB_COMPONENTS_BLOCK_COLLECTION,
                CONF_BLOCKTYPES: validBlockTypes,
            }
        elif self.geometry == XSGeometryTypes.getStr(
            XSGeometryTypes.ONE_DIMENSIONAL_CYLINDER
        ):
            allowableBlockCollections = [
                crossSectionGroupManager.CYLINDRICAL_COMPONENTS_BLOCK_COLLECTION
            ]
            defaults = {
                CONF_GEOM: self.geometry,
                CONF_DRIVER: "",
                CONF_MERGE_INTO_CLAD: ["gap"],
                CONF_MERGE_INTO_FUEL: [],
                CONF_MESH_PER_CM: 1.0,
                CONF_INTERNAL_RINGS: 0,
                CONF_EXTERNAL_RINGS: 1,
                CONF_HOMOGBLOCK: False,
                CONF_BLOCK_REPRESENTATION: crossSectionGroupManager.CYLINDRICAL_COMPONENTS_BLOCK_COLLECTION,
                CONF_BLOCKTYPES: validBlockTypes,
                CONF_DUCT_HETEROGENEOUS: False,
                CONF_TRACE_ISOTOPE_THRESHOLD: 0.0,
            }
        elif self.geometry == XSGeometryTypes.getStr(
            XSGeometryTypes.TWO_DIMENSIONAL_HEX
        ):
            allowableBlockCollections = [
                crossSectionGroupManager.MEDIAN_BLOCK_COLLECTION,
                crossSectionGroupManager.AVERAGE_BLOCK_COLLECTION,
                crossSectionGroupManager.FLUX_WEIGHTED_AVERAGE_BLOCK_COLLECTION,
            ]
            defaults = {
                CONF_GEOM: self.geometry,
                CONF_BUCKLING: False,
                CONF_EXTERNAL_DRIVER: True,
                CONF_DRIVER: "",
                CONF_REACTION_DRIVER: None,
                CONF_EXTERNAL_RINGS: 1,
                CONF_BLOCK_REPRESENTATION: blockRepresentation,
            }

        defaults[CONF_XS_EXECUTE_EXCLUSIVE] = False
        defaults[CONF_XS_PRIORITY] = 5
        defaults[CONF_COMPONENT_AVERAGING] = False

        for attrName, defaultValue in defaults.items():
            currentValue = getattr(self, attrName)
            if currentValue is None:
                setattr(self, attrName, defaultValue)
            else:
                if attrName == CONF_BLOCK_REPRESENTATION:
                    if currentValue not in allowableBlockCollections:
                        raise ValueError(
                            f"Invalid block collection type `{currentValue}` assigned "
                            f"for {self.xsID}. Expected one of the "
                            f"following: {allowableBlockCollections}"
                        )

        self.validate()


def serializeXSSettings(xsSettingsDict: Union[XSSettings, Dict]) -> Dict[str, Dict]:
    """
    Return a serialized form of the ``XSSettings`` as a dictionary.

    Notes
    -----
    Attributes that are not set (i.e., set to None) will be skipped.
    """
    if not isinstance(xsSettingsDict, dict):
        raise TypeError(f"Expected a dictionary for {xsSettingsDict}")

    output = {}
    for xsID, xsOpts in xsSettingsDict.items():

        # Setting the value to an empty dictionary
        # if it is set to a None or an empty
        # dictionary.
        if not xsOpts:
            continue

        if isinstance(xsOpts, XSModelingOptions):
            xsIDVals = xsOpts.serialize()

        elif isinstance(xsOpts, dict):
            xsIDVals = {
                config: confVal
                for config, confVal in xsOpts.items()
                if config != CONF_XSID and confVal is not None
            }
        else:
            raise TypeError(
                f"{xsOpts} was expected to be a ``dict`` or "
                f"``XSModelingOptions`` options type but is type {type(xsOpts)}"
            )

        output[str(xsID)] = xsIDVals
    return output


class XSSettingDef(Setting):
    """
    Custom setting object to manage the cross section dictionary-like inputs.

    Notes
    -----
    This uses the ``xsSettingsValidator`` schema to validate the inputs
    and will automatically coerce the value into a ``XSSettings`` dictionary.
    """

    def __init__(self, name):
        description = "Data structure defining how cross sections are created"
        label = "Cross section control"
        default = XSSettings()
        options = None
        schema = xsSettingsValidator
        enforcedOptions = False
        subLabels = None
        isEnvironment = False
        oldNames = None
        Setting.__init__(
            self,
            name,
            default,
            description,
            label,
            options,
            schema,
            enforcedOptions,
            subLabels,
            isEnvironment,
            oldNames,
        )

    def dump(self):
        """Return a serialized version of the ``XSSetting`` object."""
        return serializeXSSettings(self._value)


def xsSettingsValidator(xsSettingsDict: Dict[str, Dict]) -> XSSettings:
    """
    Returns a ``XSSettings`` object if validation is successful.

    Notes
    -----
    This provides two levels of checks. The first check is that the attributes
    provided as user input contains the correct key/values and the values are
    of the correct type. The second check uses the ``XSModelingOptions.validate``
    method to check for input inconsistencies and provides warnings if there
    are any issues.
    """
    xsSettingsDict = serializeXSSettings(xsSettingsDict)
    xsSettingsDict = _XS_SCHEMA(xsSettingsDict)
    vals = XSSettings()
    for xsID, inputParams in xsSettingsDict.items():
        if not inputParams:
            continue
        xsOpt = XSModelingOptions(xsID, **inputParams)
        xsOpt.validate()
        vals[xsID] = xsOpt
    return vals<|MERGE_RESOLUTION|>--- conflicted
+++ resolved
@@ -58,12 +58,9 @@
 CONF_COMPONENT_AVERAGING = "averageByComponent"
 CONF_XS_MAX_ATOM_NUMBER = "xsMaxAtomNumber"
 CONF_MIN_DRIVER_DENSITY = "minDriverDensity"
-<<<<<<< HEAD
-CONF_XS_TEMP_ISOTOPE = "xsTempIsotope"
-=======
 CONF_DUCT_HETEROGENEOUS = "ductHeterogeneous"
 CONF_TRACE_ISOTOPE_THRESHOLD = "traceIsotopeThreshold"
->>>>>>> 7dffa724
+CONF_XS_TEMP_ISOTOPE = "xsTempIsotope"
 
 
 class XSGeometryTypes(Enum):
@@ -159,12 +156,9 @@
         CONF_XS_PRIORITY,
         CONF_XS_MAX_ATOM_NUMBER,
         CONF_MIN_DRIVER_DENSITY,
-<<<<<<< HEAD
-        CONF_XS_TEMP_ISOTOPE,
-=======
         CONF_DUCT_HETEROGENEOUS,
         CONF_TRACE_ISOTOPE_THRESHOLD,
->>>>>>> 7dffa724
+        CONF_XS_TEMP_ISOTOPE,
     },
     XSGeometryTypes.getStr(XSGeometryTypes.TWO_DIMENSIONAL_HEX): {
         CONF_XSID,
@@ -212,12 +206,9 @@
         vol.Optional(CONF_XS_MAX_ATOM_NUMBER): vol.Coerce(int),
         vol.Optional(CONF_MIN_DRIVER_DENSITY): vol.Coerce(float),
         vol.Optional(CONF_COMPONENT_AVERAGING): bool,
-<<<<<<< HEAD
-        vol.Optional(CONF_XS_TEMP_ISOTOPE): str,
-=======
         vol.Optional(CONF_DUCT_HETEROGENEOUS): bool,
         vol.Optional(CONF_TRACE_ISOTOPE_THRESHOLD): vol.Coerce(float),
->>>>>>> 7dffa724
+        vol.Optional(CONF_XS_TEMP_ISOTOPE): str,
     }
 )
 
@@ -474,11 +465,6 @@
         The minimum number density for nuclides included in driver material for a 1D
         lattice physics model.
 
-<<<<<<< HEAD
-    xsTempIsotope: str
-            The isotope whose temperature is interrogated when placing a block in a temperature cross section group.
-            See `tempGroups`. "U238" is default since it tends to be dominant doppler isotope in most reactors.
-=======
     ductHeterogeneous : bool
         This is a lattice physics configuration option used to enable a partially
         heterogeneous approximation for a 1D cylindrical model. Everything inside of the
@@ -490,7 +476,10 @@
         model. This can significantly reduce the memory and run time required for the 1D
         model. The setting takes a float value that represents the number density cutoff
         for isotopes to be considered "trace". If no value is provided, the default is 0.0.
->>>>>>> 7dffa724
+
+    xsTempIsotope: str
+            The isotope whose temperature is interrogated when placing a block in a temperature cross section group.
+            See `tempGroups`. "U238" is default since it tends to be dominant doppler isotope in most reactors.
 
     Notes
     -----
@@ -524,12 +513,9 @@
         xsMaxAtomNumber=None,
         averageByComponent=False,
         minDriverDensity=0.0,
-<<<<<<< HEAD
-        xsTempIsotope="U238",
-=======
         ductHeterogeneous=False,
         traceIsotopeThreshold=0.0,
->>>>>>> 7dffa724
+        xsTempIsotope="U238",
     ):
         self.xsID = xsID
         self.geometry = geometry
