# Copyright 2019 TerraPower, LLC
#
# Licensed under the Apache License, Version 2.0 (the "License");
# you may not use this file except in compliance with the License.
# You may obtain a copy of the License at
#
#     http://www.apache.org/licenses/LICENSE-2.0
#
# Unless required by applicable law or agreed to in writing, software
# distributed under the License is distributed on an "AS IS" BASIS,
# WITHOUT WARRANTIES OR CONDITIONS OF ANY KIND, either express or implied.
# See the License for the specific language governing permissions and
# limitations under the License.

"""
The data structures and schema of the cross section modeling options.

These are advanced/compound settings that are carried along in the normal cs
object but aren't simple key/value pairs.

The cs object could either hold the base data (dicts) and create instances
of these data structure objects as needed, or the settings system could actually
hold instances of these data structures. It is most convenient to let the cs
object hold actual instances of these data.

See detailed docs in `:doc: Lattice Physics <reference/physics/neutronics/latticePhysics/latticePhysics>`.
"""

from typing import Dict, Union

import voluptuous as vol

from armi import runLog
from armi.physics.neutronics.crossSectionGroupManager import BLOCK_COLLECTIONS
from armi.settings import Setting
from armi import context

CONF_BLOCK_REPRESENTATION = "blockRepresentation"
CONF_BLOCKTYPES = "validBlockTypes"
CONF_BUCKLING = "criticalBuckling"
CONF_DRIVER = "driverID"
CONF_EXTERNAL_DRIVER = "externalDriver"
CONF_EXTERNAL_RINGS = "numExternalRings"
CONF_XS_FILE_LOCATION = "xsFileLocation"
CONF_EXTERNAL_FLUX_FILE_LOCATION = "fluxFileLocation"
CONF_GEOM = "geometry"
CONF_HOMOGBLOCK = "useHomogenizedBlockComposition"
CONF_INTERNAL_RINGS = "numInternalRings"
CONF_MERGE_INTO_CLAD = "mergeIntoClad"
CONF_MESH_PER_CM = "meshSubdivisionsPerCm"
CONF_REACTION_DRIVER = "nuclideReactionDriver"
CONF_XSID = "xsID"

# These may be used as arguments to ``latticePhysicsInterface._getGeomDependentWriters``.
# This could be an ENUM later.
XS_GEOM_TYPES = {
    "0D",
    "1D slab",
    "1D cylinder",
    "2D hex",
}

# This dictionary defines the valid set of inputs based on
# the geometry type within the ``XSModelingOptions``
_VALID_INPUTS_BY_GEOMETRY_TYPE = {
    "0D": {
        CONF_XSID,
        CONF_GEOM,
        CONF_BUCKLING,
        CONF_DRIVER,
        CONF_BLOCKTYPES,
        CONF_BLOCK_REPRESENTATION,
        CONF_EXTERNAL_FLUX_FILE_LOCATION,
    },
    "1D slab": {
        CONF_XSID,
        CONF_GEOM,
        CONF_MESH_PER_CM,
        CONF_BLOCKTYPES,
        CONF_BLOCK_REPRESENTATION,
        CONF_EXTERNAL_FLUX_FILE_LOCATION,
    },
    "1D cylinder": {
        CONF_XSID,
        CONF_GEOM,
        CONF_MERGE_INTO_CLAD,
        CONF_DRIVER,
        CONF_HOMOGBLOCK,
        CONF_INTERNAL_RINGS,
        CONF_EXTERNAL_RINGS,
        CONF_MESH_PER_CM,
        CONF_BLOCKTYPES,
        CONF_BLOCK_REPRESENTATION,
        CONF_EXTERNAL_FLUX_FILE_LOCATION,
    },
    "2D hex": {
        CONF_XSID,
        CONF_GEOM,
        CONF_BUCKLING,
        CONF_EXTERNAL_DRIVER,
        CONF_DRIVER,
        CONF_REACTION_DRIVER,
        CONF_EXTERNAL_RINGS,
        CONF_BLOCK_REPRESENTATION,
        CONF_EXTERNAL_FLUX_FILE_LOCATION,
    },
}

_SINGLE_XS_SCHEMA = vol.Schema(
    {
        vol.Optional(CONF_GEOM): vol.All(str, vol.In(XS_GEOM_TYPES)),
        vol.Optional(CONF_BLOCK_REPRESENTATION): vol.All(
            str,
            vol.In(
                set(BLOCK_COLLECTIONS.keys()),
            ),
        ),
        vol.Optional(CONF_DRIVER): str,
        vol.Optional(CONF_BUCKLING): bool,
        vol.Optional(CONF_REACTION_DRIVER): str,
        vol.Optional(CONF_BLOCKTYPES): [str],
        vol.Optional(CONF_HOMOGBLOCK): bool,
        vol.Optional(CONF_EXTERNAL_DRIVER): bool,
        vol.Optional(CONF_INTERNAL_RINGS): vol.Coerce(int),
        vol.Optional(CONF_EXTERNAL_RINGS): vol.Coerce(int),
        vol.Optional(CONF_MERGE_INTO_CLAD): [str],
        vol.Optional(CONF_XS_FILE_LOCATION): [str],
        vol.Optional(CONF_EXTERNAL_FLUX_FILE_LOCATION): str,
        vol.Optional(CONF_MESH_PER_CM): vol.Coerce(float),
    }
)

_XS_SCHEMA = vol.Schema({vol.All(str, vol.Length(min=1, max=2)): _SINGLE_XS_SCHEMA})


class XSSettings(dict):
    """
    Container for holding multiple cross section settings based on their XSID.

    This is intended to be stored as part of a case settings and to be
    used for cross section modeling within a run.

    Notes
    -----
    This is a specialized dictionary that functions in a similar manner as a
    defaultdict where if a key (i.e., XSID) is missing then a default will
    be set. If a missing key is being added before the ``setDefaults`` method
    is called then this will produce an error.

    This cannot just be a defaultdict because the creation of new cross
    section settings are dependent on user settings.
    """

    def __init__(self, *args, **kwargs):
        dict.__init__(self, *args, **kwargs)
        self._blockRepresentation = None
        self._validBlockTypes = None

    def __repr__(self):
        return f"<{self.__class__.__name__} with XS IDs {self.keys()}>"

    def __getitem__(self, xsID):
        """
        Return the stored settings of the same xs type and the lowest burnup group if they exist.

        Notes
        -----

        1. If ``AA`` and ``AB`` exist, but ``AC`` is created, then the intended behavior
           is that ``AC`` settings will be set to the settings in ``AA``.

        2. If only ``YZ`` exists and ``YA`` is created, then the intended behavior is that
           ``YA`` settings will NOT be set to the settings in ``YZ``

        3. Requirements for using the existing cross section settings:

           a.  The existing XS ID must match the current XS ID.
           b.  The current xs burnup group must be larger than the lowest burnup group for the
               existing XS ID
           c.  If 3a. and 3b. are not met, then the default cross section settings will be
               set for the current XS ID

        """
        if xsID in self:
            return dict.__getitem__(self, xsID)

        xsType = xsID[0]
        buGroup = xsID[1]
        existingXsOpts = [
            xsOpt
            for xsOpt in self.values()
            if xsOpt.xsType == xsType and xsOpt.buGroup < buGroup
        ]

        if not any(existingXsOpts):
            return self._getDefault(xsID)

        else:
            return sorted(existingXsOpts, key=lambda xsOpt: xsOpt.buGroup)[0]

    def setDefaults(self, blockRepresentation, validBlockTypes):
        """
        Set defaults for current and future xsIDs based user settings.

        This must be delayed past read-time since the settings that effect this
        may not be loaded yet and could still be at their own defaults when
        this input is being processed. Thus, defaults are set at a later time.

        Parameters
        ----------
        blockRepresentation : str
            Valid options are provided in ``CrossSectionGroupManager.BLOCK_COLLECTIONS``

        validBlockTypes : list of str or bool
           This configures which blocks (by their type) that the cross section
           group manager will merge together to create a representative block. If
           set to ``None`` or ``True`` then all block types in the XS ID will be
           considered. If this is set to ``False`` then a default of ["fuel"] will
           be used. If this is set to a list of strings then the specific list will
           be used. A typical input may be ["fuel"] to just consider the fuel blocks.

        See Also
        --------
        armi.physics.neutronics.crossSectionGroupManager.CrossSectionGroupManager.interactBOL : calls this
        """
        self._blockRepresentation = blockRepresentation
        self._validBlockTypes = validBlockTypes
        for _xsId, xsOpt in self.items():
            xsOpt.setDefaults(
                blockRepresentation,
                validBlockTypes,
            )
            xsOpt.validate()

    def _getDefault(self, xsID):
        """
        Process the optional ``crossSectionControl`` setting.

        This input allows users to override global defaults for specific cross section IDs (xsID).

        To simplify downstream handling of the various XS controls, we build a full data structure here
        that should fully define the settings for each individual cross section ID.
        """
        # Only check since the state of the underlying cross section dictionary does not
        # get broadcasted to worker nodes. This check is only relevant for the first time
        # this is called and when called by the head node.
        if context.MPI_RANK == 0:
            if self._blockRepresentation is None:
                raise ValueError(
                    f"The defaults of {self} have not been set. Call ``setDefaults`` first "
                    "before attempting to add a new XS ID."
                )

        xsOpt = XSModelingOptions(xsID, geometry="0D")
        xsOpt.setDefaults(self._blockRepresentation, self._validBlockTypes)
        xsOpt.validate()
        return xsOpt


class XSModelingOptions:
    """
    Cross section modeling options for a particular XS ID.

    Attributes
    ----------
    xsID : str
        Cross section ID that is two characters maximum (i.e., AA).

    geometry: str
        The geometry modeling approximation for regions of the core with
        this assigned xsID. This is required if the ``xsFileLocation``
        attribute is not provided. This cannot be set if the ``xsFileLocation``
        is provided.

<<<<<<< HEAD
    xsFileLocation: list of str
=======
    xsFileLocation: list of str or None
>>>>>>> 3377f983
        This should be a list of paths where the cross sections for this
        xsID can be copied from. This is required if the ``geometry``
        attribute is not provided. This cannot be set if the ``geometry``
        is provided.

<<<<<<< HEAD
    fluxFileLocation: str
        This should be a path where a pre-calculated flux solution
        for this xsID can be copied from. This may be provided regardless if
        the ``geometry`` attribute is provided.
=======
    fluxFileLocation: str or None
        This should be a path where a pre-calculated flux solution
        for this xsID can be copied from. The ``geometry`` attribute
        must be provided with this input.
>>>>>>> 3377f983

    validBlockTypes: str or None
        This is a configuration option for how the cross section group manager
        determines which blocks/regions to manage as part of the same collection
        for the current xsID. If this is set to ``None`` then all blocks/regions
        with the current xsID will be considered.

    blockRepresentation : str
        This is a configuration option for how the cross section group manager
        will select how to create a representative block based on the collection
        within the same xsID. See: ``crossSectionGroupManager.BLOCK_COLLECTIONS``.

    driverID : str
        This is a lattice physics configuration option used to determine which
        representative block can be used as a "fixed source" driver for another
        composition. This is particularly useful for non-fuel or highly subcritical
        regions.

    criticalBuckling : bool
        This is a lattice physics configuration option used to enable or disable
        the critical buckling search option.

    nuclideReactionDriver : str
        This is a lattice physics configuration option that is similar to the
        ``driverID``, but rather than applying the source from a specific
        representative block, the neutron source is taken from a single
        nuclides fission spectrum (i.e., U235). This is particularly useful
        for configuring SERPENT 2 lattice physics calculations.

    externalDriver : bool
        This is a lattice physics configuration option that can be used
        to determine if the fixed source problem is internally driven
        or externally driven by the ``driverID`` region. Externally
        driven means that the region will be placed on the outside of the
        current xsID block/region. If this is False then the driver
        region will be "inside" (i.e., an inner ring in a cylindrical
        model).

    useHomogenizedBlockComposition : bool
        This is a lattice physics configuration option that is useful for
        modeling spatially dependent problems (i.e., 1D/2D). If this is
        True then the representative block for the current xsID will be
        be a homogenized region. If this is False then the block will be
        represented in the geometry type selected. This is mainly used for
        1D cylindrical problems.

    numInternalRings : int
        This is a lattice physics configuration option that is used to
        specify the number of grid-based rings for the representative block.

    numExternalRings : int
        This is a lattice physics configuration option that is used to
        specify the number of grid-based rings for the driver block.

    mergeIntoClad : list of str
        This is a lattice physics configuration option that is a list of component
        names to merge into a "clad" component. This is highly-design specific
        and is sometimes used to merge a "gap" or low-density region into
        a "clad" region to avoid numerical issues.

    meshSubdivisionsPerCm : float
        This is a lattice physics configuration option that can be used to control
        subregion meshing of the representative block in 1D problems.

    Notes
    -----
    Not all default attributes may be useful for your specific application and you may
    require other types of configuration options. These are provided as examples since
    the base ``latticePhysicsInterface`` does not implement models that use these. For
    additional options, consider subclassing the base ``Setting`` object and using this
    model as a template.
    """

    def __init__(
        self,
        xsID,
        geometry=None,
        xsFileLocation=None,
        fluxFileLocation=None,
        validBlockTypes=None,
        blockRepresentation=None,
        driverID=None,
        criticalBuckling=None,
        nuclideReactionDriver=None,
        externalDriver=None,
        useHomogenizedBlockComposition=None,
        numInternalRings=None,
        numExternalRings=None,
        mergeIntoClad=None,
        meshSubdivisionsPerCm=None,
    ):
        self.xsID = xsID
        self.geometry = geometry
        self.xsFileLocation = xsFileLocation
        self.validBlockTypes = validBlockTypes
        self.blockRepresentation = blockRepresentation

        # These are application specific, feel free use them
        # in your own lattice physics plugin(s).
        self.fluxFileLocation = fluxFileLocation
        self.driverID = driverID
        self.criticalBuckling = criticalBuckling
        self.nuclideReactionDriver = nuclideReactionDriver
        self.externalDriver = externalDriver
        self.useHomogenizedBlockComposition = useHomogenizedBlockComposition
        self.numInternalRings = numInternalRings
        self.numExternalRings = numExternalRings
        self.mergeIntoClad = mergeIntoClad
        self.meshSubdivisionsPerCm = meshSubdivisionsPerCm

    def __repr__(self):
        if self.xsIsPregenerated:
            suffix = f"Pregenerated: {self.xsIsPregenerated}"
        else:
            suffix = f"Geometry Model: {self.geometry}"
            if self.fluxIsPregenerated:
                suffix = f"{suffix}, External Flux Solution: {self.fluxFileLocation}"

        return f"<{self.__class__.__name__}, XSID: {self.xsID}, {suffix}>"

    def __iter__(self):
        return iter(self.__dict__.items())

    @property
    def xsType(self):
        """Return the single-char cross section type indicator."""
        return self.xsID[0]

    @property
    def buGroup(self):
        """Return the single-char burnup group indicator."""
        return self.xsID[1]

    @property
    def xsIsPregenerated(self):
        """True if this points to a pre-generated XS file."""
        return self.xsFileLocation is not None

    @property
    def fluxIsPregenerated(self):
        """True if this points to a pre-generated flux solution file."""
        return self.fluxFileLocation is not None

    def serialize(self):
        """Return as a dictionary without ``CONF_XSID`` and with ``None`` values excluded."""
        doNotSerialize = [CONF_XSID]
        return {
            key: val
            for key, val in self
            if key not in doNotSerialize and val is not None
        }

    def validate(self):
        """
        Performs validation checks on the inputs and provides warnings for option inconsistencies.

        Raises
        ------
        ValueError
            When the mutually exclusive ``xsFileLocation`` and ``geometry`` attributes
            are provided or when neither are provided.
        """
        # Check for valid inputs when the file location is supplied.
        if self.xsFileLocation:
            if self.geometry is not None:
                runLog.warning(
                    f"Either file location or geometry inputs in {self} should be given, but not both. "
                    "The file location setting will take precedence over the geometry inputs. "
                    "Remove one or the other in the `crossSectionSettings` input to fix this warning."
                )

        if self.xsFileLocation is None or self.fluxFileLocation is not None:
            if self.geometry is None:
                raise ValueError(
                    f"{self} is missing a geometry input or a file location."
                )

        invalids = []
        if self.xsFileLocation is not None:
            for var, val in self:
                # Skip these attributes since they are valid options
                # when the ``xsFileLocation`` attribute`` is set.
                if var in [CONF_XSID, CONF_XS_FILE_LOCATION, CONF_BLOCK_REPRESENTATION]:
                    continue
                if val is not None:
                    invalids.append((var, val))

        if invalids:
            runLog.debug(
                f"The following inputs in {self} are not valid when the file location is set:"
            )
            for var, val in invalids:
                runLog.debug(f"\tAttribute: {var}, Value: {val}")

        # Check for valid inputs when the geometry is supplied.
        invalids = []
        if self.geometry is not None:
            validOptions = _VALID_INPUTS_BY_GEOMETRY_TYPE[self.geometry]
            for var, val in self:
                if var not in validOptions and val is not None:
                    invalids.append((var, val))

        if invalids:
            runLog.debug(
                f"The following inputs in {self} are not valid when `{self.geometry}` geometry type is set:"
            )
            for var, val in invalids:
                runLog.debug(f"\tAttribute: {var}, Value: {val}")
            runLog.debug(
                f"The valid options for the `{self.geometry}` geometry are: {validOptions}"
            )

    def setDefaults(self, blockRepresentation, validBlockTypes):
        """
        This sets the defaults based on some recommended values based on the geometry type.

        Parameters
        ----------
        blockRepresentation : str
            Valid options are provided in ``CrossSectionGroupManager.BLOCK_COLLECTIONS``

        validBlockTypes : list of str or bool
           This configures which blocks (by their type) that the cross section
           group manager will merge together to create a representative block. If
           set to ``None`` or ``True`` then all block types in the XS ID will be
           considered. If this is set to ``False`` then a default of ["fuel"] will
           be used. If this is set to a list of strings then the specific list will
           be used. A typical input may be ["fuel"] to just consider the fuel blocks.

        Notes
        -----
        These defaults are application-specific and design specific. They are included
        to provide an example and are tuned to fit the internal needs of TerraPower. Consider
        a separate implementation/subclass if you would like different behavior.
        """
        if type(validBlockTypes) == bool:
            validBlockTypes = None if validBlockTypes else ["fuel"]
        else:
            validBlockTypes = validBlockTypes

        defaults = {}
        if self.xsIsPregenerated:
            defaults = {
                CONF_XS_FILE_LOCATION: self.xsFileLocation,
                CONF_BLOCK_REPRESENTATION: blockRepresentation,
            }

        elif self.geometry == "0D":
            bucklingSearch = False if self.fluxIsPregenerated else True
            defaults = {
                CONF_GEOM: "0D",
                CONF_BUCKLING: bucklingSearch,
                CONF_DRIVER: "",
                CONF_BLOCK_REPRESENTATION: blockRepresentation,
                CONF_BLOCKTYPES: validBlockTypes,
                CONF_EXTERNAL_FLUX_FILE_LOCATION: self.fluxFileLocation,
            }
        elif self.geometry == "1D slab":
            defaults = {
                CONF_GEOM: "1D slab",
                CONF_MESH_PER_CM: 1.0,
                CONF_BLOCK_REPRESENTATION: blockRepresentation,
                CONF_BLOCKTYPES: validBlockTypes,
            }
        elif self.geometry == "1D cylinder":
            defaults = {
                CONF_GEOM: "1D cylinder",
                CONF_DRIVER: "",
                CONF_MERGE_INTO_CLAD: ["gap"],
                CONF_MESH_PER_CM: 1.0,
                CONF_INTERNAL_RINGS: 0,
                CONF_EXTERNAL_RINGS: 1,
                CONF_HOMOGBLOCK: False,
                CONF_BLOCK_REPRESENTATION: blockRepresentation,
                CONF_BLOCKTYPES: validBlockTypes,
            }
        elif self.geometry == "2D hex":
            defaults = {
                CONF_GEOM: "2D hex",
                CONF_BUCKLING: False,
                CONF_EXTERNAL_DRIVER: True,
                CONF_DRIVER: "",
                CONF_REACTION_DRIVER: None,
                CONF_EXTERNAL_RINGS: 1,
                CONF_BLOCK_REPRESENTATION: blockRepresentation,
            }

        for attrName, defaultValue in defaults.items():
            currentValue = getattr(self, attrName)
            if currentValue is None:
                setattr(self, attrName, defaultValue)

        self.validate()


def serializeXSSettings(xsSettingsDict: Union[XSSettings, Dict]) -> Dict[str, Dict]:
    """
    Return a serialized form of the ``XSSettings`` as a dictionary.

    Notes
    -----
    Attributes that are not set (i.e., set to None) will be skipped.
    """
    if not isinstance(xsSettingsDict, dict):
        raise TypeError(f"Expected a dictionary for {xsSettingsDict}")

    output = {}
    for xsID, xsOpts in xsSettingsDict.items():

        # Setting the value to an empty dictionary
        # if it is set to a None or an empty
        # dictionary.
        if not xsOpts:
            continue

        if isinstance(xsOpts, XSModelingOptions):
            xsIDVals = xsOpts.serialize()

        elif isinstance(xsOpts, dict):
            xsIDVals = {
                config: confVal
                for config, confVal in xsOpts.items()
                if config != CONF_XSID and confVal is not None
            }
        else:
            raise TypeError(
                f"{xsOpts} was expected to be a ``dict`` or "
                f"``XSModelingOptions`` options type but is type {type(xsOpts)}"
            )

        output[str(xsID)] = xsIDVals
    return output


class XSSettingDef(Setting):
    """
    Custom setting object to manage the cross section dictionary-like inputs.

    Notes
    -----
    This uses the ``xsSettingsValidator`` schema to validate the inputs
    and will automatically coerce the value into a ``XSSettings`` dictionary.
    """

    def __init__(self, name):
        description = "Data structure defining how cross sections are created"
        label = "Cross section control"
        default = XSSettings()
        options = None
        schema = xsSettingsValidator
        enforcedOptions = False
        subLabels = None
        isEnvironment = False
        oldNames = None
        Setting.__init__(
            self,
            name,
            default,
            description,
            label,
            options,
            schema,
            enforcedOptions,
            subLabels,
            isEnvironment,
            oldNames,
        )

    def dump(self):
        """Return a serialized version of the ``XSSetting`` object."""
        return serializeXSSettings(self._value)


def xsSettingsValidator(xsSettingsDict: Dict[str, Dict]) -> XSSettings:
    """
    Returns a ``XSSettings`` object if validation is successful.

    Notes
    -----
    This provides two levels of checks. The first check is that the attributes
    provided as user input contains the correct key/values and the values are
    of the correct type. The second check uses the ``XSModelingOptions.validate``
    method to check for input inconsistencies and provides warnings if there
    are any issues.
    """
    xsSettingsDict = serializeXSSettings(xsSettingsDict)
    xsSettingsDict = _XS_SCHEMA(xsSettingsDict)
    vals = XSSettings()
    for xsID, inputParams in xsSettingsDict.items():
        if not inputParams:
            continue
        xsOpt = XSModelingOptions(xsID, **inputParams)
        xsOpt.validate()
        vals[xsID] = xsOpt
    return vals<|MERGE_RESOLUTION|>--- conflicted
+++ resolved
@@ -272,27 +272,16 @@
         attribute is not provided. This cannot be set if the ``xsFileLocation``
         is provided.
 
-<<<<<<< HEAD
-    xsFileLocation: list of str
-=======
     xsFileLocation: list of str or None
->>>>>>> 3377f983
         This should be a list of paths where the cross sections for this
         xsID can be copied from. This is required if the ``geometry``
         attribute is not provided. This cannot be set if the ``geometry``
         is provided.
 
-<<<<<<< HEAD
-    fluxFileLocation: str
-        This should be a path where a pre-calculated flux solution
-        for this xsID can be copied from. This may be provided regardless if
-        the ``geometry`` attribute is provided.
-=======
     fluxFileLocation: str or None
         This should be a path where a pre-calculated flux solution
         for this xsID can be copied from. The ``geometry`` attribute
         must be provided with this input.
->>>>>>> 3377f983
 
     validBlockTypes: str or None
         This is a configuration option for how the cross section group manager
