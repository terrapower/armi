--- conflicted
+++ resolved
@@ -522,16 +522,6 @@
 
         pb.defParam("arealPd", units="MW/m^2", description="Power divided by XY area")
 
-<<<<<<< HEAD
-        pb.defParam(
-            "arealPdGamma",
-            units="MW/m^2",
-            description="Areal gamma power density",
-            categories=[parameters.Category.gamma],
-        )
-
-=======
->>>>>>> 1a6cb85a
         pb.defParam("fertileBonus", units=None, description="The fertile bonus")
 
         pb.defParam(
