# Copyright 2019 TerraPower, LLC
#
# Licensed under the Apache License, Version 2.0 (the "License");
# you may not use this file except in compliance with the License.
# You may obtain a copy of the License at
#
#     http://www.apache.org/licenses/LICENSE-2.0
#
# Unless required by applicable law or agreed to in writing, software
# distributed under the License is distributed on an "AS IS" BASIS,
# WITHOUT WARRANTIES OR CONDITIONS OF ANY KIND, either express or implied.
# See the License for the specific language governing permissions and
# limitations under the License.

from armi.cli import entryPoint


class ReportsEntryPoint(entryPoint.EntryPoint):
    """
    Placeholder for an ARMI reports entry point.

    Subclass this if you want to parse the ARMI DB or Reactor data model to build your reports.
    """

    name = "report"
    settingsArgument = "optional"

    def __init__(self):
        entryPoint.EntryPoint.__init__(self)

    def invoke(self):
<<<<<<< HEAD
        if self.args.h5db is None:
            # Just do BOL stuff, no database is given.
            site = createReportFromSettings(self.cs)
            if self.args.view:
                webbrowser.open(site)
        else:
            self._cleanArgs()
            nodes = self.args.nodes
            blueprint = self.args.bp

            report = reports.ReportContent("Overview")
            pm = getPluginManagerOrFail()
            db = databaseFactory(self.args.h5db, "r")

            with db:
                with ForcedCreationDirectoryChanger(self.report_out_dir):
                    dbNodes = list(db.genTimeSteps())
                    cs = db.loadCS()
                    if self.args.bp is None:
                        blueprint = db.loadBlueprints()
                    r = reactors.factory(cs, blueprint)
                    report.title = r.name
                    _pc = getPluginManagerOrFail().hook.getReportContents(
                        r=r,
                        cs=cs,
                        report=report,
                        stage=reports.ReportStage.Begin,
                        blueprint=blueprint,
                    )
                    stage = reports.ReportStage.Standard
                    for cycle, node in dbNodes:
                        # check to see if we should skip this time node
                        if nodes is not None and (cycle, node) not in nodes:
                            continue

                        if (
                            self.args.min_node is not None
                            and (cycle, node) < self.args.min_node
                        ):
                            continue

                        if (
                            self.args.max_node is not None
                            and (cycle, node) > self.args.max_node
                        ):
                            continue

                        r = db.load(cycle, node)
                        cs = db.loadCS()

                        _pluginContent = pm.hook.getReportContents(
                            r=r, cs=cs, report=report, stage=stage, blueprint=blueprint
                        )

                    stage = reports.ReportStage.End
                    _pluginContent = pm.hook.getReportContents(
                        r=r, cs=cs, report=report, stage=stage, blueprint=blueprint
                    )
                    site = report.writeReports()
                    if self.args.view:
                        webbrowser.open(site)

    @staticmethod
    def toTwoTuple(strInput):
        """Convert a string to a two-tuple of integers.

        Parameters
        ----------
        strInput : str
            Representing a simple two-tuple of integers: '(1,3)'.

        Returns
        -------
        tuple
            A tuple of two integers.
        """
        s = strInput.replace("(", "").replace(")", "").split(",")
        return tuple([int(s[0]), int(s[1])])

    def _cleanArgs(self):
        """The string arguments passed to this entry point, on the command line, need to be
        converted to integers.
        """
        if self.args.min_node is not None and type(self.args.min_node) is str:
            self.args.min_node = ReportsEntryPoint.toTwoTuple(self.args.min_node)

        if self.args.max_node is not None and type(self.args.max_node) is str:
            self.args.max_node = ReportsEntryPoint.toTwoTuple(self.args.max_node)

        if self.args.nodes is not None and type(self.args.nodes) is str:
            self.args.nodes = [
                ReportsEntryPoint.toTwoTuple(n) for n in self.args.nodes.split(")")[:-1]
            ]


def createReportFromSettings(cs):
    """
    Create BEGINNING reports, given a settings file.

    This will construct a reactor from the given settings and create BOL reports for that
    reactor/settings.

    Parameters
    ----------
    cs : Settings
        A standard ARMI Settings object, to define a run.

    Returns
    -------
    str
        A string representing the HTML for a web page.
    """
    if cs is None:
        raise RuntimeError(
            "No Settings with Blueprint or Database, cannot generate a report"
        )

    blueprint = blueprints.loadFromCs(cs)
    r = reactors.factory(cs, blueprint)
    report = reports.ReportContent("Overview")
    pm = getPluginManagerOrFail()
    report.title = r.name

    with ForcedCreationDirectoryChanger("{}-reports".format(cs.caseTitle)):
        _ = pm.hook.getReportContents(
            r=r,
            cs=cs,
            report=report,
            stage=reports.ReportStage.Begin,
            blueprint=blueprint,
        )
        site = report.writeReports()

    return site
=======
        pass
>>>>>>> 9ab3f929
<|MERGE_RESOLUTION|>--- conflicted
+++ resolved
@@ -29,141 +29,4 @@
         entryPoint.EntryPoint.__init__(self)
 
     def invoke(self):
-<<<<<<< HEAD
-        if self.args.h5db is None:
-            # Just do BOL stuff, no database is given.
-            site = createReportFromSettings(self.cs)
-            if self.args.view:
-                webbrowser.open(site)
-        else:
-            self._cleanArgs()
-            nodes = self.args.nodes
-            blueprint = self.args.bp
-
-            report = reports.ReportContent("Overview")
-            pm = getPluginManagerOrFail()
-            db = databaseFactory(self.args.h5db, "r")
-
-            with db:
-                with ForcedCreationDirectoryChanger(self.report_out_dir):
-                    dbNodes = list(db.genTimeSteps())
-                    cs = db.loadCS()
-                    if self.args.bp is None:
-                        blueprint = db.loadBlueprints()
-                    r = reactors.factory(cs, blueprint)
-                    report.title = r.name
-                    _pc = getPluginManagerOrFail().hook.getReportContents(
-                        r=r,
-                        cs=cs,
-                        report=report,
-                        stage=reports.ReportStage.Begin,
-                        blueprint=blueprint,
-                    )
-                    stage = reports.ReportStage.Standard
-                    for cycle, node in dbNodes:
-                        # check to see if we should skip this time node
-                        if nodes is not None and (cycle, node) not in nodes:
-                            continue
-
-                        if (
-                            self.args.min_node is not None
-                            and (cycle, node) < self.args.min_node
-                        ):
-                            continue
-
-                        if (
-                            self.args.max_node is not None
-                            and (cycle, node) > self.args.max_node
-                        ):
-                            continue
-
-                        r = db.load(cycle, node)
-                        cs = db.loadCS()
-
-                        _pluginContent = pm.hook.getReportContents(
-                            r=r, cs=cs, report=report, stage=stage, blueprint=blueprint
-                        )
-
-                    stage = reports.ReportStage.End
-                    _pluginContent = pm.hook.getReportContents(
-                        r=r, cs=cs, report=report, stage=stage, blueprint=blueprint
-                    )
-                    site = report.writeReports()
-                    if self.args.view:
-                        webbrowser.open(site)
-
-    @staticmethod
-    def toTwoTuple(strInput):
-        """Convert a string to a two-tuple of integers.
-
-        Parameters
-        ----------
-        strInput : str
-            Representing a simple two-tuple of integers: '(1,3)'.
-
-        Returns
-        -------
-        tuple
-            A tuple of two integers.
-        """
-        s = strInput.replace("(", "").replace(")", "").split(",")
-        return tuple([int(s[0]), int(s[1])])
-
-    def _cleanArgs(self):
-        """The string arguments passed to this entry point, on the command line, need to be
-        converted to integers.
-        """
-        if self.args.min_node is not None and type(self.args.min_node) is str:
-            self.args.min_node = ReportsEntryPoint.toTwoTuple(self.args.min_node)
-
-        if self.args.max_node is not None and type(self.args.max_node) is str:
-            self.args.max_node = ReportsEntryPoint.toTwoTuple(self.args.max_node)
-
-        if self.args.nodes is not None and type(self.args.nodes) is str:
-            self.args.nodes = [
-                ReportsEntryPoint.toTwoTuple(n) for n in self.args.nodes.split(")")[:-1]
-            ]
-
-
-def createReportFromSettings(cs):
-    """
-    Create BEGINNING reports, given a settings file.
-
-    This will construct a reactor from the given settings and create BOL reports for that
-    reactor/settings.
-
-    Parameters
-    ----------
-    cs : Settings
-        A standard ARMI Settings object, to define a run.
-
-    Returns
-    -------
-    str
-        A string representing the HTML for a web page.
-    """
-    if cs is None:
-        raise RuntimeError(
-            "No Settings with Blueprint or Database, cannot generate a report"
-        )
-
-    blueprint = blueprints.loadFromCs(cs)
-    r = reactors.factory(cs, blueprint)
-    report = reports.ReportContent("Overview")
-    pm = getPluginManagerOrFail()
-    report.title = r.name
-
-    with ForcedCreationDirectoryChanger("{}-reports".format(cs.caseTitle)):
-        _ = pm.hook.getReportContents(
-            r=r,
-            cs=cs,
-            report=report,
-            stage=reports.ReportStage.Begin,
-            blueprint=blueprint,
-        )
-        site = report.writeReports()
-
-    return site
-=======
-        pass
->>>>>>> 9ab3f929
+        pass