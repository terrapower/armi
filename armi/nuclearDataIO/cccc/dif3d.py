--- conflicted
+++ resolved
@@ -93,16 +93,12 @@
 
 
 class Dif3dStream(cccc.StreamWithDataContainer):
-<<<<<<< HEAD
     """Tool to read and write DIF3D files.
 
     .. impl:: Tool to read and write DIF3D files.
         :id: I_ARMI_NUCDATA_DIF3D
         :implements: R_ARMI_NUCDATA_DIF3D
     """
-=======
-    """Tool to read and write DIF3D files."""
->>>>>>> 98566492
 
     @staticmethod
     def _getDataContainer() -> Dif3dData:
