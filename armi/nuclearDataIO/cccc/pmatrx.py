# Copyright 2019 TerraPower, LLC
#
# Licensed under the Apache License, Version 2.0 (the "License");
# you may not use this file except in compliance with the License.
# You may obtain a copy of the License at
#
#     http://www.apache.org/licenses/LICENSE-2.0
#
# Unless required by applicable law or agreed to in writing, software
# distributed under the License is distributed on an "AS IS" BASIS,
# WITHOUT WARRANTIES OR CONDITIONS OF ANY KIND, either express or implied.
# See the License for the specific language governing permissions and
# limitations under the License.

"""
Module for reading PMATRX files which contain gamma productions from fission reactions.

See  [GAMSOR]_ and [MC23]_.

.. [MC23] Lee, Changho, Jung, Yeon Sang, and Yang, Won Sik. MC2-3: Multigroup Cross Section Generation Code for Fast Reactor 
          Analysis Nuclear. United States: N. p., 2018. Web. doi:10.2172/1483949. 
          (`OSTI <https://www.osti.gov/biblio/1483949-mc2-multigroup-cross-section-generation-code-fast-reactor-analysis-nuclear>`_)
"""

import traceback

from armi import runLog
from armi.nuclearDataIO import cccc
from armi.nuclearDataIO import xsNuclides
from armi.nuclearDataIO import xsLibraries
from armi.utils import properties


def compare(lib1, lib2):
    """Compare two XSLibraries, and return True if equal, or False if not."""
    equal = True
    # first check the lib properties (also need to unlock to prevent from getting an exception).
    equal &= xsLibraries.compareXSLibraryAttribute(
        lib1, lib2, "neutronEnergyUpperBounds"
    )
    equal &= xsLibraries.compareXSLibraryAttribute(lib1, lib2, "gammaEnergyUpperBounds")
    equal &= xsLibraries.compareXSLibraryAttribute(
        lib1, lib2, "neutronDoseConversionFactors"
    )
    equal &= xsLibraries.compareXSLibraryAttribute(
        lib1, lib2, "gammaDoseConversionFactors"
    )
    # compare the meta data
    equal &= lib1.pmatrxMetadata.compare(lib2.pmatrxMetadata, lib1, lib2)
    # check the nuclides
    for nucName in set(lib1.nuclideLabels + lib2.nuclideLabels):
        nuc1 = lib1.get(nucName, None)
        nuc2 = lib2.get(nucName, None)
        if nuc1 is None or nuc2 is None:
            continue
        equal &= compareNuclideXS(nuc1, nuc2)
    return equal


def compareNuclideXS(nuc1, nuc2):
    equal = nuc1.pmatrxMetadata.compare(
        nuc2.pmatrxMetadata, nuc1.container, nuc2.container
    )
    for attrName in [
        "neutronHeating",
        "neutronDamage",
        "gammaHeating",
        "isotropicProduction",
        "linearAnisotropicProduction",
        "nOrderProductionMatrix",
    ]:
        val1 = getattr(nuc1, attrName)
        val2 = getattr(nuc2, attrName)
        if not properties.numpyHackForEqual(val1, val2):
            runLog.important(
                "{} and {} have different `{}` attributes:\n{}\n{}".format(
                    nuc1, nuc2, attrName, val1, val2
                )
            )
            equal &= False
    return equal


def addDummyNuclidesToLibrary(lib, dummyNuclides):
    """
    This method adds DUMMY nuclides to the current PMATRX library.

    Parameters
    ----------
    lib : obj
        PMATRX  library object

    dummyNuclides: list
        List of DUMMY nuclide objects that will be copied and added to the PMATRX file

    Notes
    -----
    Since MC2-3 does not write DUMMY nuclide information for PMATRX files, this is necessary to provide a
    consistent set of nuclide-level data across all the nuclides in a
    :py:class:`~armi.nuclearDataIO.xsLibraries.XSLibrary`.
    """
    if not dummyNuclides:
        runLog.important("No dummy nuclide data provided to be added to {}".format(lib))
        return False
    if len(lib.xsIDs) > 1:
        runLog.warning(
            "Cannot add dummy nuclide data to PMATRX library {} containing data for more than 1 XS ID.".format(
                lib
            )
        )
        return False
    dummyNuclideKeysAddedToLibrary = []
    for dummy in dummyNuclides:
        dummyKey = dummy.nucLabel + lib.xsIDs[0]
        if dummyKey in lib:
            continue
        runLog.debug("Adding {} nuclide data to {}".format(dummyKey, lib))
        newDummy = xsNuclides.XSNuclide(lib, dummyKey)
        newDummy.pmatrxMetadata["hasNeutronHeatingAndDamage"] = False
        newDummy.pmatrxMetadata["maxScatteringOrder"] = 0
        newDummy.pmatrxMetadata["hasGammaHeating"] = False
        newDummy.pmatrxMetadata["numberNeutronXS"] = 0
        newDummy.pmatrxMetadata["collapsingRegionNumber"] = 0
        lib[dummyKey] = newDummy
        dummyNuclideKeysAddedToLibrary.append(dummyKey)

    return any(dummyNuclideKeysAddedToLibrary)


def readBinary(fileName):
    """Read a binary PMATRX file into an :py:class:`~armi.nuclearDataIO.xsLibraries.IsotxsLibrary` object."""
    return _read(fileName, "rb")


def readAscii(fileName):
    """Read an ASCII PMATRX file into an :py:class:`~armi.nuclearDataIO.xsLibraries.IsotxsLibrary` object."""
    return _read(fileName, "r")


def _read(fileName, fileMode):
    lib = xsLibraries.IsotxsLibrary()
    return _readWrite(
        lib,
        fileName,
        fileMode,
        lambda containerKey: xsNuclides.XSNuclide(lib, containerKey),
    )


def writeBinary(lib, fileName):
    """Write the PMATRX data from an :py:class:`~armi.nuclearDataIO.xsLibraries.IsotxsLibrary` object to a binary file."""
    return _write(lib, fileName, "wb")


def writeAscii(lib, fileName):
    """Write the PMATRX data from an :py:class:`~armi.nuclearDataIO.xsLibraries.IsotxsLibrary` object to an ASCII file."""
    return _write(lib, fileName, "w")


def _write(lib, fileName, fileMode):
    return _readWrite(lib, fileName, fileMode, lambda containerKey: lib[containerKey])


def _readWrite(lib, fileName, fileMode, getNuclideFunc):
    with PmatrxIO(fileName, lib, fileMode, getNuclideFunc) as rw:
        rw.readWrite()
    return lib


<<<<<<< HEAD
class _PmatrxIO(cccc.Stream):
    """Tool to read and write PMATRX files.

    .. impl:: Tool to read and write PMATRX files.
        :id: I_ARMI_NUCDATA_PMATRX
        :implements: R_ARMI_NUCDATA_PMATRX
    """

=======
class PmatrxIO(cccc.Stream):
>>>>>>> 98566492
    def __init__(self, fileName, xsLib, fileMode, getNuclideFunc):
        cccc.Stream.__init__(self, fileName, fileMode)
        self._lib = xsLib
        self._metadata = xsLib.pmatrxMetadata
        self._metadata.fileNames.append(fileName)
        self._getNuclide = getNuclideFunc
        self._dummyNuclideKeysAddedToLibrary = []

    def _rwMessage(self):
        runLog.debug(
            "{} PMATRX data {}".format(
                "Reading" if "r" in self._fileMode else "Writing", self
            )
        )

    def readWrite(self):
        """Read and write PMATRX files.

        .. impl:: Tool to read and write PMATRX files.
            :id: I_ARMI_NUCDATA_PMATRX
            :implements: R_ARMI_NUCDATA_PMATRX
        """
        self._rwMessage()
        properties.unlockImmutableProperties(self._lib)
        try:
            numNucs = self._rwFileID()
            self._rwGroupStructure()
            self._rwDoseConversionFactor()
            self._rwIsotopes(numNucs)
        except:  # noqa: bare-except
            runLog.error(traceback.format_exc())
            raise OSError("Failed to read/write {}".format(self))
        finally:
            properties.lockImmutableProperties(self._lib)

    def _rwFileID(self):
        with self.createRecord() as record:
            for name in [
                "numberCollapsingSpatialRegions",
                "numGammaGroups",
                "numNeutronGroups",
            ]:
                self._metadata[name] = record.rwInt(self._metadata[name])
            self._metadata["hasInPlateData"] = record.rwBool(
                self._metadata["hasInPlateData"]
            )
            numNucs = record.rwInt(len(self._lib))
            self._metadata["hasDoseConversionFactor"] = record.rwBool(
                self._metadata["hasDoseConversionFactor"]
            )
            for name in [
                "maxScatteringOrder",
                "maxNumberOfCompositions",
                "maxMaterials",
                "maxNumberOfRegions",
                "maxNumberOfCollapsingRegions",
                "_dummy1",
                "_dummy2",
            ]:
                self._metadata[name] = record.rwInt(self._metadata[name])
        return numNucs

    def _rwGroupStructure(self):
        with self.createRecord() as record:
            self._lib.neutronEnergyUpperBounds = record.rwMatrix(
                self._lib.neutronEnergyUpperBounds, self._metadata["numNeutronGroups"]
            )
            self._metadata["minimumNeutronEnergy"] = record.rwFloat(
                self._metadata["minimumNeutronEnergy"]
            )
            # The lower bound energy is included in this list. We'll drop it to maintain consistency with other
            # libs by holding only the upper bounds.
            self._lib.gammaEnergyUpperBounds = record.rwMatrix(
                self._lib.gammaEnergyUpperBounds, self._metadata["numGammaGroups"]
            )
            self._metadata["minimumGammaEnergy"] = record.rwFloat(
                self._metadata["minimumGammaEnergy"]
            )

    def _rwDoseConversionFactor(self):
        if self._metadata["hasDoseConversionFactor"]:
            with self.createRecord() as record:
                self._lib.neutronDoseConversionFactors = record.rwList(
                    self._lib.neutronDoseConversionFactors,
                    "float",
                    self._metadata["numNeutronGroups"],
                )
                self._lib.gammaDoseConversionFactors = record.rwList(
                    self._lib.gammaDoseConversionFactors,
                    "float",
                    self._metadata["numGammaGroups"],
                )

    def _rwIsotopes(self, numNucs):
        with self.createRecord() as record:
            nuclideLabels = record.rwList(self._lib.nuclideLabels, "string", numNucs, 8)
            record.rwList([1000] * numNucs, "int", numNucs)
        numNeutronGroups = self._metadata["numNeutronGroups"]
        numGammaGroups = self._metadata["numGammaGroups"]
        for nucLabel in nuclideLabels:
            nuclide = self._getNuclide(nucLabel)
            nuclide.updateBaseNuclide()
            nuclideReader = _PmatrxNuclideIO(
                nuclide, self, numNeutronGroups, numGammaGroups
            )
            nuclideReader.rwNuclide()
            if "r" in self._fileMode:
                # on add nuclides when reading
                self._lib[nucLabel] = nuclide

    def _rwCompositions(self):
        if self._metadata["hasInPlateData"]:
            raise NotImplementedError()


class _PmatrxNuclideIO:
    def __init__(self, nuclide, pmatrixIO, numNeutronGroups, numGammaGroups):
        self._nuclide = nuclide
        self._metadata = nuclide.pmatrxMetadata
        self._pmatrixIO = pmatrixIO
        self._numNeutronGroups = numNeutronGroups
        self._numGammaGroups = numGammaGroups

    def rwNuclide(self):
        self._rwNuclideHeading()
        self._rwNeutronHeatingAndDamage()
        self._rwReactionXS()
        self._rwGammaHeating()
        self._rwCellAveragedProductionMatrix()

    def _rwNuclideHeading(self):
        with self._pmatrixIO.createRecord() as record:
            self._metadata["hasNeutronHeatingAndDamage"] = record.rwBool(
                self._metadata["hasNeutronHeatingAndDamage"]
            )
            self._metadata["maxScatteringOrder"] = record.rwInt(
                self._metadata["maxScatteringOrder"]
            )
            self._metadata["hasGammaHeating"] = record.rwBool(
                self._metadata["hasGammaHeating"]
            )
            self._metadata["numberNeutronXS"] = record.rwInt(
                self._metadata["numberNeutronXS"]
            )
            self._metadata["collapsingRegionNumber"] = record.rwInt(
                self._metadata["collapsingRegionNumber"]
            )

    def _rwNeutronHeatingAndDamage(self):
        if not self._metadata["hasNeutronHeatingAndDamage"]:
            return
        with self._pmatrixIO.createRecord() as record:
            self._nuclide.neutronHeating = record.rwMatrix(
                self._nuclide.neutronHeating, self._numNeutronGroups
            )
            self._nuclide.neutronDamage = record.rwMatrix(
                self._nuclide.neutronDamage, self._numNeutronGroups
            )

    def _rwReactionXS(self):
        numActivationXS = self._metadata["numberNeutronXS"]
        pmatrixParams = self._metadata
        activationXS = self._metadata["activationXS"] = (
            self._metadata["activationXS"] or [None] * numActivationXS
        )
        activationMT = self._metadata["activationMT"] = (
            self._metadata["activationMT"] or [None] * numActivationXS
        )
        activationMTU = self._metadata["activationMTU"] = (
            self._metadata["activationMTU"] or [None] * numActivationXS
        )
        for xsNum in range(numActivationXS):
            with self._pmatrixIO.createRecord() as record:
                pmatrixParams["activationXS"][xsNum] = record.rwList(
                    activationXS[xsNum], self._numNeutronGroups
                )
                pmatrixParams["activationMT"][xsNum] = record.rwInt(activationMT[xsNum])
                pmatrixParams["activationMTU"][xsNum] = record.rwInt(
                    activationMTU[xsNum]
                )

    def _rwGammaHeating(self):
        if not self._metadata["hasGammaHeating"]:
            return
        with self._pmatrixIO.createRecord() as record:
            self._nuclide.gammaHeating = record.rwMatrix(
                self._nuclide.gammaHeating, self._numGammaGroups
            )

    def _rwCellAveragedProductionMatrix(self):
        for lrd in range(1, 1 + self._metadata["maxScatteringOrder"]):
            with self._pmatrixIO.createRecord() as record:
                prodMatrix = self._getProductionMatrix(lrd)
                prodMatrix = record.rwMatrix(
                    prodMatrix, self._numNeutronGroups, self._numGammaGroups
                )
                self._setProductionMatrix(lrd, prodMatrix)

    def _getProductionMatrix(self, order):
        if order == 1:
            return self._nuclide.isotropicProduction
        elif order == 2:
            return self._nuclide.linearAnisotropicProduction
        else:
            return self._nuclide.nOrderProductionMatrix[order]

    def _setProductionMatrix(self, order, matrix):
        if order == 1:
            self._nuclide.isotropicProduction = matrix
        elif order == 2:
            self._nuclide.linearAnisotropicProduction = matrix
        else:
            self._nuclide.nOrderProductionMatrix[order] = matrix<|MERGE_RESOLUTION|>--- conflicted
+++ resolved
@@ -17,8 +17,8 @@
 
 See  [GAMSOR]_ and [MC23]_.
 
-.. [MC23] Lee, Changho, Jung, Yeon Sang, and Yang, Won Sik. MC2-3: Multigroup Cross Section Generation Code for Fast Reactor 
-          Analysis Nuclear. United States: N. p., 2018. Web. doi:10.2172/1483949. 
+.. [MC23] Lee, Changho, Jung, Yeon Sang, and Yang, Won Sik. MC2-3: Multigroup Cross Section Generation Code for Fast Reactor
+          Analysis Nuclear. United States: N. p., 2018. Web. doi:10.2172/1483949.
           (`OSTI <https://www.osti.gov/biblio/1483949-mc2-multigroup-cross-section-generation-code-fast-reactor-analysis-nuclear>`_)
 """
 
@@ -167,7 +167,6 @@
     return lib
 
 
-<<<<<<< HEAD
 class _PmatrxIO(cccc.Stream):
     """Tool to read and write PMATRX files.
 
@@ -176,9 +175,6 @@
         :implements: R_ARMI_NUCDATA_PMATRX
     """
 
-=======
-class PmatrxIO(cccc.Stream):
->>>>>>> 98566492
     def __init__(self, fileName, xsLib, fileMode, getNuclideFunc):
         cccc.Stream.__init__(self, fileName, fileMode)
         self._lib = xsLib
