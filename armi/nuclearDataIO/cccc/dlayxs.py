--- conflicted
+++ resolved
@@ -126,13 +126,10 @@
     If you want an average over all nuclides, then you need to produce it using the properly-computed
     average contributions of each nuclide.
 
-<<<<<<< HEAD
     .. impl:: Tool to read and write DLAYXS files.
         :id: I_ARMI_NUCDATA_DLAYXS
         :implements: R_ARMI_NUCDATA_DLAYXS
 
-=======
->>>>>>> 98566492
     Attributes
     ----------
     nuclideFamily : dict
