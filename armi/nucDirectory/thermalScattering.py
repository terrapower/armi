--- conflicted
+++ resolved
@@ -113,69 +113,8 @@
     ValueError
         ARMI does not store a large data set of labels. If the user requests one ARMI does not have, they get an error.
     """
-<<<<<<< HEAD
-    global byNbAndCompound
-    byNbAndCompound.clear()
-
-    if "AL27" in byName:
-        al27 = byName["AL27"]
-        byNbAndCompound[al27, None] = ThermalScattering(al27)
-
-    if "BE" in byName:
-        be = byName["BE"]
-        byNbAndCompound[be, BE_METAL] = ThermalScattering(
-            be, BE_METAL, endf8Label=f"tsl-{BE_METAL}.endf", aceLabel="be-met"
-        )
-        byNbAndCompound[be, BEO] = ThermalScattering(be, BEO, endf8Label=BEO, aceLabel="be-beo")
-
-    if "C" in byName:
-        c = byName["C"]
-        byNbAndCompound[c, SIC] = ThermalScattering(c, SIC)
-        byNbAndCompound[c, GRAPHITE_10P] = ThermalScattering(c, GRAPHITE_10P, f"tsl-{GRAPHITE_10P}.endf", "grph10")
-        byNbAndCompound[c, GRAPHITE_30P] = ThermalScattering(c, GRAPHITE_30P, f"tsl-{GRAPHITE_30P}.endf", "grph30")
-        byNbAndCompound[c, CRYSTALLINE_GRAPHITE] = ThermalScattering(
-            c, CRYSTALLINE_GRAPHITE, f"tsl-{CRYSTALLINE_GRAPHITE}.endf", "grph"
-        )
-
-    if "FE56" in byName:
-        fe56 = byName["FE56"]
-        byNbAndCompound[fe56, None] = ThermalScattering(fe56)
-
-    if "H2" in byName:
-        h = byName["H"]
-        d = byName["H2"]
-        byNbAndCompound[d, D2O] = ThermalScattering(d, D2O, f"tsl-Din{D2O}.endf", "d-d2o")
-        byNbAndCompound[h, H2O] = ThermalScattering(h, H2O)
-        byNbAndCompound[h, ZRH] = ThermalScattering(h, ZRH)
-
-    if "N" in byName:
-        n = byName["N"]
-        byNbAndCompound[n, UN] = ThermalScattering(n, UN)
-
-    if "O" in byName:
-        o = byName["O"]
-        byNbAndCompound[o, BEO] = ThermalScattering(o, BEO)
-        byNbAndCompound[o, D2O] = ThermalScattering(o, D2O, f"tsl-Oin{D2O}.endf", "o-d2o")
-        byNbAndCompound[o, UO2] = ThermalScattering(o, UO2)
-
-    if "SI" in byName:
-        si = byName["SI"]
-        byNbAndCompound[si, SIC] = ThermalScattering(si, SIC)
-
-    if "U" in byName:
-        u = byName["U"]
-        byNbAndCompound[u, UO2] = ThermalScattering(u, UO2)
-        byNbAndCompound[u, UN] = ThermalScattering(u, UN)
-
-    if "ZR" in byName:
-        zr = byName["ZR"]
-        byNbAndCompound[zr, ZRH] = ThermalScattering(zr, ZRH)
-
-    return byNbAndCompound
-=======
     if (name, compound) in BY_NAME_AND_COMPOUND:
         endf, ace = BY_NAME_AND_COMPOUND[(name, compound)]
         return ThermalScatteringLabels(name, compound, endf, ace)
     else:
-        raise ValueError(f"No thermal scattering labels are known for name/compound: {name}/{compound}")
->>>>>>> c61cea39
+        raise ValueError(f"No thermal scattering labels are known for name/compound: {name}/{compound}")