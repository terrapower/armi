# Copyright 2019 TerraPower, LLC
#
# Licensed under the Apache License, Version 2.0 (the "License");
# you may not use this file except in compliance with the License.
# You may obtain a copy of the License at
#
#     http://www.apache.org/licenses/LICENSE-2.0
#
# Unless required by applicable law or agreed to in writing, software
# distributed under the License is distributed on an "AS IS" BASIS,
# WITHOUT WARRANTIES OR CONDITIONS OF ANY KIND, either express or implied.
# See the License for the specific language governing permissions and
# limitations under the License.
"""Tests for elements."""

import unittest

from armi.nucDirectory.elements import Element, Elements


class TestElement(unittest.TestCase):
    def setUp(self):
        self.elements = Elements()

    def test_elements_elementBulkProperties(self):
        numElements = len(self.elements.byZ)
        self.assertEqual(numElements, len(self.elements.byZ.values()))
        self.assertEqual(numElements, len(self.elements.byName))
        self.assertEqual(numElements, len(self.elements.bySymbol))

    def test_element_elementByNameReturnsElement(self):
        """Get elements by name.

        .. test:: Get elements by name.
            :id: T_ARMI_ND_ELEMENTS0
            :tests: R_ARMI_ND_ELEMENTS
        """
        for ee in self.elements.byZ.values():
            self.assertIs(ee, self.elements.byName[ee.name])

    def test_element_elementByZReturnsElement(self):
        """Get elements by Z.

        .. test:: Get elements by Z.
            :id: T_ARMI_ND_ELEMENTS1
            :tests: R_ARMI_ND_ELEMENTS
        """
        for ee in self.elements.byZ.values():
            self.assertIs(ee, self.elements.byZ[ee.z])

    def test_element_elementBySymbolReturnsElement(self):
        """Get elements by symbol.

        .. test:: Get elements by symbol.
            :id: T_ARMI_ND_ELEMENTS2
            :tests: R_ARMI_ND_ELEMENTS
        """
        for ee in self.elements.byZ.values():
            self.assertIs(ee, self.elements.bySymbol[ee.symbol])

    def test_element_addExistingElementFails(self):
        for ee in self.elements.byZ.values():
            with self.assertRaises(ValueError):
                self.elements.Element(ee.z, ee.symbol, ee.name, skipGlobal=True)

<<<<<<< HEAD
    def test_element_addedElementAppearsInElementList(self):
        self.assertNotIn("bacon", self.elements.byName)
        self.assertNotIn(999, self.elements.byZ)
        self.assertNotIn("BZ", self.elements.bySymbol)
        self.elements.addElement(Element(999, "BZ", "bacon", skipGlobal=True))
        self.assertIn("bacon", self.elements.byName)
        self.assertIn(999, self.elements.byZ)
        self.assertIn("BZ", self.elements.bySymbol)

    def test_elementGetNatrualIsotpicsOnlyRetrievesAbund(self):
        for ee in self.elements.byZ.values():
=======
    def test_addedElementAppearsInElementList(self):
        self.assertNotIn("bacon", elements.byName)
        self.assertNotIn(999, elements.byZ)
        self.assertNotIn("BZ", elements.bySymbol)
        elements.Element(999, "BZ", "bacon")
        self.assertIn("bacon", elements.byName)
        self.assertIn(999, elements.byZ)
        self.assertIn("BZ", elements.bySymbol)
        # re-initialize the elements
        with mockRunLogs.BufferLog():
            nuclideBases.destroyGlobalNuclides()
            nuclideBases.factory()
            # Ensure that the burn chain data is initialized after clearing
            # out the nuclide data and reinitializing it.
            nuclideBases.burnChainImposed = False
            with open(os.path.join(RES, "burn-chain.yaml"), "r") as burnChainStream:
                nuclideBases.imposeBurnChain(burnChainStream)

    def test_elementGetNatIsosOnlyRetrievesAbund(self):
        for ee in elements.byZ.values():
>>>>>>> 65e08f3c
            if not ee.isNaturallyOccurring():
                continue

            for nuc in ee.getNaturalIsotopics():
                self.assertGreater(nuc.abundance, 0.0)
                self.assertGreater(nuc.a, 0)

    def test_elementIsNatOccurring(self):
        """
        Test isNaturallyOccurring method by manually testing all elements.

        Uses RIPL definitions of naturally occurring. Protactinium is debated as naturally occurring. Yeah it exists as
        a U235 decay product but it's kind of pseudo-natural.

        .. test:: Get elements by Z to show if they are naturally occurring.
            :id: T_ARMI_ND_ELEMENTS3
            :tests: R_ARMI_ND_ELEMENTS
        """
        for ee in self.elements.byZ.values():
            if ee.z == 43 or ee.z == 61 or 84 <= ee.z <= 89 or ee.z >= 93:
                self.assertFalse(ee.isNaturallyOccurring())
            else:
                nat = ee.isNaturallyOccurring()
                self.assertTrue(nat)

    def test_abundancesAddToOne(self):
        for ee in self.elements.byZ.values():
            if not ee.isNaturallyOccurring():
                continue

            totAbund = sum([iso.abundance for iso in ee.nuclides])
            self.assertAlmostEqual(
                totAbund,
                1.0,
                places=4,
            )

    def test_isHeavyMetal(self):
        """Get elements by Z.

        .. test:: Get elements by Z to show if they are heavy metals.
            :id: T_ARMI_ND_ELEMENTS4
            :tests: R_ARMI_ND_ELEMENTS
        """
        for ee in self.elements.byZ.values():
            if ee.z > 89:
                self.assertTrue(ee.isHeavyMetal())
            else:
                self.assertFalse(ee.isHeavyMetal())<|MERGE_RESOLUTION|>--- conflicted
+++ resolved
@@ -13,9 +13,13 @@
 # limitations under the License.
 """Tests for elements."""
 
+import os
 import unittest
 
+from armi import nuclideBases
+from armi.context import RES
 from armi.nucDirectory.elements import Element, Elements
+from armi.tests import mockRunLogs
 
 
 class TestElement(unittest.TestCase):
@@ -63,8 +67,7 @@
             with self.assertRaises(ValueError):
                 self.elements.Element(ee.z, ee.symbol, ee.name, skipGlobal=True)
 
-<<<<<<< HEAD
-    def test_element_addedElementAppearsInElementList(self):
+    def test_addedElementAppearsInElementList(self):
         self.assertNotIn("bacon", self.elements.byName)
         self.assertNotIn(999, self.elements.byZ)
         self.assertNotIn("BZ", self.elements.bySymbol)
@@ -72,18 +75,6 @@
         self.assertIn("bacon", self.elements.byName)
         self.assertIn(999, self.elements.byZ)
         self.assertIn("BZ", self.elements.bySymbol)
-
-    def test_elementGetNatrualIsotpicsOnlyRetrievesAbund(self):
-        for ee in self.elements.byZ.values():
-=======
-    def test_addedElementAppearsInElementList(self):
-        self.assertNotIn("bacon", elements.byName)
-        self.assertNotIn(999, elements.byZ)
-        self.assertNotIn("BZ", elements.bySymbol)
-        elements.Element(999, "BZ", "bacon")
-        self.assertIn("bacon", elements.byName)
-        self.assertIn(999, elements.byZ)
-        self.assertIn("BZ", elements.bySymbol)
         # re-initialize the elements
         with mockRunLogs.BufferLog():
             nuclideBases.destroyGlobalNuclides()
@@ -95,8 +86,7 @@
                 nuclideBases.imposeBurnChain(burnChainStream)
 
     def test_elementGetNatIsosOnlyRetrievesAbund(self):
-        for ee in elements.byZ.values():
->>>>>>> 65e08f3c
+        for ee in self.elements.byZ.values():
             if not ee.isNaturallyOccurring():
                 continue
 
