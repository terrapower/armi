--- conflicted
+++ resolved
@@ -41,6 +41,7 @@
             ip: grid.op
             mult: 1.0
             op: 19.0
+            op: 19.0
 
     duct: &block_duct
         coolant: *component_coolant
@@ -50,7 +51,9 @@
             Tinput: 25.0
             Thot: 450.0
             ip: 18.0
-            mult: 1.0
+            ip: 18.0
+            mult: 1.0
+            op: 18.5
             op: 18.5
         intercoolant: &component_intercoolant
             shape: Hexagon
@@ -59,6 +62,7 @@
             Thot: 450.0
             ip: duct.op
             mult: 1.0
+            op: 19.0
             op: 19.0
 
     SodiumBlock: &block_dummy
@@ -70,6 +74,7 @@
             Thot: 450.0
             ip: 0.0
             mult: 1.0
+            op: 19.0
             op: 19.0
 
     ## ------------------------------------------------------------------------------------
@@ -113,15 +118,9 @@
         duct: *component_duct
         intercoolant: *component_intercoolant
 
-<<<<<<< HEAD
     axial shield twoPin: &block_fuel_multiPin_axial_shield
         grid name: twoPin
         shield: &component_shield_shield1
-=======
-    axial shield multiPin: &block_fuel_multiPin_axial_shield
-        grid name: fourPin
-        shield 1: &component_shield_shield1
->>>>>>> 5d7d1b86
             shape: Circle
             material: HT9
             Tinput: 25.0
@@ -129,26 +128,15 @@
             id: 0.0
             od: 0.86602
             latticeIDs: [1]
-<<<<<<< HEAD
         bond: &component_shield_bond1
-=======
-        bond 1: &component_shield_bond1
->>>>>>> 5d7d1b86
-            shape: Circle
-            material: Sodium
-            Tinput: 25.0
-            Thot: 470.0
-<<<<<<< HEAD
+            shape: Circle
+            material: Sodium
+            Tinput: 25.0
+            Thot: 470.0
             id: shield.od
             od: clad.id
             latticeIDs: [1]
         clad: &component_shield_clad1
-=======
-            id: shield 1.od
-            od: clad 1.id
-            latticeIDs: [1]
-        clad 1: &component_shield_clad1
->>>>>>> 5d7d1b86
             shape: Circle
             material: HT9
             Tinput: 25.0
@@ -156,11 +144,7 @@
             id: 1.0
             od: 1.09
             latticeIDs: [1]
-<<<<<<< HEAD
         wire: &component_shield_wire1
-=======
-        wire 1: &component_shield_wire1
->>>>>>> 5d7d1b86
             shape: Helix
             material: HT9
             Tinput: 25.0
@@ -170,7 +154,6 @@
             id: 0.0
             od: 0.10056
             latticeIDs: [1]
-<<<<<<< HEAD
         shield test:
             <<: *component_shield_shield1
             latticeIDs: [2]
@@ -189,48 +172,6 @@
         duct: *component_duct
         intercoolant: *component_intercoolant
         axial expansion target component: shield
-=======
-        shield 2:
-            <<: *component_shield_shield1
-            latticeIDs: [2]
-        bond 2:
-            <<: *component_shield_bond1
-            latticeIDs: [2]
-        clad 2:
-            <<: *component_shield_clad1
-            latticeIDs: [2]
-        wire 2:
-            <<: *component_shield_wire1
-            latticeIDs: [2]
-        shield 3:
-            <<: *component_shield_shield1
-            latticeIDs: [3]
-        bond 3:
-            <<: *component_shield_bond1
-            latticeIDs: [3]
-        clad 3:
-            <<: *component_shield_clad1
-            latticeIDs: [3]
-        wire 3:
-            <<: *component_shield_wire1
-            latticeIDs: [3]
-        shield 4:
-            <<: *component_shield_shield1
-            latticeIDs: [4]
-        bond 4:
-            <<: *component_shield_bond1
-            latticeIDs: [4]
-        clad 4:
-            <<: *component_shield_clad1
-            latticeIDs: [4]
-        wire 4:
-            <<: *component_shield_wire1
-            latticeIDs: [4]
-        coolant: *component_coolant
-        duct: *component_duct
-        intercoolant: *component_intercoolant
-        axial expansion target component: shield 1
->>>>>>> 5d7d1b86
 
     fuel: &block_fuelPin
         fuel: &component_fuel_fuel
@@ -322,6 +263,7 @@
             material: Void
             Tinput: 25.0
             Thot: 600.0
+            Thot: 600.0
             id: fuel.od
             mult: fuel.mult
             od: liner.id
@@ -332,42 +274,26 @@
         duct: *component_duct
         intercoolant: *component_intercoolant
 
-<<<<<<< HEAD
     fuel twoPin: &block_fuel_multiPin
         grid name: twoPin
         fuel: &component_fuelmultiPin
-=======
-    fuel multiPin: &block_fuel_multiPin
-        grid name: fourPin
-        fuel 1: &component_fuelmultiPin
->>>>>>> 5d7d1b86
             shape: Circle
             material: UZr
+            material: UZr
             Tinput: 25.0
             Thot: 600.0
             id: 0.0
             od: 0.86602
             latticeIDs: [1]
-<<<<<<< HEAD
         bond: &component_fuelmultiPin_bond
-=======
-        bond 1: &component_fuelmultiPin_bond
->>>>>>> 5d7d1b86
-            shape: Circle
-            material: Sodium
-            Tinput: 25.0
-            Thot: 470.0
-<<<<<<< HEAD
+            shape: Circle
+            material: Sodium
+            Tinput: 25.0
+            Thot: 470.0
             id: fuel.od
             od: clad.id
             latticeIDs: [1]
         clad: &component_fuelmultiPin_clad1
-=======
-            id: fuel 1.od
-            od: clad 1.id
-            latticeIDs: [1]
-        clad 1: &component_fuelmultiPin_clad1
->>>>>>> 5d7d1b86
             shape: Circle
             material: HT9
             Tinput: 25.0
@@ -375,11 +301,7 @@
             id: 1.0
             od: 1.09
             latticeIDs: [1]
-<<<<<<< HEAD
         wire: &component_fuelmultiPin_wire1
-=======
-        wire 1: &component_fuelmultiPin_wire1
->>>>>>> 5d7d1b86
             shape: Helix
             material: HT9
             Tinput: 25.0
@@ -389,7 +311,6 @@
             id: 0.0
             od: 0.10056
             latticeIDs: [1]
-<<<<<<< HEAD
         fuel test: &component_fuelmultiPin_fuel2
             <<: *component_fuelmultiPin
             latticeIDs: [2]
@@ -408,48 +329,6 @@
         duct: *component_duct
         intercoolant: *component_intercoolant
         axial expansion target component: fuel
-=======
-        fuel 2:
-            <<: *component_fuelmultiPin
-            latticeIDs: [2]
-        bond 2:
-            <<: *component_fuelmultiPin_bond
-            latticeIDs: [2]
-        clad 2: &component_fuelmultiPin_clad2
-            <<: *component_fuelmultiPin_clad1
-            latticeIDs: [2]
-        wire 2: &component_fuelmultiPin_wire2
-            <<: *component_fuelmultiPin_wire1
-            latticeIDs: [2]
-        fuel 3:
-            <<: *component_fuelmultiPin
-            latticeIDs: [3]
-        bond 3:
-            <<: *component_fuelmultiPin_bond
-            latticeIDs: [3]
-        clad 3: &component_fuelmultiPin_clad3
-            <<: *component_fuelmultiPin_clad1
-            latticeIDs: [3]
-        wire 3: &component_fuelmultiPin_wire3
-            <<: *component_fuelmultiPin_wire1
-            latticeIDs: [3]
-        fuel 4:
-            <<: *component_fuelmultiPin
-            latticeIDs: [4]
-        bond 4:
-            <<: *component_fuelmultiPin_bond
-            latticeIDs: [4]
-        clad 4: &component_fuelmultiPin_clad4
-            <<: *component_fuelmultiPin_clad1
-            latticeIDs: [4]
-        wire 4: &component_fuelmultiPin_wire4
-            <<: *component_fuelmultiPin_wire1
-            latticeIDs: [4]
-        coolant: *component_coolant
-        duct: *component_duct
-        intercoolant: *component_intercoolant
-        axial expansion target component: fuel 1
->>>>>>> 5d7d1b86
 
     plenum: &block_plenum
         gap:
@@ -477,21 +356,14 @@
     aclp plenum: &block_aclp
         <<: *block_plenum
 
-<<<<<<< HEAD
     plenum 2pin: &block_plenum_multiPin
         grid name: twoPin
         gap: &component_plenummultiPin_gap1
-=======
-    plenum 4pin: &block_plenum_multiPin
-        grid name: fourPin
-        gap 1: &component_plenummultiPin_gap1
->>>>>>> 5d7d1b86
             shape: Circle
             material: Void
             Tinput: 25.0
             Thot: 600.0
             id: 0.0
-<<<<<<< HEAD
             od: clad.id
             latticeIDs: [1]
         clad: *component_fuelmultiPin_clad1
@@ -522,33 +394,6 @@
         axial expansion target component: fuel test
 
     aclp plenum 2pin: &block_aclp_multiPin
-=======
-            od: clad 1.id
-            latticeIDs: [1]
-        clad 1: *component_fuelmultiPin_clad1
-        wire 1: *component_fuelmultiPin_wire1
-        gap 2:
-            <<: *component_plenummultiPin_gap1
-            latticeIDs: [2]
-        clad 2: *component_fuelmultiPin_clad2
-        wire 2: *component_fuelmultiPin_wire2
-        gap 3:
-            <<: *component_plenummultiPin_gap1
-            latticeIDs: [3]
-        clad 3: *component_fuelmultiPin_clad3
-        wire 3: *component_fuelmultiPin_wire3
-        gap 4:
-            <<: *component_plenummultiPin_gap1
-            latticeIDs: [4]
-        clad 4: *component_fuelmultiPin_clad4
-        wire 4: *component_fuelmultiPin_wire4
-        coolant: *component_coolant
-        duct: *component_duct
-        intercoolant: *component_intercoolant
-        axial expansion target component: clad 1
-
-    aclp plenum 4pin: &block_aclp_multiPin
->>>>>>> 5d7d1b86
         <<: *block_plenum_multiPin
 
     ## ------------------------------------------------------------------------------------
@@ -692,40 +537,31 @@
         material modifications:
             U235_wt_frac: ['', '', 0.11, 0.11, 0.11, '', '', '', '', '']
             ZR_wt_frac: ['', '', 0.06, 0.06, 0.06, '', '', '', '', '']
+            U235_wt_frac: ['', '', 0.11, 0.11, 0.11, '', '', '', '', '']
+            ZR_wt_frac: ['', '', 0.06, 0.06, 0.06, '', '', '', '', '']
         xs types: &igniter_fuel_xs_types [A, A, B, C, C, D, A, A, A, A]
     middle fuel:
         specifier: MC
         blocks: [*block_grid_plate, *block_fuel_axial_shield, *block_fuelPin_linedClad, *block_fuelPin_linedClad, *block_fuelPin_linedClad, *block_plenum, *block_aclp, *block_plenum, *block_duct, *block_dummy]
-<<<<<<< HEAD
         height: [1.0, 1.0, 1.0, 1.0, 1.0, 1.0, 1.0, 1.0, 1.0, 1.0]
-=======
-        height: [25.0, 26.25, 26.25, 26.25, 26.25, 20.0, 25.0, 25.0, 25.0, 17.5]
->>>>>>> 5d7d1b86
         axial mesh points: *standard_axial_mesh_points
         xs types: *igniter_fuel_xs_types
     annular fuel:
         specifier: AF
         blocks: [*block_grid_plate, *block_fuel_axial_shield, *block_fuelAnnular_linedClad, *block_fuelAnnular_linedClad, *block_fuelAnnular_linedClad, *block_plenum, *block_aclp, *block_plenum, *block_duct, *block_dummy]
+        blocks: [*block_grid_plate, *block_fuel_axial_shield, *block_fuelAnnular_linedClad, *block_fuelAnnular_linedClad, *block_fuelAnnular_linedClad, *block_plenum, *block_aclp, *block_plenum, *block_duct, *block_dummy]
         height: *highOffset_height
         axial mesh points: *standard_axial_mesh_points
         xs types: *igniter_fuel_xs_types
     multi pin fuel:
+    multi pin fuel:
         specifier: LA
-<<<<<<< HEAD
         blocks: [*block_grid_plate, *block_fuel_multiPin_axial_shield, *block_fuel_multiPin, *block_fuel_multiPin, *block_fuel_multiPin, *block_mixed_multiPin, *block_aclp_multiPin, *block_plenum_multiPin, *block_duct, *block_dummy]
         height: *highOffset_height
         axial mesh points: *standard_axial_mesh_points
         material modifications:
             U235_wt_frac: ['', '', 0.2, 0.2, 0.2, 0.2, '', '', '', '']
             ZR_wt_frac: ['', '', 0.07, 0.07, 0.07, 0.07, '', '', '', '']
-=======
-        blocks: [*block_grid_plate, *block_fuel_multiPin_axial_shield, *block_fuel_multiPin, *block_fuel_multiPin, *block_fuel_multiPin, *block_plenum_multiPin, *block_aclp_multiPin, *block_plenum_multiPin, *block_duct, *block_dummy]
-        height: *highOffset_height
-        axial mesh points: *standard_axial_mesh_points
-        material modifications:
-            U235_wt_frac: ['', '', 0.2, 0.2, 0.2, '', '', '', '', '']
-            ZR_wt_frac: ['', '', 0.07, 0.07, 0.06, '', '', '', '', '']
->>>>>>> 5d7d1b86
         xs types: *igniter_fuel_xs_types
     control:
         specifier: PC
