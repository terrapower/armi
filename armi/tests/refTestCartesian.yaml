--- conflicted
+++ resolved
@@ -6,12 +6,6 @@
   burnSteps: 0
   comment: Full-core Cartesian input file with a 10x10 cm square pitch.
   cycleLength: 2000.0
-<<<<<<< HEAD
-=======
-  epsBurnTime: 0.001
-  epsFSAvg: 1e-06
-  epsFSPoint: 1e-06
->>>>>>> 34619dfa
   freshFeedType: igniter fuel
   loadingFile: refSmallCartesian.yaml
   outputFileExtension: png
@@ -20,11 +14,6 @@
   targetK: 1.002
   versions:
     armi: uncontrolled
-
-# equilibrium
-  eqRingSchedule:
-    - 13
-    - 1
 
 # fuel cycle
   jumpRingNum: 9
