# Copyright 2019 TerraPower, LLC
#
# Licensed under the Apache License, Version 2.0 (the "License");
# you may not use this file except in compliance with the License.
# You may obtain a copy of the License at
#
#     http://www.apache.org/licenses/LICENSE-2.0
#
# Unless required by applicable law or agreed to in writing, software
# distributed under the License is distributed on an "AS IS" BASIS,
# WITHOUT WARRANTIES OR CONDITIONS OF ANY KIND, either express or implied.
# See the License for the specific language governing permissions and
# limitations under the License.

"""Provides functionality for testing implementations of plugins."""
import unittest
from copy import deepcopy
from typing import Optional

import yamlize

<<<<<<< HEAD
from armi import getPluginManagerOrFail
=======
from armi import context
from armi import getApp
>>>>>>> 4a4d832c
from armi import interfaces
from armi import plugins
from armi import settings
from armi import utils
from armi.physics.neutronics import NeutronicsPlugin
from armi.reactor.blocks import Block
<<<<<<< HEAD
from armi.reactor.tests.test_reactors import loadTestReactor, TEST_ROOT
=======
from armi.reactor.flags import Flags


class PluginFlags1(plugins.ArmiPlugin):
    """Simple Plugin that defines a single, new flag."""

    @staticmethod
    @plugins.HOOKIMPL
    def defineFlags():
        """Function to provide new Flags definitions."""
        return {"SUPER_FLAG": utils.flags.auto()}


class TestPluginRegistration(unittest.TestCase):
    def setUp(self):
        """
        Manipulate the standard App. We can't just configure our own, since the
        pytest environment bleeds between tests.
        """
        self._backupApp = deepcopy(getApp())

    def tearDown(self):
        """Restore the App to its original state."""
        import armi

        armi._app = self._backupApp
        context.APP_NAME = "armi"

    def test_defineFlags(self):
        """Define a new flag using the plugin defineFlags() method.

        .. test:: Define a new, unique flag through the plugin pathway.
            :id: T_ARMI_FLAG_EXTEND1
            :tests: R_ARMI_FLAG_EXTEND
        """
        app = getApp()

        # show the new plugin isn't loaded yet
        pluginNames = [p[0] for p in app.pluginManager.list_name_plugin()]
        self.assertNotIn("PluginFlags1", pluginNames)

        # show the flag doesn't exist yet
        with self.assertRaises(AttributeError):
            Flags.SUPER_FLAG

        # load the plugin
        app.pluginManager.register(PluginFlags1)

        # show the new plugin is loaded now
        pluginNames = [p[0] for p in app.pluginManager.list_name_plugin()]
        self.assertIn("PluginFlags1", pluginNames)

        # force-register new flags from the new plugin
        app._pluginFlagsRegistered = False
        app.registerPluginFlags()

        # show the flag exists now
        self.assertEqual(type(Flags.SUPER_FLAG._value), int)
>>>>>>> 4a4d832c


class TestPluginBasics(unittest.TestCase):
    def test_defineParameters(self):
        """Test that the default ARMI plugins are correctly defining parameters.

        .. test:: ARMI plugins define parameters, which appear on a new Block.
            :id: T_ARMI_PLUGIN_PARAMS
            :tests: R_ARMI_PLUGIN_PARAMS
        """
        # create a block
        b = Block("fuel", height=10.0)

        # unless a plugin has registerd a param, it doesn't exist
        with self.assertRaises(AttributeError):
            b.p.fakeParam

        # Check the default values of parameters defined by the neutronics plugin
        self.assertIsNone(b.p.axMesh)
        self.assertEqual(b.p.flux, 0)
        self.assertEqual(b.p.power, 0)
        self.assertEqual(b.p.pdens, 0)

        # Check the default values of parameters defined by the fuel peformance plugin
        self.assertEqual(b.p.gasPorosity, 0)
        self.assertEqual(b.p.liquidPorosity, 0)

    def test_exposeInterfaces(self):
        """Make sure that the exposeInterfaces hook is properly implemented.

        .. test:: Plugins can add interfaces to the interface stack.
            :id: T_ARMI_PLUGIN_INTERFACES0
            :tests: R_ARMI_PLUGIN_INTERFACES
        """
        plugin = NeutronicsPlugin()

        cs = settings.Settings()
        results = plugin.exposeInterfaces(cs)

        # each plugin should return a list
        self.assertIsInstance(results, list)
        self.assertGreater(len(results), 0)
        for result in results:
            # Make sure all elements in the list satisfy the constraints of the hookspec
            self.assertIsInstance(result, tuple)
            self.assertEqual(len(result), 3)

            order, interface, kwargs = result

            self.assertIsInstance(order, (int, float))
            self.assertTrue(issubclass(interface, interfaces.Interface))
            self.assertIsInstance(kwargs, dict)

    def test_pluginsExposeInterfaces(self):
        """Make sure that plugins properly expose their interfaces, by checking some
        known examples.

        .. test:: Check that some known plugins correctly add interfaces to the stack.
            :id: T_ARMI_PLUGIN_INTERFACES1
            :tests: R_ARMI_PLUGIN_INTERFACES
        """
        # generate a test operator, with a full set of interfaces from plugsin
        o = loadTestReactor(TEST_ROOT)[0]
        pm = getPluginManagerOrFail()

        # test the plugins were generated
        plugins = pm.get_plugins()
        self.assertGreater(len(plugins), 0)

        # test interfaces were generated from those plugins
        ints = o.interfaces
        self.assertGreater(len(ints), 0)

        # test that certain plugins exist and correctly registered their interfaces
        pluginStrings = " ".join([str(p) for p in plugins])
        interfaceStrings = " ".join([str(i) for i in ints])

        # Test that the BookkeepingPlugin registered the DatabaseInterface
        self.assertIn("BookkeepingPlugin", pluginStrings)
        self.assertIn("DatabaseInterface", interfaceStrings)

        # Test that the BookkeepingPlugin registered the history interface
        self.assertIn("BookkeepingPlugin", pluginStrings)
        self.assertIn("history", interfaceStrings)

        # Test that the EntryPointsPlugin registered the main interface
        self.assertIn("EntryPointsPlugin", pluginStrings)
        self.assertIn("main", interfaceStrings)

        # Test that the FuelHandlerPlugin registered the fuelHandler interface
        self.assertIn("FuelHandlerPlugin", pluginStrings)
        self.assertIn("fuelHandler", interfaceStrings)


class TestPlugin(unittest.TestCase):
    """This contains some sanity tests that can be used by implementing plugins."""

    plugin: Optional[plugins.ArmiPlugin] = None

    def test_defineBlueprintsSections(self):
        """Make sure that the defineBlueprintsSections hook is properly implemented."""
        if self.plugin is None:
            return
        if not hasattr(self.plugin, "defineBlueprintsSections"):
            return

        results = self.plugin.defineBlueprintsSections()
        if results is None:
            return

        # each plugin should return a list
        self.assertIsInstance(results, (list, type(None)))

        for result in results:
            self.assertIsInstance(result, tuple)
            self.assertEqual(len(result), 3)
            self.assertIsInstance(result[0], str)
            self.assertIsInstance(result[1], yamlize.Attribute)
            self.assertTrue(callable(result[2]))

    def test_exposeInterfaces(self):
        """Make sure that the exposeInterfaces hook is properly implemented."""
        if self.plugin is None:
            return

        cs = settings.Settings()
        results = self.plugin.exposeInterfaces(cs)
        if results is None or not results:
            return

        # each plugin should return a list
        self.assertIsInstance(results, list)
        for result in results:
            # Make sure all elements in the list satisfy the constraints of the hookspec
            self.assertIsInstance(result, tuple)
            self.assertEqual(len(result), 3)

            order, interface, kwargs = result

            self.assertIsInstance(order, (int, float))
            self.assertTrue(issubclass(interface, interfaces.Interface))
            self.assertIsInstance(kwargs, dict)<|MERGE_RESOLUTION|>--- conflicted
+++ resolved
@@ -19,22 +19,17 @@
 
 import yamlize
 
-<<<<<<< HEAD
-from armi import getPluginManagerOrFail
-=======
 from armi import context
 from armi import getApp
->>>>>>> 4a4d832c
+from armi import getPluginManagerOrFail
 from armi import interfaces
 from armi import plugins
 from armi import settings
 from armi import utils
 from armi.physics.neutronics import NeutronicsPlugin
 from armi.reactor.blocks import Block
-<<<<<<< HEAD
+from armi.reactor.flags import Flags
 from armi.reactor.tests.test_reactors import loadTestReactor, TEST_ROOT
-=======
-from armi.reactor.flags import Flags
 
 
 class PluginFlags1(plugins.ArmiPlugin):
@@ -92,7 +87,6 @@
 
         # show the flag exists now
         self.assertEqual(type(Flags.SUPER_FLAG._value), int)
->>>>>>> 4a4d832c
 
 
 class TestPluginBasics(unittest.TestCase):
