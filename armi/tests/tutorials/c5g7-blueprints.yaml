--- conflicted
+++ resolved
@@ -37,7 +37,6 @@
         AM241: 2.50E-5
         O: 4.63E-2
     UO2:
-<<<<<<< HEAD
         input format: number densities
         U235: 8.65e-4
         U238: 2.225E-2
@@ -55,11 +54,11 @@
         AL: 6.00e-2
     fission chamber:
         # Fission Chamber composition isn't well defined so this is a guess...
-        # U235 density is based on Macros of U02 for fission XS in group 3. Group 3
+        # U235 density is based on Macros of UO2 for fission XS in group 3. Group 3
         # was chosen because it is below the U-238 fast fission cutoff, but also the
         # U-235 fission cross section is not high enough the self shielding will play
-        # a large roll. This assuming U235 is the only fissioning isotope. Assuming FC
-        # is ~90% enriched (90.9% by atom but wanted only 1 sig fig).
+        # a large role. This assuming U235 is the only fissioning isotope. Assuming the
+        # fission chamber is ~90% enriched (90.9% by atom but wanted only 1 sig fig).
         # Had very similar macro absorption XS as guide tube, so using same
         # Al and water with just a little U.
         input format: number densities
@@ -68,25 +67,6 @@
         B: 2.87E-5
         U235: 6e-8
         U238: 6e-9
-=======
-        input format: mass fractions
-        U235: 1.0
-    mox low:
-        input format: mass fractions
-        U235: 1.0
-    mox medium:
-        input format: mass fractions
-        U235: 1.0
-    mox high:
-        input format: mass fractions
-        U235: 1.0
-    FissionChamber:
-        input format: mass fractions
-        U235: 1.0
-    GuideTube:
-        input format: mass fractions
-        U235: 1.0
->>>>>>> 3d299740
 # end-custom-isotopics
 blocks:
     uo2: &block_uo2
@@ -99,7 +79,7 @@
             Thot: 25.0
             od: .8190
             latticeIDs: [U]
-        void 1: &fuel_gap_1
+        gap 1: &fuel_gap_1
             shape: Circle
             material: Void
             Tinput: 25.0
@@ -116,7 +96,7 @@
             id: .8360
             od: .9500
             latticeIDs: [U]
-        void 2: &fuel_gap_2
+        gap 2: &fuel_gap_2
             shape: Circle
             material: Void
             Tinput: 25.0
@@ -142,7 +122,8 @@
             isotopics: moderator
             Tinput: 450.0
             Thot: 450.0
-        inner moderator GT: &guide_tube_moderator
+        # Moderator within the guide tube    
+        inner moderator guide tube: &guide_tube_moderator
             shape: Circle
             material: SaturatedWater
             isotopics: moderator
@@ -159,9 +140,7 @@
             id: .6800
             od: 1.0800
             latticeIDs: [GT]
-        FC GT: &fission_chamber_guide_tube
-            # If we instead added lattice id FC above, the fission chamber clad
-            # would also have the Flag "guide tube".
+        fission chamber guide tube: &fission_chamber_guide_tube
             <<: *guide_tube
             latticeIDs: [FC]
         fission chamber: &fission_chamber
@@ -236,9 +215,9 @@
         moderator: *moderator
         inner moderator GT: *guide_tube_moderator
         guide tube: *guide_tube
-        FC GT: *fission_chamber_guide_tube
+        fission chamber guide tube: *fission_chamber_guide_tube
         fission chamber: *fission_chamber
-        moderator FC: *fission_chamber_mod
+        moderator fission chamber: *fission_chamber_mod
         pitch: *pitch
 # end-block-mox
     moderator: &block_mod
@@ -368,12 +347,8 @@
             ML ML ML ML ML ML ML ML ML ML ML ML ML ML ML ML ML
 # end-grid-MOX
 nuclide flags:
-<<<<<<< HEAD
     H: {burn: false, xs: true}
     O: 
-=======
-    O:
->>>>>>> 3d299740
         burn: false
         xs: true
         expandTo: ["O16", "O17"] # O18 is not in many nuclear data sets.
