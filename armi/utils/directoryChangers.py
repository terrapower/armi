--- conflicted
+++ resolved
@@ -19,15 +19,10 @@
 import shutil
 import string
 
-<<<<<<< HEAD
-from armi import context, runLog
-from armi.utils import pathTools, safeCopy
-=======
 from armi import context
 from armi import runLog
 from armi.utils import pathTools
-from armi.utils import safeMove
->>>>>>> 9d900120
+from armi.utils import safeCopy, safeMove
 
 
 def _changeDirectory(destination):
@@ -192,8 +187,7 @@
         Transfer files into or out of the directory.
 
         This is used in ``moveFiles`` and ``retrieveFiles`` to shuffle files about when creating a
-        target directory or when coming back, respectively. Beware that this uses ``safeCopy()``
-        under the hood, which doesn't play nicely with directories.
+        target directory or when coming back, respectively.
 
         Parameters
         ----------
@@ -239,17 +233,12 @@
                     continue
 
                 toPath = os.path.join(destinationPath, destName)
-<<<<<<< HEAD
-                runLog.extra("Copying {} to {}".format(fromPath, toPath))
-                safeCopy(fromPath, toPath)
-=======
                 if moveFiles:
                     runLog.extra("Moving {} to {}".format(fromPath, toPath))
                     safeMove(fromPath, toPath)
                 else:
                     runLog.extra("Copying {} to {}".format(fromPath, toPath))
-                    shutil.copy(fromPath, toPath)
->>>>>>> 9d900120
+                    safeCopy(fromPath, toPath)
 
 
 class TemporaryDirectoryChanger(DirectoryChanger):
