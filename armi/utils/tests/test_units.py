--- conflicted
+++ resolved
@@ -12,10 +12,7 @@
 # See the License for the specific language governing permissions and
 # limitations under the License.
 """Test armi.utils.units.py"""
-<<<<<<< HEAD
-=======
 # pylint: disable=missing-function-docstring,missing-class-docstring,protected-access,invalid-name,no-self-use,no-method-argument,import-outside-toplevel
->>>>>>> 767773ef
 import math
 import unittest
 
@@ -76,17 +73,10 @@
         with self.assertRaisesRegex(ValueError, "Tc=0 and Tk=200"):
             units.getTf(Tc=0, Tk=200)
 
-<<<<<<< HEAD
-    def test_convertPascalToPascal(self):
-        """This is a pass-through function"""
-        for val in [0.0, -99.141, 123, 3.14159, -2.51212e-12]:
-            self.assertEqual(val, units.convertPascalToPascal(val))
-=======
     def test_pressure_converter(self):
         """Converter Pascals to Pascals should just be a pass-through"""
         for val in [0.0, -99.141, 123, 3.14159, -2.51212e-12]:
             self.assertEqual(val, units.PRESSURE_CONVERTERS["Pa"](val))
->>>>>>> 767773ef
 
     def test_getTmev(self):
         val = units.getTmev(Tc=45.0)
