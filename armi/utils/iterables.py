--- conflicted
+++ resolved
@@ -13,13 +13,8 @@
 # limitations under the License.
 
 """Module of utilities to help dealing with iterable objects in Python."""
-<<<<<<< HEAD
-from itertools import chain, filterfalse, tee
-import struct
-=======
 import struct
 from itertools import chain, filterfalse, tee
->>>>>>> 66551d5f
 
 import numpy as np
 
