--- conflicted
+++ resolved
@@ -13,16 +13,10 @@
 # limitations under the License.
 
 """Module of utilities to help dealing with iterable objects in Python."""
-<<<<<<< HEAD
 import struct
-from itertools import chain, tee
-=======
 from itertools import chain, filterfalse, tee
-import struct
->>>>>>> f86ef619
 
 import numpy as np
-from six.moves import filter, filterfalse, map, xrange
 
 
 def flatten(lst):
