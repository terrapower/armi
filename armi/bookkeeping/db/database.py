--- conflicted
+++ resolved
@@ -1653,16 +1653,7 @@
     """
     Collect block-by-block homogenized number densities for each nuclide.
 
-<<<<<<< HEAD
     Homogenize the component-level to the block level. These are written to the database and useful for visualization.
-=======
-    Long ago, composition was stored on block params. No longer; they are on the component numberDensity params. These
-    block-level params, are still useful to see compositions in some visualization tools. Rather than keep them on the
-    reactor model, we dynamically compute them here and slap them in the database. These are ignored upon reading and
-    will not affect the results.
-
-    Remove this once a better viz tool can view composition distributions. Also remove the try/except in ``_readParams``
->>>>>>> dee1c8c2
     """
     # find the NuclidesBases object on the Reactor
     nuclideBases = None
