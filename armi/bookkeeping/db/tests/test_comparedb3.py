# Copyright 2021 TerraPower, LLC
#
# Licensed under the Apache License, Version 2.0 (the "License");
# you may not use this file except in compliance with the License.
# You may obtain a copy of the License at
#
#     http://www.apache.org/licenses/LICENSE-2.0
#
# Unless required by applicable law or agreed to in writing, software
# distributed under the License is distributed on an "AS IS" BASIS,
# WITHOUT WARRANTIES OR CONDITIONS OF ANY KIND, either express or implied.
# See the License for the specific language governing permissions and
# limitations under the License.

"""Tests for the compareDB3 module."""
import unittest
import warnings

import h5py
import numpy as np

from armi.bookkeeping.db.compareDB3 import (
    DiffResults,
    OutputWriter,
    _compareAuxData,
    _compareSets,
    _diffSimpleData,
    _diffSpecialData,
    compareDatabases,
)
from armi.bookkeeping.db.databaseInterface import DatabaseInterface
from armi.reactor.tests import test_reactors
from armi.tests import TEST_ROOT, mockRunLogs
from armi.utils.directoryChangers import TemporaryDirectoryChanger


class TestCompareDB3(unittest.TestCase):
    """Tests for the compareDB3 module."""

    def setUp(self):
        self.td = TemporaryDirectoryChanger()
        self.td.__enter__()

    def tearDown(self):
        self.td.__exit__(None, None, None)

    def test_outputWriter(self):
        fileName = "test_outputWriter.txt"
        with OutputWriter(fileName) as out:
            out.writeln("Rubber Baby Buggy Bumpers")

        txt = open(fileName, "r").read()
        self.assertIn("Rubber", txt)

    def test_compareSets(self):
        shorter = set({1, 2, 3})
        longer = set({1, 2, 3, 4})
        fileName = "fakeOutWriter.txt"
        with OutputWriter(fileName) as out:
            nDiffs = _compareSets(shorter, longer, out, name="number")
            self.assertEqual(nDiffs, 1)
            nDiffs = _compareSets(longer, shorter, out, name="number")
            self.assertEqual(nDiffs, 1)

    def test_diffResultsBasic(self):
        # init an instance of the class
        dr = DiffResults(0.01)
        self.assertEqual(len(dr._columns), 0)
        self.assertEqual(len(dr._structureDiffs), 0)
        self.assertEqual(len(dr.diffs), 0)

        # simple test of addDiff
        dr.addDiff("thing", "what", 123.4, 122.2345, 555)
        self.assertEqual(len(dr._columns), 0)
        self.assertEqual(len(dr._structureDiffs), 0)
        self.assertEqual(len(dr.diffs), 3)
        self.assertEqual(dr.diffs["thing/what mean(abs(diff))"][0], 123.4)
        self.assertEqual(dr.diffs["thing/what mean(diff)"][0], 122.2345)
        self.assertEqual(dr.diffs["thing/what max(abs(diff))"][0], 555)

        # simple test of addTimeStep
        dr.addTimeStep("timeStep")
        self.assertEqual(dr._structureDiffs[0], 0)
        self.assertEqual(dr._columns[0], "timeStep")

        # simple test of addStructureDiffs
        dr.addStructureDiffs(7)
        self.assertEqual(len(dr._structureDiffs), 1)
        self.assertEqual(dr._structureDiffs[0], 7)

        # simple test of _getDefault
        self.assertEqual(len(dr._getDefault()), 0)

        # simple test of nDiffs
        self.assertEqual(dr.nDiffs(), 10)

    def test_compareDatabaseDuplicate(self):
        """End-to-end test of compareDatabases() on a photocopy database."""
        # build two super-simple H5 files for testing
        o, r = test_reactors.loadTestReactor(
            TEST_ROOT,
            customSettings={"reloadDBName": "reloadingDB.h5"},
            inputFileName="smallestTestReactor/armiRunSmallest.yaml",
        )

        # create two DBs, identical but for file names
        dbs = []
        for i in range(2):
            # create the tests DB
            dbi = DatabaseInterface(r, o.cs)
            dbi.initDB(fName=self._testMethodName + str(i) + ".h5")
            db = dbi.database

            # validate the file exists, and force it to be readable again
            b = h5py.File(db._fullPath, "r")
            self.assertEqual(list(b.keys()), ["inputs"])
            self.assertEqual(sorted(b["inputs"].keys()), ["blueprints", "settings"])
            b.close()

            # append to lists
            dbs.append(db)

        # end-to-end validation that comparing a photocopy database works
        diffs = compareDatabases(dbs[0]._fullPath, dbs[1]._fullPath)
        self.assertEqual(len(diffs.diffs), 0)
        self.assertEqual(diffs.nDiffs(), 0)

    def test_compareDatabaseSim(self):
        """End-to-end test of compareDatabases() on very similar databases."""
        # build two super-simple H5 files for testing
        o, r = test_reactors.loadTestReactor(
            TEST_ROOT,
            customSettings={"reloadDBName": "reloadingDB.h5"},
            inputFileName="smallestTestReactor/armiRunSmallest.yaml",
        )

        # create two DBs, identical but for file names and cycle lengths
        dbs = []
        for lenCycle in range(1, 3):
            # build some test data
            days = 100
            cs = o.cs.modified(
                newSettings={
                    "cycles": [
                        {"step days": [days, days], "power fractions": [1, 0.5]}
                    ],
                    "reloadDBName": "something_fake.h5",
                }
            )

            # create the tests DB
            dbi = DatabaseInterface(r, cs)
            dbi.initDB(fName=self._testMethodName + str(lenCycle) + ".h5")
            db = dbi.database

            # populate the db with something
            r.p.cycle = 0
            for node in range(2):
                r.p.timeNode = node
                r.p.cycleLength = days * lenCycle
                db.writeToDB(r)

            # validate the file exists, and force it to be readable again
            b = h5py.File(db._fullPath, "r")
            dbKeys = sorted(b.keys())
            self.assertEqual(len(dbKeys), 3)
            self.assertIn("inputs", dbKeys)
            self.assertIn("c00n00", dbKeys)
            self.assertEqual(sorted(b["inputs"].keys()), ["blueprints", "settings"])
            b.close()

            # append to lists
            dbs.append(db)

        # end-to-end validation that comparing a photocopy database works
        with warnings.catch_warnings():
            warnings.filterwarnings("ignore")
            diffs = compareDatabases(
                dbs[0]._fullPath,
                dbs[1]._fullPath,
                timestepCompare=[(0, 0), (0, 1)],
            )
<<<<<<< HEAD
        self.assertEqual(len(diffs.diffs), 528)
        # Cycle length is only diff (x3)
=======

        # spot check the diffs
        self.assertGreater(len(diffs.diffs), 200)
        self.assertLess(len(diffs.diffs), 800)
        self.assertIn("/c00n00", diffs._columns)
        self.assertIn("/c00n01", diffs._columns)
        self.assertIn(0, diffs._structureDiffs)
        self.assertEqual(sum(diffs._structureDiffs), 0)
        self.assertEqual(diffs.tolerance, 0)
        self.assertIn("SpentFuelPool/flags max(abs(diff))", diffs.diffs)
        self.assertIn("Circle/volume mean(diff)", diffs.diffs)
        self.assertIn("Reactor/flags mean(diff)", diffs.diffs)
>>>>>>> 89457201
        self.assertEqual(diffs.nDiffs(), 3)

    def test_diffSpecialData(self):
        dr = DiffResults(0.01)

        fileName = "test_diffSpecialData.txt"
        with OutputWriter(fileName) as out:
            # spin up one example H5 Dataset
            f1 = h5py.File("test_diffSpecialData1.hdf5", "w")
            a1 = np.arange(100, dtype="<f8")
            refData = f1.create_dataset("numberDensities", data=a1)
            refData.attrs["1"] = 1
            refData.attrs["2"] = 22
            refData.attrs["numDens"] = a1

            # spin up an identical example H5 Dataset
            f2 = h5py.File("test_diffSpecialData2.hdf5", "w")
            srcData = f2.create_dataset("numberDensities", data=a1)
            srcData.attrs["1"] = 1
            srcData.attrs["2"] = 22
            srcData.attrs["numDens"] = a1

            # there should be no difference
            _diffSpecialData(refData, srcData, out, dr)
            self.assertEqual(dr.nDiffs(), 0)

            # spin up a different size example H5 Dataset
            f3 = h5py.File("test_diffSpecialData3.hdf5", "w")
            a2 = np.arange(90, dtype="<f8")
            srcData3 = f3.create_dataset("numberDensities", data=a2)
            srcData3.attrs["1"] = 1
            srcData3.attrs["2"] = 22
            srcData3.attrs["numDens"] = a2

            # there should a logged error, but no diff
            with mockRunLogs.BufferLog() as mock:
                _diffSpecialData(refData, srcData3, out, dr)
                self.assertEqual(dr.nDiffs(), 0)
                self.assertIn("Special formatting parameters for", mock.getStdout())

            # make an H5 datasets that will cause unpackSpecialData to fail
            f4 = h5py.File("test_diffSpecialData4.hdf5", "w")
            refData4 = f4.create_dataset("numberDensities", data=a2)
            refData4.attrs["shapes"] = "2"
            refData4.attrs["numDens"] = a2
            refData4.attrs["specialFormatting"] = True
            f5 = h5py.File("test_diffSpecialData5.hdf5", "w")
            srcData5 = f5.create_dataset("numberDensities", data=a2)
            srcData5.attrs["shapes"] = "2"
            srcData5.attrs["numDens"] = a2
            srcData5.attrs["specialFormatting"] = True

            # there should a log message
            with mockRunLogs.BufferLog() as mock:
                _diffSpecialData(refData4, srcData5, out, dr)
                self.assertIn("Unable to unpack special data for", mock.getStdout())

            # make an H5 datasets that will add a np.inf diff because keys don't match
            f6 = h5py.File("test_diffSpecialData6.hdf5", "w")
            refData6 = f6.create_dataset("numberDensities", data=a2)
            refData6.attrs["shapes"] = "2"
            refData6.attrs["numDens"] = a2
            f7 = h5py.File("test_diffSpecialData7.hdf5", "w")
            srcData7 = f7.create_dataset("densities", data=a2)
            srcData7.attrs["colors"] = "2"
            srcData7.attrs["numberDens"] = a2
            _diffSpecialData(refData6, srcData7, out, dr)

    def test_diffSimpleData(self):
        dr = DiffResults(0.01)

        # spin up one example H5 Dataset
        f1 = h5py.File("test_diffSimpleData1.hdf5", "w")
        a1 = np.arange(1, 101, dtype="<f8")
        refData = f1.create_dataset("numberDensities", data=a1)
        refData.attrs["1"] = 1
        refData.attrs["2"] = 22
        refData.attrs["numDens"] = a1

        # spin up an identical example H5 Dataset
        f2 = h5py.File("test_diffSimpleData2.hdf5", "w")
        srcData = f2.create_dataset("numberDensities", data=a1)
        srcData.attrs["1"] = 1
        srcData.attrs["2"] = 22
        srcData.attrs["numDens"] = a1

        # there should be no difference
        _diffSimpleData(refData, srcData, dr)
        self.assertEqual(dr.nDiffs(), 0)

        # spin up a different size example H5 Dataset
        f3 = h5py.File("test_diffSimpleData3.hdf5", "w")
        a2 = np.arange(1, 91, dtype="<f8")
        srcData3 = f3.create_dataset("numberDensities", data=a2)
        srcData3.attrs["1"] = 1
        srcData3.attrs["2"] = 22
        srcData3.attrs["numDens"] = a2

        # there should be a small difference
        _diffSimpleData(refData, srcData3, dr)
        self.assertEqual(dr.nDiffs(), 3)

    def test_compareAuxData(self):
        dr = DiffResults(0.01)

        fileName = "test_diffSpecialData.txt"
        with OutputWriter(fileName) as out:
            # spin up one example H5 Dataset
            f1 = h5py.File("test_compareAuxData1.hdf5", "w")
            a1 = np.arange(100, dtype="<f8")
            refData = f1.create_group("numberDensities")
            refData.attrs["1"] = 1
            refData.attrs["2"] = 22
            refData.attrs["numDens"] = a1

            # spin up an identical example H5 Dataset
            f2 = h5py.File("test_compareAuxData2.hdf5", "w")
            srcData = f2.create_group("numberDensities")
            srcData.attrs["1"] = 1
            srcData.attrs["2"] = 22
            srcData.attrs["numDens"] = a1

            # there should be no difference
            _compareAuxData(out, refData, srcData, dr)
            self.assertEqual(dr.nDiffs(), 0)<|MERGE_RESOLUTION|>--- conflicted
+++ resolved
@@ -180,10 +180,6 @@
                 dbs[1]._fullPath,
                 timestepCompare=[(0, 0), (0, 1)],
             )
-<<<<<<< HEAD
-        self.assertEqual(len(diffs.diffs), 528)
-        # Cycle length is only diff (x3)
-=======
 
         # spot check the diffs
         self.assertGreater(len(diffs.diffs), 200)
@@ -196,7 +192,6 @@
         self.assertIn("SpentFuelPool/flags max(abs(diff))", diffs.diffs)
         self.assertIn("Circle/volume mean(diff)", diffs.diffs)
         self.assertIn("Reactor/flags mean(diff)", diffs.diffs)
->>>>>>> 89457201
         self.assertEqual(diffs.nDiffs(), 3)
 
     def test_diffSpecialData(self):
