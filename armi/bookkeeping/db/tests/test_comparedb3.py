# Copyright 2021 TerraPower, LLC
#
# Licensed under the Apache License, Version 2.0 (the "License");
# you may not use this file except in compliance with the License.
# You may obtain a copy of the License at
#
#     http://www.apache.org/licenses/LICENSE-2.0
#
# Unless required by applicable law or agreed to in writing, software
# distributed under the License is distributed on an "AS IS" BASIS,
# WITHOUT WARRANTIES OR CONDITIONS OF ANY KIND, either express or implied.
# See the License for the specific language governing permissions and
# limitations under the License.

"""Tests for the compareDB3 module."""
import unittest

import h5py
import numpy as np

from armi.bookkeeping.db.compareDB3 import (
    _compareSets,
    _compareAuxData,
    _diffSimpleData,
    _diffSpecialData,
    compareDatabases,
    DiffResults,
    OutputWriter,
)
from armi.bookkeeping.db.databaseInterface import DatabaseInterface
from armi.reactor.tests import test_reactors
from armi.tests import mockRunLogs, TEST_ROOT
from armi.utils.directoryChangers import TemporaryDirectoryChanger


class TestCompareDB3(unittest.TestCase):
    """Tests for the compareDB3 module."""

    def setUp(self):
        self.td = TemporaryDirectoryChanger()
        self.td.__enter__()

    def tearDown(self):
        self.td.__exit__(None, None, None)

    def test_outputWriter(self):
        fileName = "test_outputWriter.txt"
        with OutputWriter(fileName) as out:
            out.writeln("Rubber Baby Buggy Bumpers")

        txt = open(fileName, "r").read()
        self.assertIn("Rubber", txt)

    def test_compareSets(self):
        shorter = set({1, 2, 3})
        longer = set({1, 2, 3, 4})
        fileName = "fakeOutWriter.txt"
        with OutputWriter(fileName) as out:
            nDiffs = _compareSets(shorter, longer, out, name="number")
            self.assertEqual(nDiffs, 1)
            nDiffs = _compareSets(longer, shorter, out, name="number")
            self.assertEqual(nDiffs, 1)

    def test_diffResultsBasic(self):
        # init an instance of the class
        dr = DiffResults(0.01)
        self.assertEqual(len(dr._columns), 0)
        self.assertEqual(len(dr._structureDiffs), 0)
        self.assertEqual(len(dr.diffs), 0)

        # simple test of addDiff
        dr.addDiff("thing", "what", 123.4, 122.2345, 555)
        self.assertEqual(len(dr._columns), 0)
        self.assertEqual(len(dr._structureDiffs), 0)
        self.assertEqual(len(dr.diffs), 3)
        self.assertEqual(dr.diffs["thing/what mean(abs(diff))"][0], 123.4)
        self.assertEqual(dr.diffs["thing/what mean(diff)"][0], 122.2345)
        self.assertEqual(dr.diffs["thing/what max(abs(diff))"][0], 555)

        # simple test of addTimeStep
        dr.addTimeStep("timeStep")
        self.assertEqual(dr._structureDiffs[0], 0)
        self.assertEqual(dr._columns[0], "timeStep")

        # simple test of addStructureDiffs
        dr.addStructureDiffs(7)
        self.assertEqual(len(dr._structureDiffs), 1)
        self.assertEqual(dr._structureDiffs[0], 7)

        # simple test of _getDefault
        self.assertEqual(len(dr._getDefault()), 0)

        # simple test of nDiffs
        self.assertEqual(dr.nDiffs(), 10)

    def test_compareDatabaseDuplicate(self):
        """end-to-end test of compareDatabases() on a photocopy database."""
        # build two super-simple H5 files for testing
        o, r = test_reactors.loadTestReactor(
            TEST_ROOT, customSettings={"reloadDBName": "reloadingDB.h5"}
        )

        # create two DBs, identical but for file names
        dbs = []
        for i in range(2):
            # create the tests DB
            dbi = DatabaseInterface(r, o.cs)
            dbi.initDB(fName=self._testMethodName + str(i) + ".h5")
            db = dbi.database

            # validate the file exists, and force it to be readable again
            b = h5py.File(db._fullPath, "r")
            self.assertEqual(list(b.keys()), ["inputs"])
            self.assertEqual(
                sorted(b["inputs"].keys()), ["blueprints", "geomFile", "settings"]
            )
            b.close()

            # append to lists
            dbs.append(db)

        # end-to-end validation that comparing a photocopy database works
        diffs = compareDatabases(dbs[0]._fullPath, dbs[1]._fullPath)
        self.assertEqual(len(diffs.diffs), 0)
        self.assertEqual(diffs.nDiffs(), 0)

    def test_compareDatabaseSim(self):
        """End-to-end test of compareDatabases() on very simlar databases."""
        # build two super-simple H5 files for testing
        o, r = test_reactors.loadTestReactor(
            TEST_ROOT, customSettings={"reloadDBName": "reloadingDB.h5"}
        )

        # create two DBs, identical but for file names
        dbs = []
        for lenCycle in range(1, 3):
            # build some test data
            days = 100
            cs = o.cs.modified(
                newSettings={
                    "cycles": [
                        {"step days": [days, days], "power fractions": [1, 0.5]}
                    ],
                    "reloadDBName": "something_fake.h5",
                }
            )

            # create the tests DB
            dbi = DatabaseInterface(r, cs)
            dbi.initDB(fName=self._testMethodName + str(lenCycle) + ".h5")
            db = dbi.database

            # populate the db with something
            r.p.cycle = 0
            for node in range(2):
                r.p.timeNode = node
                r.p.cycleLength = days * lenCycle
                db.writeToDB(r)

            # validate the file exists, and force it to be readable again
            b = h5py.File(db._fullPath, "r")
            dbKeys = sorted(b.keys())
            self.assertEqual(len(dbKeys), 3)
            self.assertIn("inputs", dbKeys)
            self.assertIn("c00n00", dbKeys)
            self.assertEqual(
                sorted(b["inputs"].keys()), ["blueprints", "geomFile", "settings"]
            )
            b.close()

            # append to lists
            dbs.append(db)

        # end-to-end validation that comparing a photocopy database works
        diffs = compareDatabases(
            dbs[0]._fullPath,
            dbs[1]._fullPath,
            timestepCompare=[(0, 0), (0, 1)],
        )
<<<<<<< HEAD
        self.assertEqual(len(diffs.diffs), 471)
=======
        self.assertEqual(len(diffs.diffs), 468)
>>>>>>> da28372a
        # Cycle length is only diff (x3)
        self.assertEqual(diffs.nDiffs(), 3)

    def test_diffSpecialData(self):
        dr = DiffResults(0.01)

        fileName = "test_diffSpecialData.txt"
        with OutputWriter(fileName) as out:
            # spin up one example H5 Dataset
            f1 = h5py.File("test_diffSpecialData1.hdf5", "w")
            a1 = np.arange(100, dtype="<f8")
            refData = f1.create_dataset("numberDensities", data=a1)
            refData.attrs["1"] = 1
            refData.attrs["2"] = 22
            refData.attrs["numDens"] = a1

            # spin up an identical example H5 Dataset
            f2 = h5py.File("test_diffSpecialData2.hdf5", "w")
            srcData = f2.create_dataset("numberDensities", data=a1)
            srcData.attrs["1"] = 1
            srcData.attrs["2"] = 22
            srcData.attrs["numDens"] = a1

            # there should be no difference
            _diffSpecialData(refData, srcData, out, dr)
            self.assertEqual(dr.nDiffs(), 0)

            # spin up a different size example H5 Dataset
            f3 = h5py.File("test_diffSpecialData3.hdf5", "w")
            a2 = np.arange(90, dtype="<f8")
            srcData3 = f3.create_dataset("numberDensities", data=a2)
            srcData3.attrs["1"] = 1
            srcData3.attrs["2"] = 22
            srcData3.attrs["numDens"] = a2

            # there should a logged error, but no diff
            with mockRunLogs.BufferLog() as mock:
                _diffSpecialData(refData, srcData3, out, dr)
                self.assertEqual(dr.nDiffs(), 0)
                self.assertIn("Special formatting parameters for", mock.getStdout())

            # make an H5 datasets that will cause unpackSpecialData to fail
            f4 = h5py.File("test_diffSpecialData4.hdf5", "w")
            refData4 = f4.create_dataset("numberDensities", data=a2)
            refData4.attrs["shapes"] = "2"
            refData4.attrs["numDens"] = a2
            f5 = h5py.File("test_diffSpecialData5.hdf5", "w")
            srcData5 = f5.create_dataset("numberDensities", data=a2)
            srcData5.attrs["shapes"] = "2"
            srcData5.attrs["numDens"] = a2

            # there should an exception
            with self.assertRaises(Exception) as e:
                _diffSpecialData(refData4, srcData5, out, dr)
                self.assertIn("Unable to unpack special data for paramName", e)

            # make an H5 datasets that will add a np.inf diff because keys don't match
            f6 = h5py.File("test_diffSpecialData6.hdf5", "w")
            refData6 = f6.create_dataset("numberDensities", data=a2)
            refData6.attrs["shapes"] = "2"
            refData6.attrs["numDens"] = a2
            f7 = h5py.File("test_diffSpecialData7.hdf5", "w")
            srcData7 = f7.create_dataset("densities", data=a2)
            srcData7.attrs["colors"] = "2"
            srcData7.attrs["numberDens"] = a2
            _diffSpecialData(refData6, srcData7, out, dr)

    def test_diffSimpleData(self):
        dr = DiffResults(0.01)

        # spin up one example H5 Dataset
        f1 = h5py.File("test_diffSimpleData1.hdf5", "w")
        a1 = np.arange(100, dtype="<f8")
        refData = f1.create_dataset("numberDensities", data=a1)
        refData.attrs["1"] = 1
        refData.attrs["2"] = 22
        refData.attrs["numDens"] = a1

        # spin up an identical example H5 Dataset
        f2 = h5py.File("test_diffSimpleData2.hdf5", "w")
        srcData = f2.create_dataset("numberDensities", data=a1)
        srcData.attrs["1"] = 1
        srcData.attrs["2"] = 22
        srcData.attrs["numDens"] = a1

        # there should be no difference
        _diffSimpleData(refData, srcData, dr)
        self.assertEqual(dr.nDiffs(), 0)

        # spin up a different size example H5 Dataset
        f3 = h5py.File("test_diffSimpleData3.hdf5", "w")
        a2 = np.arange(90, dtype="<f8")
        srcData3 = f3.create_dataset("numberDensities", data=a2)
        srcData3.attrs["1"] = 1
        srcData3.attrs["2"] = 22
        srcData3.attrs["numDens"] = a2

        # there should be a small difference
        _diffSimpleData(refData, srcData3, dr)
        self.assertEqual(dr.nDiffs(), 3)

    def test_compareAuxData(self):
        dr = DiffResults(0.01)

        fileName = "test_diffSpecialData.txt"
        with OutputWriter(fileName) as out:
            # spin up one example H5 Dataset
            f1 = h5py.File("test_compareAuxData1.hdf5", "w")
            a1 = np.arange(100, dtype="<f8")
            refData = f1.create_group("numberDensities")
            refData.attrs["1"] = 1
            refData.attrs["2"] = 22
            refData.attrs["numDens"] = a1

            # spin up an identical example H5 Dataset
            f2 = h5py.File("test_compareAuxData2.hdf5", "w")
            srcData = f2.create_group("numberDensities")
            srcData.attrs["1"] = 1
            srcData.attrs["2"] = 22
            srcData.attrs["numDens"] = a1

            # there should be no difference
            _compareAuxData(out, refData, srcData, dr)
            self.assertEqual(dr.nDiffs(), 0)<|MERGE_RESOLUTION|>--- conflicted
+++ resolved
@@ -177,11 +177,7 @@
             dbs[1]._fullPath,
             timestepCompare=[(0, 0), (0, 1)],
         )
-<<<<<<< HEAD
-        self.assertEqual(len(diffs.diffs), 471)
-=======
-        self.assertEqual(len(diffs.diffs), 468)
->>>>>>> da28372a
+        self.assertEqual(len(diffs.diffs), 474)
         # Cycle length is only diff (x3)
         self.assertEqual(diffs.nDiffs(), 3)
 
