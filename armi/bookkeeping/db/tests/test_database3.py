--- conflicted
+++ resolved
@@ -372,40 +372,6 @@
         self.assertEqual(len(r0), len(r1))
         self.assertEqual(len(r0.core), len(r1.core))
 
-<<<<<<< HEAD
-    def test_load_updateGlobalAssemNum(self):
-        from armi.reactor import assemblies
-        from armi.reactor.assemblies import resetAssemNumCounter
-
-        self.makeHistory()
-
-        resetAssemNumCounter()
-        self.assertEqual(assemblies._assemNum, 0)
-
-        r = self.db.load(0, 0, allowMissing=True, updateGlobalAssemNum=False)
-        expectedNum = len(r.core) + len(r.sfp)
-        self.assertEqual(assemblies._assemNum, expectedNum)
-
-        # now do the same call again and show that the global _assemNum keeps going up.
-        # in db.load, rector objects are built in layout._initComps() so the global assem num
-        # will continue to grow (in this case, double).
-        self.db.load(0, 0, allowMissing=True, updateGlobalAssemNum=False)
-        self.assertEqual(assemblies._assemNum, expectedNum * 2)
-
-        # now load but set updateGlobalAssemNum=True and show that the global assem num
-        # is updated and equal to self.r.p.maxAssemNum + 1 which is equal to the number of
-        # assemblies in blueprints/core.
-        r = self.db.load(0, 0, allowMissing=True, updateGlobalAssemNum=True)
-        expected = len(self.r.core) + len(self.r.blueprints.assemblies.values())
-        self.assertEqual(15, expected)
-
-        # repeat the test above to show that subsequent db loads (with updateGlobalAssemNum=True)
-        # do not continue to increase the global assem num.
-        self.db.load(0, 0, allowMissing=True, updateGlobalAssemNum=True)
-        self.assertEqual(15, expected)
-
-=======
->>>>>>> da28372a
     def test_history(self):
         self.makeShuffleHistory()
 
