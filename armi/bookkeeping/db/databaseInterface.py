--- conflicted
+++ resolved
@@ -154,7 +154,6 @@
         self.writeDBEveryNode(cycle, node)
 
     def writeDBEveryNode(self, cycle, node):
-<<<<<<< HEAD
         """write the database at the end of the time node"""
         self._db.writeToDB(self.r)
         if self.cs[CONF_SYNC_AFTER_WRITE]:
@@ -163,28 +162,7 @@
     def interactEOC(self, cycle=None):
         """In case anything changed since last cycle (e.g. rxSwing), update DB. (End of Cycle)"""
         self._db.writeToDB(self.r, "EOC")
-=======
-        """Write the database at the end of the time node."""
-        # skip writing for last burn step since it will be written at interact EOC
-        if node < self.o.burnSteps[cycle]:
-            self.r.core.p.minutesSinceStart = (
-                time.time() - self.r.core.timeOfStart
-            ) / 60.0
-            self._db.writeToDB(self.r)
-            if self.cs[CONF_SYNC_AFTER_WRITE]:
-                self._db.syncToSharedFolder()
-
-    def interactEOC(self, cycle=None):
-        """In case anything changed since last cycle (e.g. rxSwing), update DB. (End of Cycle)."""
-        # We cannot presume whether we are at EOL based on cycle and cs["nCycles"],
-        # since cs["nCycles"] is not a difinitive indicator of EOL; ultimately the
-        # Operator has the final say.
-        if not self.o.atEOL:
-            self.r.core.p.minutesSinceStart = (
-                time.time() - self.r.core.timeOfStart
-            ) / 60.0
-            self._db.writeToDB(self.r)
->>>>>>> 36a5bdfd
+
 
     def interactEOL(self):
         """DB's should be closed at run's end. (End of Life)."""
