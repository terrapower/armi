--- conflicted
+++ resolved
@@ -317,11 +317,7 @@
 
         self.assertEqual(repInt.fuelCycleSummary["bocFissile"], 0.0)
         repInt.interactBOC(1)
-<<<<<<< HEAD
-        self.assertAlmostEqual(repInt.fuelCycleSummary["bocFissile"], 709.49305132)
-=======
         self.assertAlmostEqual(repInt.fuelCycleSummary["bocFissile"], 4.290603409612653)
->>>>>>> 2bcb0368
 
     def test_interactEOC(self):
         o, r = loadTestReactor(inputFileName="smallestTestReactor/armiRunSmallest.yaml")
