name: Documentation

on:
  push:
    branches:
      - main
  pull_request:

concurrency:
  group: ${{ github.workflow }}-${{ github.ref }}
  cancel-in-progress: true

jobs:
  build:
    # Building and deploying docs is broken on forked repos
    if: github.repository == 'terrapower/armi'
    runs-on: ubuntu-22.04

    steps:
      - uses: actions/checkout@v2
      - name: Setup Python
        uses: actions/setup-python@v2
        with:
          python-version: 3.13
      - name: Update package index
        run: sudo apt-get update
      - name: Install apt-get libs
        run: sudo apt-get -y install texlive-xetex=2021.20220204-1 texlive-latex-base=2021.20220204-1 texlive-fonts-recommended=2021.20220204-1 texlive-latex-extra=2021.20220204-1 texlive-full=2021.20220204-1 pandoc libopenmpi-dev
      - name: Setup Graphviz
        uses: ts-graphviz/setup-graphviz@v2.0.2
      - name: Make HTML Docs
        continue-on-error: true
        env:
          GH_TOKEN: ${{ github.token }}
          PR_NUMBER: ${{ github.event.number }}
        run: |
          echo "Installing ARMI..."
          set -x
          pip install -U pip
          pip install -e .[memprof,mpi,test,docs]

          echo "Run unit tests..."
          pytest --junit-xml=test_results.xml -v -n 4 armi > pytest_verbose.log
          mpiexec -n 2 --use-hwthread-cpus pytest --junit-xml=test_results_mpi1.xml armi/tests/test_mpiFeatures.py > pytest_verbose_mpi1.log
          mpiexec -n 2 --use-hwthread-cpus pytest --junit-xml=test_results_mpi2.xml armi/tests/test_mpiParameters.py > pytest_verbose_mpi2.log
          mpiexec -n 2 --use-hwthread-cpus pytest --junit-xml=test_results_mpi3.xml armi/utils/tests/test_directoryChangersMpi.py > pytest_verbose_mpi3.log
          python doc/.static/cleanup_test_results.py test_results.xml

          echo "Git magic so the SCR will build on GitHub Actions..."
          git fetch --depth=2000

          echo "Build HTML docs..."
          cd doc
          git submodule init
          git submodule update
          make html
      - name: Deploy
        if: github.ref == 'refs/heads/main'
        uses: JamesIves/github-pages-deploy-action@v4.6.1
        with:
          token: ${{ secrets.ACCESS_TOKEN }}
          repository-name: ${{ github.repository_owner }}/terrapower.github.io
          branch: main
          folder: doc/_build/html
          target-folder: armi
      - name: Archive HTML Docs
        if: github.ref != 'refs/heads/main'
        uses: actions/upload-artifact@v4
        with:
          name: html-docs
          path: doc/_build/html
          retention-days: 5
      - name: Make PDF Docs
        continue-on-error: true
        env:
          GH_TOKEN: ${{ github.token }}
          PR_NUMBER: ${{ github.event.number }}
        run: |
          echo "Cleaning out API docs from PDF..."
          set -x
<<<<<<< HEAD
          ls -lah doc
          ls -lah doc/_build
          ls -lah doc/_build/doctrees
          ls -lah doc/_build/html
          rm -rf doc/.apidocs
          rm -rf doc/_build/.apidocs
          rm -rf doc/_build/doctrees/.apidocs

          echo "Build PDF docs..."
          pwd
          ls -lah
          cd doc/
          pwd
          ls -lah
=======

          rm -rf doc/.apidocs
          rm -rf doc/_build/.apidocs
          rm -rf doc/_build/_modules
          rm -rf doc/_build/_sources/.apidocs
          rm -rf doc/_build/doctrees/.apidocs
          rm -rf doc/_build/html/.apidocs
          rm -rf doc/_build/html/_sources/.apidocs
          rm -rf doc/_build/html/_modules/.apidocs
          rm -rf doc/_build/html/_modules

          ls -lah doc
          ls -lah doc/_build
          ls -lah doc/_build/doctrees
          ls -lah doc/_build/html/_sources/


          echo "Build PDF docs..."
          cd doc/
>>>>>>> e3d85e07
          make latex
          cd _build/latex/
          latexmk -pdf -f -interaction=nonstopmode ARMI.tex
      - name: Archive PDF Docs
        uses: actions/upload-artifact@v4
        with:
          name: pdf-docs
          path: doc/_build/latex/ARMI.pdf
          retention-days: 5<|MERGE_RESOLUTION|>--- conflicted
+++ resolved
@@ -78,22 +78,6 @@
         run: |
           echo "Cleaning out API docs from PDF..."
           set -x
-<<<<<<< HEAD
-          ls -lah doc
-          ls -lah doc/_build
-          ls -lah doc/_build/doctrees
-          ls -lah doc/_build/html
-          rm -rf doc/.apidocs
-          rm -rf doc/_build/.apidocs
-          rm -rf doc/_build/doctrees/.apidocs
-
-          echo "Build PDF docs..."
-          pwd
-          ls -lah
-          cd doc/
-          pwd
-          ls -lah
-=======
 
           rm -rf doc/.apidocs
           rm -rf doc/_build/.apidocs
@@ -113,7 +97,6 @@
 
           echo "Build PDF docs..."
           cd doc/
->>>>>>> e3d85e07
           make latex
           cd _build/latex/
           latexmk -pdf -f -interaction=nonstopmode ARMI.tex
